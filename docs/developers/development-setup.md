--- conflicted
+++ resolved
@@ -300,10 +300,6 @@
 
 ### Database
 
-<<<<<<< HEAD
-
-=======
->>>>>>> 09156dcd
 ### Migrations with docker
 
 You need to delete all the versions in ./migrations/version.
