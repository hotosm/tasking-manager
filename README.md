--- conflicted
+++ resolved
@@ -156,25 +156,19 @@
 
 We use [Flask-Migrate](https://flask-migrate.readthedocs.io/en/latest/) to create the database from the migrations directory. If you can't access an existing DB refer to DevOps page to [set up a local DB in Docker](https://github.com/hotosm/tasking-manager/wiki/Dev-Ops#creating-a-local-postgis-database-with-docker) create the database as follows
 
-<<<<<<< HEAD
-#### Set permissions to create a task
-
-To be able to create a task and have full permissions inside TM, login with your OSM account and then execute the following command on your terminal (with the OS 
-user that is the owner of the database:
-
-`psql -d taskman -c "UPDATE users set role = 1 where username = '<your_osm_username>'"`
-
-#### Seeing the client
-If you want to see the client you will need to follow all the instruction in **Client Development** section then build the client as follows:
-=======
 ```
 python3 manage.py db upgrade
 ```
->>>>>>> 54aa3e6f
 
 **Migrating your data from TM2**
 
 You can use [this script](devops/tm2-pg-migration/migrationscripts.sql) to migrate your data from the prior tasking manager version (v2) to the current one. Please see [this wiki page](https://github.com/hotosm/tasking-manager/wiki/Migrating-from-TM2-to-TM3) for important information about this process.
+
+**Set permissions to create a task**
+
+To be able to create a task and have full permissions as an admin inside TM, login to the TM with your OSM account to populate your user information in the database, then execute the following command on your terminal (with the OS user that is the owner of the database):
+
+`psql -d <your_database> -c "UPDATE users set role = 1 where username = '<your_osm_username>'"`
 
 ## API
 
