--- conflicted
+++ resolved
@@ -162,11 +162,7 @@
 
 `psql -d <your_database> -c "UPDATE users set role = 1 where username = '<your_osm_username>'"`
 
-<<<<<<< HEAD
-## API
-=======
 ### API
->>>>>>> f738b4ea
 
 If you plan to only work on the API you only have to build the server architecture. Install the server dependencies, and run these commands:
 
