# HOT tasking-manager

## Table of contents

1 [Intro](#Intro)

2 [Client Development](#ClientDevelopment)

3 [Server Development](#ServerDevelopment)

4 [Dev Ops](#DevOps)

5 [Localisation](#Localisation)
## <a name="Intro">Intro</a>
The app is split into a Client (AngularJS) and Server (Python) structure.  Each can be developed independently of each other.  See below for instructions on how to set up your deve environment.

[See our FAQ if you hit any problems getting setup](https://github.com/hotosm/tasking-manager/wiki/Dev-Environment-FAQ)

**Looking to get involved in development?** Check out the [Working Group meeting details](https://github.com/hotosm/tasking-manager/wiki/TM-Working-Group-Meeting-Details), review the [Roadmap](https://github.com/hotosm/tasking-manager/projects/1), and review our Contributor guidelines](https://github.com/hotosm/tasking-manager/blob/develop/CONTRIBUTING.md).

## <a name="ClientDevelopment">Client Development</a>
### Global Dependencies
Following must be available locally:

* NodeJS LTS v6+ [NodeJS LTS install here](https://nodejs.org/en/)
* [Gulp](http://gulpjs.com/) is used to run and build the app, install globally as follows:
    * ```npm install gulp -g```

### App Dependencies
You will now have to install all the app dependencies using [NPM](https://www.npmjs.com/)

```
cd client
npm install
```

### Running Locally
If you plan to do client development you can run the app using gulp, without having to worry too much about the server. If you want to point the client at a non-local API (e.g. a staging environment), you'll have to change the environment config for development in client/taskingmanager.config.json.

```
cd client   [if not already in client]
gulp run
```

### Running Unit Tests
The client has a suite of [Jasmine](https://jasmine.github.io/) Unit Tests, that you can run using [Karma](https://karma-runner.github.io/1.0/index.html) as follows

```
 cd client    [if not already in client]
 karma start ..\tests\client\karma.conf.js
```

## <a name="ServerDevelopment">Server Development</a>
### Dependencies
Following must be available locally:

* Python 3.6 - [Python 3.6 install here](https://www.python.org/downloads/)

### Build the Server
* Create a Python Virtual Environment, using Python 3.6:
    * ```python -m venv ./venv```
* Activate your virtual environment and install dependencies:
    * Linux/Mac:
        * ```. ./venv/bin/activate```
        * ```pip install -r requirements.txt```
    * Windows (use installer because of precompiled libs):
        * ```.\venv\scripts\activate```
        * ```.\devops\win\install.bat```

### Environment vars:
As the project is open source we have to keep secrets out of the repo.  You will need to setup the following env vars locally:

* **TM_DB** - This is for the PostGIS connection string.  If you can't access an existing DB refer to DevOps page to [set up a local DB in Docker](https://github.com/hotosm/tasking-manager/wiki/Dev-Ops#creating-a-local-postgis-database-with-docker)
* **TM_SECRET** - This is secret key for the TM app used by itsdangerous and flask-oauthlib for entropy
* **TM_CONSUMER_KEY** - This is the OAUTH Consumer Key used for authenticating the Tasking Manager App in OSM
* **TM_CONSUMER_SECRET** - This is the OAUTH Consumer Secret used for authenticating the Tasking Manager App in OSM
* **TM_SMTP_HOST** - The hostname for the SMTP server that is used to send email alerts
* **TM_SMTP_PORT** - The port number for the SMTP server that is used to send email alerts
* **TM_SMTP_USER** - The user for the SMTP server that is used to send email alerts
* **TM_SMTP_PASSWORD** - The password for the SMTP server that is used to send email alerts

* Linux/Mac
    * (It is strongly recommended to set these within your .bash_profile so they are available to all processes )
    * ```export TM_DB=postgresql://USER:PASSWORD@HOST/DATABASE```
    * ```export TM_SECRET=secret-key-here```
    * ```export TM_CONSUMER_KEY=oauth-consumer-key-goes-here```
    * ```export TM_CONSUMER_SECRET=oauth-consumer-secret-key-goes-here```
    * ```export TM_SMTP_HOST=smtp-server-host-here```
    * ```export TM_SMTP_PORT=smtp-server-port-here```
    * ```export TM_SMTP_USER=smtp-server-user-here```
    * ```export TM_SMTP_PASSWORD=smtp-server-password-here```
* Windows:
    * ```setx TM_DB "postgresql://USER:PASSWORD@HOST/DATABASE"```
    * ```setx TM_SECRET "secret-key-here"```
    * ```setx TM_CONSUMER_KEY "oauth-consumer-key-goes-here"```
    * ```setx TM_CONSUMER_SECRET "oauth-consumer-secret-key-goes-here"```
    * ```setx TM_SMTP_HOST "smtp-server-host-here"```
    * ```setx TM_SMTP_PORT "smtp-server-port-here"```
    * ```setx TM_SMTP_USER "smtp-server-user-here"```
    * ```setx TM_SMTP_PASSWORD "smtp-server-password-here"```

### Creating the DB
We use [Flask-Migrate](https://flask-migrate.readthedocs.io/en/latest/) to create the database from the migrations directory.  If you can't access an existing DB refer to DevOps page to [set up a local DB in Docker](https://github.com/hotosm/tasking-manager/wiki/Dev-Ops#creating-a-local-postgis-database-with-docker) Create the database as follows:

```
python manage.py db upgrade
```

### Running Locally

#### API Development only
If you plan to only work on the API you don't need to build the client and can run as follows:

* Run the server:
    * ``` python manage.py runserver -d -r```
* Point your browser to:
    * [http://localhost:5000/api-docs](http://localhost:5000/api-docs)

#### Seeing the client
If you want to see the client you will need to follow all the instruction in **Client Development** section then build the client as follows:

* Build the client using gulp:
    * ```cd client```
    * ```gulp build```
* You can now run the server as above from the root dir:
    * ```cd ..```
    * ``` python manage.py runserver -d -r```
* Point your browser to:
    * [http://localhost:5000](http://localhost:5000)

### Running Unit Tests
The project includes a suite of Unit and Integration tests that you should run after any changes

```
python -m unittest discover tests/server
```

<<<<<<< HEAD

## Dev Ops
If you encounter any issues while setting up a dev environment, please visit our [FAQ ❓ page](https://github.com/hotosm/tasking-manager/wiki/Dev-Environment-FAQ) to find possible solutions.
=======
## <a name="DevOps">Dev Ops</a>
>>>>>>> 20bf7b5e

### Server Config

#### Environment Vars

On boot the Tasking Manager App will look for the following environment vars:

* **TM_ENV** - Allows you to specify which config to load from ./server/config.py  Acceptable values:
    * **Dev** - This is the default
    * **Staging** - Use this for your staging/test environment
    * **Prod** - Use this for your production environment

## <a name="Localisation">Localisation</a>
Please see the [Localisation Wiki](https://github.com/hotosm/tasking-manager/wiki/Localisation) for more details.<|MERGE_RESOLUTION|>--- conflicted
+++ resolved
@@ -135,13 +135,9 @@
 python -m unittest discover tests/server
 ```
 
-<<<<<<< HEAD
+## <a name="DevOps">Dev Ops</a>
+If you encounter any issues while setting up a dev environment, please visit our [FAQ ❓ page](https://github.com/hotosm/tasking-manager/wiki/Dev-Environment-FAQ) to find possible solutions.
 
-## Dev Ops
-If you encounter any issues while setting up a dev environment, please visit our [FAQ ❓ page](https://github.com/hotosm/tasking-manager/wiki/Dev-Environment-FAQ) to find possible solutions.
-=======
-## <a name="DevOps">Dev Ops</a>
->>>>>>> 20bf7b5e
 
 ### Server Config
 
