--- conflicted
+++ resolved
@@ -284,7 +284,6 @@
             )}
             {project && areaOfInterest && (
               <>
-<<<<<<< HEAD
                 <UnderpassValidationStats
                   tags={tags}
                   hashtag={defaultComment}
@@ -292,29 +291,8 @@
                   apiUrl={underpassConfig.API_URL}
                   status="badgeom"
                   area={areaOfInterest} />
-              <div className="live-monitoring-options">
+                <div className="live-monitoring-options">
                   <form className="hui-space-x-2">
-=======
-                <div className="border-b-2 pb-5 space-y-3">
-                  <UnderpassFeatureStats
-                    tags={tags}
-                    hashtag={defaultComment}
-                    featureType={featureType}
-                    apiUrl={underpassConfig.API_URL}
-                    area={areaOfInterest}
-                  />
-                  <UnderpassValidationStats
-                    tags={tags}
-                    hashtag={defaultComment}
-                    featureType={featureType}
-                    apiUrl={underpassConfig.API_URL}
-                    status="badgeom"
-                    area={areaOfInterest}
-                  />
-                </div>
-                <div className="border-b-2 py-5 mb-4">
-                  <form className="space-x-2">
->>>>>>> c565fff8
                     <input
                       onChange={() => {
                         setRealtimeList(!realtimeList);
