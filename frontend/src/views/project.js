--- conflicted
+++ resolved
@@ -34,7 +34,6 @@
 
 export const ProjectsPage = () => {
   useSetTitleTag('Explore projects');
-  const location = useLocation();
   const initialData = {
     mapResults: {
       features: [],
@@ -53,7 +52,7 @@
 
   return (
     <div className="pull-center">
-      <ProjectNav location={location}>
+      <ProjectNav >
         <Outlet />
       </ProjectNav>
       <section className={`${searchResultWidth} explore-projects-container`}>
@@ -163,12 +162,8 @@
         <MoreFiltersForm currentUrl={currentUrl} />
       </div>
       <div
-<<<<<<< HEAD
         onClick={() => navigate(currentUrl)}
-=======
-        onClick={() => props.navigate(currentUrl)}
         role="button"
->>>>>>> fe9454c1
         className="absolute right-0 z-4 br w-60-l w-0 h-100 bg-blue-dark o-70 h6"
       />
     </>
