import '@testing-library/jest-dom';
import userEvent from '@testing-library/user-event';
<<<<<<< HEAD
import { ReactRouter6Adapter } from 'use-query-params/adapters/react-router-6';
import { QueryParamProvider } from 'use-query-params';
import { act, screen, waitFor } from '@testing-library/react';

import { store } from '../../store';
import { ManageProjectsPage, UserProjectsPage } from '../project';
import {
  createComponentWithMemoryRouter,
  ReduxIntlProviders,
  renderWithRouter,
} from '../../utils/testWithIntl';
=======
import { globalHistory } from '@reach/router';
import { ReachAdapter } from 'use-query-params/adapters/reach';
import { QueryParamProvider } from 'use-query-params';
import { act, render, screen, waitFor } from '@testing-library/react';
import { setupFaultyHandlers } from '../../network/tests/server';

import { store } from '../../store';
import {
  CreateProject,
  ManageProjectsPage,
  MoreFilters,
  ProjectDetailPage,
  ProjectsPage,
  ProjectsPageIndex,
  UserProjectsPage,
} from '../project';
import { ReduxIntlProviders, renderWithRouter } from '../../utils/testWithIntl';
>>>>>>> fe9454c1
import { projects } from '../../network/tests/mockData/projects';

test('More Filters should close the more filters container when clicked outside the container', async () => {
  const navigateMock = jest.fn();
  renderWithRouter(
    <QueryParamProvider adapter={ReachAdapter}>
      <ReduxIntlProviders>
        <MoreFilters navigate={navigateMock} />
      </ReduxIntlProviders>
    </QueryParamProvider>,
  );
  expect(
    screen.getByRole('link', {
      name: /apply/i,
    }),
  ).toBeInTheDocument();

  await userEvent.click(screen.getAllByRole('button')[2]);
  expect(navigateMock).toHaveBeenCalled();
});

test('CreateProject renders ProjectCreate', async () => {
  renderWithRouter(
    <QueryParamProvider adapter={ReachAdapter}>
      <ReduxIntlProviders>
        <CreateProject />
      </ReduxIntlProviders>
    </QueryParamProvider>,
  );
  expect(screen.getByText('Loading...')).toBeInTheDocument();
});

describe('UserProjectsPage Component', () => {
  it('should redirect to login page if no user token is present', async () => {
    act(() => {
      store.dispatch({ type: 'SET_TOKEN', token: null });
    });

    const { router } = createComponentWithMemoryRouter(
      <QueryParamProvider adapter={ReactRouter6Adapter}>
        <ReduxIntlProviders>
          <UserProjectsPage management={false} />
        </ReduxIntlProviders>
      </QueryParamProvider>,
    );

    await waitFor(() => expect(router.state.location.pathname).toBe('/login'));
  });

  it('should display component details', async () => {
    act(() => {
      store.dispatch({ type: 'SET_TOKEN', token: 'validToken' });
    });

    renderWithRouter(
      <QueryParamProvider adapter={ReactRouter6Adapter}>
        <ReduxIntlProviders>
          <UserProjectsPage management={false} location={{ pathname: '/manage' }} />
        </ReduxIntlProviders>
      </QueryParamProvider>,
    );
    await waitFor(() =>
      expect(screen.getByRole('heading', { name: projects.results[0].name })).toBeInTheDocument(),
    );
    expect(
      screen.getByRole('heading', {
        name: /my projects/i,
      }),
    ).toBeInTheDocument();
    expect(
      screen.queryByRole('heading', {
        name: /manage projects/i,
      }),
    ).not.toBeInTheDocument();
    expect(screen.getByRole('button', { name: '1' })).toBeInTheDocument();
  });

  it('should display map depending on the redux state value', async () => {
    act(() => {
      store.dispatch({ type: 'TOGGLE_MAP' });
    });

    renderWithRouter(
      <QueryParamProvider adapter={ReactRouter6Adapter}>
        <ReduxIntlProviders>
          <UserProjectsPage management={false} />
        </ReduxIntlProviders>
      </QueryParamProvider>,
    );
    await screen.findByRole('heading', { name: projects.results[0].name });
    // Since WebGL is not supported by Node, we'll assume that the map context will be loaded
    expect(screen.getByRole('heading', { name: 'WebGL Context Not Found' })).toBeInTheDocument();
    expect(screen.getByRole('link', { name: 'WebGL is enabled' })).toBeInTheDocument();
  });
});

test('More Filters should close the more filters container when clicked outside the container', async () => {
  const navigateMock = jest.fn();
  renderWithRouter(
    <QueryParamProvider adapter={ReachAdapter}>
      <ReduxIntlProviders>
        <MoreFilters navigate={navigateMock} />
      </ReduxIntlProviders>
    </QueryParamProvider>,
  );
  expect(
    screen.getByRole('link', {
      name: /apply/i,
    }),
  ).toBeInTheDocument();

  await userEvent.click(screen.getAllByRole('button')[2]);
  expect(navigateMock).toHaveBeenCalledWith('/explore?managedByMe=1');
});

describe('ManageProjectsPage', () => {
  it('should display correct details for manage projects', async () => {
    act(() => {
      store.dispatch({ type: 'SET_USER_DETAILS', userDetails: { id: 1, role: 'ADMIN' } });
      store.dispatch({ type: 'SET_TOKEN', token: 'validToken' });
    });

    renderWithRouter(
      <QueryParamProvider adapter={ReactRouter6Adapter}>
        <ReduxIntlProviders>
          <ManageProjectsPage />
        </ReduxIntlProviders>
      </QueryParamProvider>,
    );

    await screen.findByRole('heading', { name: projects.results[0].name });
    expect(
      screen.getByRole('heading', {
        name: /manage projects/i,
      }),
    ).toBeInTheDocument();
  });

  it('should display map when show map switch is toggled', async () => {
    act(() => {
      store.dispatch({ type: 'TOGGLE_MAP' });
    });
    renderWithRouter(
      <QueryParamProvider adapter={ReactRouter6Adapter}>
        <ReduxIntlProviders>
          <ManageProjectsPage />
        </ReduxIntlProviders>
      </QueryParamProvider>,
    );

    const user = userEvent.setup();
    await user.click(screen.getByRole('checkbox'));
    // Since WebGL is not supported by Node, we'll assume that the map context will be loaded
    expect(screen.getByRole('heading', { name: 'WebGL Context Not Found' })).toBeInTheDocument();
    expect(screen.getByRole('link', { name: 'WebGL is enabled' })).toBeInTheDocument();
  });
});

test('ProjectsPageIndex is a null DOM element', () => {
  const { container } = render(<ProjectsPageIndex />);
  expect(container).toBeEmptyDOMElement();
});

describe('Projects Page', () => {
  const setup = () => {
    renderWithRouter(
      <QueryParamProvider adapter={ReachAdapter}>
        <ReduxIntlProviders>
          <ProjectsPage location={globalHistory.location} />
        </ReduxIntlProviders>
      </QueryParamProvider>,
    );
  };

  it('should render component details', async () => {
    setup();
    expect(await screen.findByText('NRCS_Duduwa Mapping')).toBeInTheDocument();
  });

  it('should display map by user preferences', async () => {
    setup();
    await waitFor(() => {
      expect(screen.getByText('NRCS_Duduwa Mapping')).toBeInTheDocument();
    });
    expect(screen.getByRole('heading', { name: 'WebGL Context Not Found' })).toBeInTheDocument();
  });

  it('should not display map by user preferences', async () => {
    act(() => {
      store.dispatch({ type: 'TOGGLE_MAP' });
    });
    setup();
    await waitFor(() => {
      expect(screen.getByText('NRCS_Duduwa Mapping')).toBeInTheDocument();
    });
    expect(
      screen.queryByRole('heading', { name: 'WebGL Context Not Found' }),
    ).not.toBeInTheDocument();
  });
});

describe('Project Detail Page', () => {
  jest.mock('react-chartjs-2', () => ({
    Doughnut: () => null,
    Bar: () => null,
    Line: () => null,
  }));

  it('should render component details', async () => {
    act(() => {
      store.dispatch({ type: 'SET_LOCALE', locale: 'es-AR' });
    });
    render(
      <ReduxIntlProviders>
        <ProjectDetailPage id={123} navigate={() => jest.fn()} />
      </ReduxIntlProviders>,
    );
    await waitFor(() => {
      expect(screen.getByText(/sample project/i)).toBeInTheDocument();
      expect(screen.getByText(/hello world/i)).toBeInTheDocument();
    });
  });

  it('should display private project error message', async () => {
    setupFaultyHandlers();
    render(
      <ReduxIntlProviders>
        <ProjectDetailPage id={123} navigate={() => jest.fn()} />
      </ReduxIntlProviders>,
    );
    await waitFor(() =>
      expect(
        screen.getByText("You don't have permission to access this project"),
      ).toBeInTheDocument(),
    );
  });

  it('should display generic error message', async () => {
    setupFaultyHandlers();
    render(
      <ReduxIntlProviders>
        <ProjectDetailPage id={123} navigate={() => jest.fn()} />
      </ReduxIntlProviders>,
    );
    await waitFor(() =>
      expect(
        screen.getByRole('heading', {
          name: 'Project 123 not found',
        }),
      ).toBeInTheDocument(),
    );
  });
});<|MERGE_RESOLUTION|>--- conflicted
+++ resolved
@@ -1,44 +1,109 @@
 import '@testing-library/jest-dom';
 import userEvent from '@testing-library/user-event';
-<<<<<<< HEAD
 import { ReactRouter6Adapter } from 'use-query-params/adapters/react-router-6';
 import { QueryParamProvider } from 'use-query-params';
-import { act, screen, waitFor } from '@testing-library/react';
+import { act, render, screen, waitFor } from '@testing-library/react';
 
 import { store } from '../../store';
-import { ManageProjectsPage, UserProjectsPage } from '../project';
+import {
+  ManageProjectsPage,
+  UserProjectsPage,
+  CreateProject,
+  MoreFilters,
+  ProjectDetailPage,
+  ProjectsPage,
+  ProjectsPageIndex,
+} from '../project';
 import {
   createComponentWithMemoryRouter,
   ReduxIntlProviders,
   renderWithRouter,
 } from '../../utils/testWithIntl';
-=======
-import { globalHistory } from '@reach/router';
-import { ReachAdapter } from 'use-query-params/adapters/reach';
-import { QueryParamProvider } from 'use-query-params';
-import { act, render, screen, waitFor } from '@testing-library/react';
 import { setupFaultyHandlers } from '../../network/tests/server';
 
-import { store } from '../../store';
-import {
-  CreateProject,
-  ManageProjectsPage,
-  MoreFilters,
-  ProjectDetailPage,
-  ProjectsPage,
-  ProjectsPageIndex,
-  UserProjectsPage,
-} from '../project';
-import { ReduxIntlProviders, renderWithRouter } from '../../utils/testWithIntl';
->>>>>>> fe9454c1
 import { projects } from '../../network/tests/mockData/projects';
+import { MemoryRouter, Route, Routes } from 'react-router-dom';
+
+test('CreateProject renders ProjectCreate', async () => {
+  renderWithRouter(
+    <QueryParamProvider adapter={ReactRouter6Adapter}>
+      <ReduxIntlProviders>
+        <CreateProject />
+      </ReduxIntlProviders>
+    </QueryParamProvider>,
+  );
+  expect(screen.getByText('Loading...')).toBeInTheDocument();
+});
+
+describe('UserProjectsPage Component', () => {
+  it('should redirect to login page if no user token is present', async () => {
+    act(() => {
+      store.dispatch({ type: 'SET_TOKEN', token: null });
+    });
+
+    const { router } = createComponentWithMemoryRouter(
+      <QueryParamProvider adapter={ReactRouter6Adapter}>
+        <ReduxIntlProviders>
+          <UserProjectsPage management={false} />
+        </ReduxIntlProviders>
+      </QueryParamProvider>,
+    );
+
+    await waitFor(() => expect(router.state.location.pathname).toBe('/login'));
+  });
+
+  it('should display component details', async () => {
+    act(() => {
+      store.dispatch({ type: 'SET_TOKEN', token: 'validToken' });
+    });
+
+    renderWithRouter(
+      <QueryParamProvider adapter={ReactRouter6Adapter}>
+        <ReduxIntlProviders>
+          <UserProjectsPage management={false} location={{ pathname: '/manage' }} />
+        </ReduxIntlProviders>
+      </QueryParamProvider>,
+    );
+    await waitFor(() =>
+      expect(screen.getByRole('heading', { name: projects.results[0].name })).toBeInTheDocument(),
+    );
+    expect(
+      screen.getByRole('heading', {
+        name: /my projects/i,
+      }),
+    ).toBeInTheDocument();
+    expect(
+      screen.queryByRole('heading', {
+        name: /manage projects/i,
+      }),
+    ).not.toBeInTheDocument();
+    expect(screen.getByRole('button', { name: '1' })).toBeInTheDocument();
+  });
+
+  it('should display map depending on the redux state value', async () => {
+    act(() => {
+      store.dispatch({ type: 'TOGGLE_MAP' });
+    });
+
+    renderWithRouter(
+      <QueryParamProvider adapter={ReactRouter6Adapter}>
+        <ReduxIntlProviders>
+          <UserProjectsPage management={false} />
+        </ReduxIntlProviders>
+      </QueryParamProvider>,
+    );
+    await screen.findByRole('heading', { name: projects.results[0].name });
+    // Since WebGL is not supported by Node, we'll assume that the map context will be loaded
+    expect(screen.getByRole('heading', { name: 'WebGL Context Not Found' })).toBeInTheDocument();
+    expect(screen.getByRole('link', { name: 'WebGL is enabled' })).toBeInTheDocument();
+  });
+});
 
 test('More Filters should close the more filters container when clicked outside the container', async () => {
-  const navigateMock = jest.fn();
-  renderWithRouter(
-    <QueryParamProvider adapter={ReachAdapter}>
+  const { router } = createComponentWithMemoryRouter(
+    <QueryParamProvider adapter={ReactRouter6Adapter}>
       <ReduxIntlProviders>
-        <MoreFilters navigate={navigateMock} />
+        <MoreFilters />
       </ReduxIntlProviders>
     </QueryParamProvider>,
   );
@@ -49,101 +114,7 @@
   ).toBeInTheDocument();
 
   await userEvent.click(screen.getAllByRole('button')[2]);
-  expect(navigateMock).toHaveBeenCalled();
-});
-
-test('CreateProject renders ProjectCreate', async () => {
-  renderWithRouter(
-    <QueryParamProvider adapter={ReachAdapter}>
-      <ReduxIntlProviders>
-        <CreateProject />
-      </ReduxIntlProviders>
-    </QueryParamProvider>,
-  );
-  expect(screen.getByText('Loading...')).toBeInTheDocument();
-});
-
-describe('UserProjectsPage Component', () => {
-  it('should redirect to login page if no user token is present', async () => {
-    act(() => {
-      store.dispatch({ type: 'SET_TOKEN', token: null });
-    });
-
-    const { router } = createComponentWithMemoryRouter(
-      <QueryParamProvider adapter={ReactRouter6Adapter}>
-        <ReduxIntlProviders>
-          <UserProjectsPage management={false} />
-        </ReduxIntlProviders>
-      </QueryParamProvider>,
-    );
-
-    await waitFor(() => expect(router.state.location.pathname).toBe('/login'));
-  });
-
-  it('should display component details', async () => {
-    act(() => {
-      store.dispatch({ type: 'SET_TOKEN', token: 'validToken' });
-    });
-
-    renderWithRouter(
-      <QueryParamProvider adapter={ReactRouter6Adapter}>
-        <ReduxIntlProviders>
-          <UserProjectsPage management={false} location={{ pathname: '/manage' }} />
-        </ReduxIntlProviders>
-      </QueryParamProvider>,
-    );
-    await waitFor(() =>
-      expect(screen.getByRole('heading', { name: projects.results[0].name })).toBeInTheDocument(),
-    );
-    expect(
-      screen.getByRole('heading', {
-        name: /my projects/i,
-      }),
-    ).toBeInTheDocument();
-    expect(
-      screen.queryByRole('heading', {
-        name: /manage projects/i,
-      }),
-    ).not.toBeInTheDocument();
-    expect(screen.getByRole('button', { name: '1' })).toBeInTheDocument();
-  });
-
-  it('should display map depending on the redux state value', async () => {
-    act(() => {
-      store.dispatch({ type: 'TOGGLE_MAP' });
-    });
-
-    renderWithRouter(
-      <QueryParamProvider adapter={ReactRouter6Adapter}>
-        <ReduxIntlProviders>
-          <UserProjectsPage management={false} />
-        </ReduxIntlProviders>
-      </QueryParamProvider>,
-    );
-    await screen.findByRole('heading', { name: projects.results[0].name });
-    // Since WebGL is not supported by Node, we'll assume that the map context will be loaded
-    expect(screen.getByRole('heading', { name: 'WebGL Context Not Found' })).toBeInTheDocument();
-    expect(screen.getByRole('link', { name: 'WebGL is enabled' })).toBeInTheDocument();
-  });
-});
-
-test('More Filters should close the more filters container when clicked outside the container', async () => {
-  const navigateMock = jest.fn();
-  renderWithRouter(
-    <QueryParamProvider adapter={ReachAdapter}>
-      <ReduxIntlProviders>
-        <MoreFilters navigate={navigateMock} />
-      </ReduxIntlProviders>
-    </QueryParamProvider>,
-  );
-  expect(
-    screen.getByRole('link', {
-      name: /apply/i,
-    }),
-  ).toBeInTheDocument();
-
-  await userEvent.click(screen.getAllByRole('button')[2]);
-  expect(navigateMock).toHaveBeenCalledWith('/explore?managedByMe=1');
+  await waitFor(() => expect(router.state.location.pathname).toBe('/explore'));
 });
 
 describe('ManageProjectsPage', () => {
@@ -190,16 +161,16 @@
 });
 
 test('ProjectsPageIndex is a null DOM element', () => {
-  const { container } = render(<ProjectsPageIndex />);
+  const { container } = renderWithRouter(<ProjectsPageIndex />);
   expect(container).toBeEmptyDOMElement();
 });
 
 describe('Projects Page', () => {
   const setup = () => {
     renderWithRouter(
-      <QueryParamProvider adapter={ReachAdapter}>
-        <ReduxIntlProviders>
-          <ProjectsPage location={globalHistory.location} />
+      <QueryParamProvider adapter={ReactRouter6Adapter}>
+        <ReduxIntlProviders>
+          <ProjectsPage />
         </ReduxIntlProviders>
       </QueryParamProvider>,
     );
@@ -243,7 +214,7 @@
     act(() => {
       store.dispatch({ type: 'SET_LOCALE', locale: 'es-AR' });
     });
-    render(
+    renderWithRouter(
       <ReduxIntlProviders>
         <ProjectDetailPage id={123} navigate={() => jest.fn()} />
       </ReduxIntlProviders>,
@@ -257,10 +228,20 @@
   it('should display private project error message', async () => {
     setupFaultyHandlers();
     render(
-      <ReduxIntlProviders>
-        <ProjectDetailPage id={123} navigate={() => jest.fn()} />
-      </ReduxIntlProviders>,
-    );
+      <MemoryRouter initialEntries={['/projects/123']}>
+        <Routes>
+          <Route
+            path="projects/:id"
+            element={
+              <ReduxIntlProviders>
+                <ProjectDetailPage id={123} navigate={() => jest.fn()} />
+              </ReduxIntlProviders>
+            }
+          />
+        </Routes>
+      </MemoryRouter>,
+    );
+
     await waitFor(() =>
       expect(
         screen.getByText("You don't have permission to access this project"),
@@ -271,10 +252,20 @@
   it('should display generic error message', async () => {
     setupFaultyHandlers();
     render(
-      <ReduxIntlProviders>
-        <ProjectDetailPage id={123} navigate={() => jest.fn()} />
-      </ReduxIntlProviders>,
-    );
+      <MemoryRouter initialEntries={['/projects/123']}>
+        <Routes>
+          <Route
+            path="projects/:id"
+            element={
+              <ReduxIntlProviders>
+                <ProjectDetailPage id={123} navigate={() => jest.fn()} />
+              </ReduxIntlProviders>
+            }
+          />
+        </Routes>
+      </MemoryRouter>,
+    );
+
     await waitFor(() =>
       expect(
         screen.getByRole('heading', {
