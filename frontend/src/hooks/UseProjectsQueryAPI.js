--- conflicted
+++ resolved
@@ -35,12 +35,9 @@
   mappedByMe: BooleanParam,
   status: StringParam,
   action: StringParam,
-<<<<<<< HEAD
   stale: BooleanParam,
   // lastUpdatedTo: StringParam,
-=======
   createdFrom: StringParam,
->>>>>>> 1575cbae
 };
 
 /* This can be passed into project API or used independently */
@@ -70,11 +67,8 @@
   mappedByMe: 'mappedByMe',
   status: 'projectStatuses',
   action: 'action',
-<<<<<<< HEAD
   stale: 'lastUpdatedTo',
-=======
   createdFrom: 'createdFrom',
->>>>>>> 1575cbae
 };
 
 const dataFetchReducer = (state, action) => {
