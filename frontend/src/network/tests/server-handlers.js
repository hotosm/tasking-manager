import { rest } from 'msw';

import {
  getProjectSummary,
  getProjectStats,
  projects,
  projectDetail,
  userTouchedProjects,
  projectComments,
  userFavorite,
  favoritePost,
  activities,
  taskDetail,
  stopMapping,
  stopValidation,
} from './mockData/projects';
import { featuredProjects } from './mockData/featuredProjects';
import {
  newUsersStats,
  osmStatsProd,
  osmStatsProject,
  userLockedTasksDetails,
  userStats,
} from './mockData/userStats';
import { projectContributions, projectContributionsByDay } from './mockData/contributions';
import {
  usersList,
  levelUpdationSuccess,
  roleUpdationSuccess,
  userQueryDetails,
} from './mockData/userList';
import {
  license,
  licenseCreationSuccess,
  licenseDeletionSuccess,
  organisations,
  organisation,
  organisationUpdationSuccess,
  organisationCreationSuccess,
  organisationDeletionSuccess,
  campaigns,
  campaignCreationSuccess,
  campaign,
  campaignUpdationSuccess,
  campaignDeletionSuccess,
  interests,
  interest,
  interestCreationSuccess,
  interestUpdationSuccess,
  interestDeletionSuccess,
  licenses,
  licenseAccepted,
} from './mockData/management';
import {
  teams,
  team,
  teamCreationSuccess,
  teamUpdationSuccess,
  teamDeletionSuccess,
} from './mockData/teams';
import { userTasks } from './mockData/tasksStats';
import { homepageStats } from './mockData/homepageStats';
import { banner, countries, josmRemote, systemStats } from './mockData/miscellaneous';
import tasksGeojson from '../../utils/tests/snippets/tasksGeometry';
import { API_URL } from '../../config';
import { notifications, ownCountUnread } from './mockData/notifications';
import { authLogin, setUser, userRegister } from './mockData/auth';
import {
  extendTask,
  lockForMapping,
  lockForValidation,
  splitTask,
  submitMappingTask,
  submitValidationTask,
  userLockedTasks,
} from './mockData/taskHistory';

const handlers = [
  rest.get(API_URL + 'projects/:id/queries/summary/', async (req, res, ctx) => {
    return res(ctx.json(getProjectSummary(Number(req.params.id))));
  }),
  rest.get(API_URL + 'projects/:id/activities/latest/', async (req, res, ctx) => {
    return res(ctx.json(activities(Number(req.params.id))));
  }),
  rest.get(API_URL + 'projects/:id/queries/priority-areas/', async (req, res, ctx) => {
    return res(ctx.json([]));
  }),
  rest.get(API_URL + 'projects/', async (req, res, ctx) => {
    return res(ctx.json(projects));
  }),
  rest.get(API_URL + 'projects/', async (req, res, ctx) => {
    return res(ctx.json(projects));
  }),
  rest.get(API_URL + 'projects/:id/contributions/', async (req, res, ctx) => {
    return res(ctx.json(projectContributions));
  }),
  rest.get(API_URL + 'projects/:id/', async (req, res, ctx) => {
    return res(ctx.json(projectDetail));
  }),
  rest.get(API_URL + 'projects/:id/comments/', async (req, res, ctx) => {
    return res(ctx.json(projectComments));
  }),
  rest.post(API_URL + 'projects/:id/comments/', async (req, res, ctx) => {
    return res(ctx.json({ message: 'Comment posted' }));
  }),
  rest.delete(API_URL + 'projects/:projectId/comments/:commentId/', async (req, res, ctx) => {
    return res(ctx.json({ message: 'Message deleted' }));
  }),
  rest.get(API_URL + 'projects/:id/favorite/', async (req, res, ctx) => {
    return res(ctx.json(userFavorite));
  }),
  rest.post(API_URL + 'projects/:id/favorite/', async (req, res, ctx) => {
    return res(ctx.json(favoritePost(req.params.id)));
  }),
  rest.get(API_URL + 'projects/:id/statistics/', async (req, res, ctx) => {
    const { id } = req.params;
    return res(ctx.json(getProjectStats(id)));
  }),
  rest.get(API_URL + 'projects/:id/contributions/queries/day/', async (req, res, ctx) => {
    return res(ctx.json(projectContributionsByDay));
  }),
  rest.get(API_URL + 'projects/:id/tasks', async (req, res, ctx) => {
    return res(ctx.json(tasksGeojson));
  }),
  rest.get(API_URL + 'projects/queries/featured/', async (req, res, ctx) => {
    return res(ctx.json(featuredProjects));
  }),
  rest.get(API_URL + 'projects/queries/:username/touched', async (req, res, ctx) => {
    return res(ctx.json(userTouchedProjects));
  }),
  rest.get(API_URL + 'projects/:projectId/tasks/:taskId/', async (req, res, ctx) => {
    return res(ctx.json(taskDetail(Number(req.params.taskId))));
  }),
  rest.post(
    API_URL + 'projects/:projectId/tasks/actions/stop-mapping/:taskId/',
    async (req, res, ctx) => {
      return res(ctx.json(stopMapping));
    },
  ),
  rest.post(
    API_URL + 'projects/:projectId/tasks/actions/stop-validation/',
    async (req, res, ctx) => {
      return res(ctx.json(stopValidation));
    },
  ),
  // AUTHENTICATION
  rest.get(API_URL + 'system/authentication/login/', async (req, res, ctx) => {
    return res(ctx.json(authLogin));
  }),
  rest.post(API_URL + 'users/actions/register/', async (req, res, ctx) => {
    return res(ctx.json(userRegister));
  }),
  rest.patch(API_URL + 'users/me/actions/set-user/', async (req, res, ctx) => {
    return res(ctx.json(setUser));
  }),
  // NOTIFICATIONS
  rest.get(API_URL + 'notifications', async (req, res, ctx) => {
    return res(ctx.json(notifications));
  }),
  rest.get(API_URL + 'notifications/:id', async (req, res, ctx) => {
    return res(ctx.json(notifications.userMessages[0]));
  }),
  rest.get(API_URL + 'notifications/queries/own/count-unread/', async (req, res, ctx) => {
    return res(ctx.json(ownCountUnread));
  }),
  rest.delete(API_URL + 'notifications/:id/', async (req, res, ctx) => {
    return res(ctx.json({ Success: 'Message deleted' }));
  }),
  rest.delete(API_URL + 'notifications/delete-all/', async (req, res, ctx) => {
    return res(ctx.json({ Success: 'Message deleted' }));
  }),
  rest.delete(API_URL + 'notifications/delete-all/:types', async (req, res, ctx) => {
    return res(ctx.json({ Success: 'Message deleted' }));
  }),
  rest.delete(API_URL + 'notifications/delete-multiple/', async (req, res, ctx) => {
    return res(ctx.json({ Success: 'Message deleted' }));
  }),
  rest.post(API_URL + 'notifications/queries/own/post-unread/', async (req, res, ctx) => {
    return res(ctx.json(null));
  }),
  rest.post(API_URL + 'notifications/mark-as-read-all/', async (req, res, ctx) => {
    return res(ctx.json(null));
  }),
  rest.post(API_URL + 'notifications/mark-as-read-all/:types', async (req, res, ctx) => {
    return res(ctx.json(null));
  }),
  rest.post(API_URL + 'notifications/mark-as-read-multiple/', async (req, res, ctx) => {
    return res(ctx.json(null));
  }),
  // USER
  rest.get(API_URL + 'users/statistics/', async (req, res, ctx) => {
    return res(ctx.json(newUsersStats));
  }),
  rest.get(API_URL + 'tasks/statistics/', async (req, res, ctx) => {
    return res(ctx.json(newUsersStats));
  }),
  rest.get(API_URL + 'users/queries/:username', async (req, res, ctx) => {
    return res(ctx.json(userQueryDetails));
  }),
  rest.get(API_URL + 'users', async (req, res, ctx) => {
    return res(ctx.json(usersList));
  }),
  rest.patch(API_URL + 'users/:username/actions/set-level/:level', (req, res, ctx) => {
    return res(ctx.json(levelUpdationSuccess));
  }),
  rest.patch(API_URL + 'users/:username/actions/set-role/:role', (req, res, ctx) => {
    return res(ctx.json(roleUpdationSuccess));
  }),
  rest.get(API_URL + 'users/:userId/tasks/', async (req, res, ctx) => {
    return res(ctx.json(userTasks));
  }),
  rest.get(API_URL + 'users/:username/statistics/', async (req, res, ctx) => {
    return res(ctx.json(userStats));
  }),
  rest.get(API_URL + 'users/queries/tasks/locked/details/', async (req, res, ctx) => {
    return res(ctx.json(userLockedTasksDetails));
  }),
  // ORGANIZATIONS
  rest.get(API_URL + 'organisations', (req, res, ctx) => {
    return res(ctx.json(organisations));
  }),
  rest.get(API_URL + 'organisations/:id/', (req, res, ctx) => {
    return res(ctx.json(organisation));
  }),
  rest.post(API_URL + 'organisations', (req, res, ctx) => {
    return res(ctx.json(organisationCreationSuccess));
  }),
  rest.patch(API_URL + 'organisations/:id/', (req, res, ctx) => {
    return res(ctx.json(organisationUpdationSuccess));
  }),
  rest.delete(API_URL + 'organisations/:id', (req, res, ctx) => {
    return res(ctx.json(organisationDeletionSuccess));
  }),
  // TEAMS
  rest.get(API_URL + 'teams', (req, res, ctx) => {
    return res(ctx.json(teams));
  }),
  rest.get(API_URL + 'teams/:id/', (req, res, ctx) => {
    return res(ctx.json(team));
  }),
  rest.post(API_URL + 'teams', (req, res, ctx) => {
    return res(ctx.json(teamCreationSuccess));
  }),
  rest.patch(API_URL + 'teams/:id/', (req, res, ctx) => {
    return res(ctx.json(teamUpdationSuccess));
  }),
  rest.delete(API_URL + 'teams/:id', (req, res, ctx) => {
    return res(ctx.json(teamDeletionSuccess));
  }),
  // LICENSES
  rest.get(API_URL + 'licenses', (req, res, ctx) => {
    return res(ctx.json(licenses));
  }),
  rest.get(API_URL + 'licenses/:id/', (req, res, ctx) => {
    return res(ctx.json(license));
  }),
  rest.patch(API_URL + 'licenses/:id', (req, res, ctx) => {
    return res(ctx.json(req.body));
  }),
  rest.delete(API_URL + 'licenses/:id', (req, res, ctx) => {
    return res(ctx.json(licenseDeletionSuccess));
  }),
  rest.post(API_URL + 'licenses', (req, res, ctx) => {
    return res(ctx.json(licenseCreationSuccess));
  }),
  rest.post(API_URL + 'licenses/:id/actions/accept-for-me/', (req, res, ctx) => {
    return res(ctx.json(licenseAccepted));
  }),
  // CAMPAIGNS
  rest.get(API_URL + 'campaigns', (req, res, ctx) => {
    return res(ctx.json(campaigns));
  }),
  rest.post(API_URL + 'campaigns', (req, res, ctx) => {
    return res(ctx.json(campaignCreationSuccess));
  }),
  rest.get(API_URL + 'campaigns/:id', (req, res, ctx) => {
    return res(ctx.json(campaign));
  }),
  rest.patch(API_URL + 'campaigns/:id', (req, res, ctx) => {
    return res(ctx.json(campaignUpdationSuccess));
  }),
  rest.delete(API_URL + 'campaigns/:id', (req, res, ctx) => {
    return res(ctx.json(campaignDeletionSuccess));
  }),
  // INTERESTS
  rest.get(API_URL + 'interests', (req, res, ctx) => {
    return res(ctx.json(interests));
  }),
  rest.get(API_URL + 'interests/:id/', (req, res, ctx) => {
    return res(ctx.json(interest));
  }),
  rest.patch(API_URL + 'interests/:id', (req, res, ctx) => {
    return res(interestUpdationSuccess(req.body.name));
  }),
  rest.delete(API_URL + 'interests/:id', (req, res, ctx) => {
    return res(ctx.json(interestDeletionSuccess));
  }),
  rest.post(API_URL + 'interests', (req, res, ctx) => {
    return res(ctx.json(interestCreationSuccess(req.body.name)));
  }),
  rest.get(API_URL + 'countries', (req, res, ctx) => {
    return res(ctx.json(countries));
  }),
  rest.get(API_URL + 'system/banner/', (req, res, ctx) => {
    return res(ctx.json(banner));
  }),
  //TASKS
  rest.post(
    API_URL + 'projects/:projectId/tasks/actions/lock-for-mapping/:taskId',
    (req, res, ctx) => {
      return res(ctx.json(lockForMapping));
    },
  ),
  rest.post(API_URL + 'projects/:projectId/tasks/actions/lock-for-validation/', (req, res, ctx) => {
    return res(ctx.json(lockForValidation));
  }),
  rest.post(
    API_URL + 'projects/:projectId/tasks/actions/unlock-after-mapping/:taskId',
    (req, res, ctx) => {
      return res(ctx.json(submitMappingTask));
    },
  ),
  rest.post(
    API_URL + 'projects/:projectId/tasks/actions/unlock-after-validation/',
    (req, res, ctx) => {
      return res(ctx.json(submitValidationTask));
    },
  ),
  rest.get(API_URL + 'users/queries/tasks/locked/', (req, res, ctx) => {
    return res(ctx.json(userLockedTasks));
  }),
  rest.post(API_URL + 'projects/:projectId/tasks/actions/split/:taskId/', (req, res, ctx) => {
    return res(ctx.json(splitTask));
  }),
  rest.post(API_URL + 'projects/:projectId/tasks/actions/extend/', (req, res, ctx) => {
    return res(ctx.json(extendTask));
  }),
  rest.get(API_URL + 'system/statistics/', (req, res, ctx) => {
    return res(ctx.json(systemStats));
  }),
  // EXTERNAL API
  rest.get('https://osmstats-api.hotosm.org/wildcard', (req, res, ctx) => {
    return res(ctx.json(homepageStats));
  }),
  rest.get(
    'https://osm-stats-production-api.azurewebsites.net/users/:username',
    (req, res, ctx) => {
      return res(ctx.json(osmStatsProd));
    },
  ),
  rest.get(
    'https://osm-stats-production-api.azurewebsites.net/stats/:projectId',
    (req, res, ctx) => {
      return res(ctx.json(osmStatsProject));
    },
  ),
  rest.get('http://127.0.0.1:8111/version', (req, res, ctx) => {
    return res(ctx.json(josmRemote));
  }),
];

const failedToConnectError = (req, res, ctx) => {
  return res.networkError('Failed to connect');
};

const faultyHandlers = [
  rest.get(API_URL + 'projects/:id/', async (req, res, ctx) => {
    return res.once(
      ctx.status(403),
      ctx.json({
        SubCode: `PrivateProject`,
      }),
    );
  }),
  rest.get(API_URL + 'projects/:id/', failedToConnectError),
  rest.get('http://127.0.0.1:8111/version', failedToConnectError),
  rest.post(
    API_URL + 'projects/:projectId/tasks/actions/lock-for-mapping/:taskId',
    failedToConnectError,
  ),
<<<<<<< HEAD
  rest.post(API_URL + 'projects/:projectId/tasks/actions/lock-for-validation', (req, res, ctx) => {
    return res.networkError('Failed to connect');
  }),
  rest.post(API_URL + 'projects/:projectId/tasks/actions/extend/', (req, res, ctx) => {
    return res.networkError('Failed to connect');
  }),
  rest.post(API_URL + 'projects/:projectId/tasks/actions/split/:taskId/', (req, res, ctx) => {
    return res.networkError('Failed to connect');
  }),
  rest.delete(API_URL + 'notifications/delete-multiple/', async (req, res, ctx) => {
    return res.networkError('Failed to connect');
  }),
  rest.delete(API_URL + 'notifications/delete-all/', async (req, res, ctx) => {
    return res.networkError('Failed to connect');
  }),
  rest.delete(API_URL + 'notifications/delete-all/:types', async (req, res, ctx) => {
    return res.networkError('Failed to connect');
  }),
  rest.post(API_URL + 'notifications/mark-as-read-all/', async (req, res, ctx) => {
    return res.networkError('Failed to connect');
  }),
  rest.post(API_URL + 'notifications/mark-as-read-all/:types', async (req, res, ctx) => {
    return res.networkError('Failed to connect');
  }),
  rest.post(API_URL + 'notifications/mark-as-read-multiple/', async (req, res, ctx) => {
    return res.networkError('Failed to connect');
  }),
  rest.delete(API_URL + 'notifications/:id/', async (req, res, ctx) => {
    return res.networkError('Failed to connect');
  }),
=======
  rest.post(
    API_URL + 'projects/:projectId/tasks/actions/lock-for-validation',
    failedToConnectError,
  ),
  rest.post(API_URL + 'projects/:projectId/tasks/actions/extend/', failedToConnectError),
  rest.post(API_URL + 'projects/:projectId/tasks/actions/split/:taskId/', failedToConnectError),
  rest.post(API_URL + 'licenses', failedToConnectError),
  rest.patch(API_URL + 'licenses/:id', failedToConnectError),
  rest.post(API_URL + 'interests', failedToConnectError),
  rest.post(API_URL + 'campaigns', failedToConnectError),
  rest.patch(API_URL + 'campaigns/:id', failedToConnectError),
  rest.delete(API_URL + 'campaigns/:id', failedToConnectError),
  rest.post(API_URL + 'teams', failedToConnectError),
  rest.patch(API_URL + 'teams/:id/', failedToConnectError),
  rest.delete(API_URL + 'teams/:id', failedToConnectError),
  rest.post(API_URL + 'organisations', failedToConnectError),
  rest.delete(API_URL + 'notifications/delete-multiple/', failedToConnectError),
  rest.delete(API_URL + 'notifications/:id/', failedToConnectError),
  rest.patch(API_URL + 'users/:username/actions/set-level/:level', failedToConnectError),
  rest.patch(API_URL + 'users/:username/actions/set-role/:role', failedToConnectError),
>>>>>>> 8d0f1c6b
];

export { handlers, faultyHandlers };<|MERGE_RESOLUTION|>--- conflicted
+++ resolved
@@ -378,38 +378,6 @@
     API_URL + 'projects/:projectId/tasks/actions/lock-for-mapping/:taskId',
     failedToConnectError,
   ),
-<<<<<<< HEAD
-  rest.post(API_URL + 'projects/:projectId/tasks/actions/lock-for-validation', (req, res, ctx) => {
-    return res.networkError('Failed to connect');
-  }),
-  rest.post(API_URL + 'projects/:projectId/tasks/actions/extend/', (req, res, ctx) => {
-    return res.networkError('Failed to connect');
-  }),
-  rest.post(API_URL + 'projects/:projectId/tasks/actions/split/:taskId/', (req, res, ctx) => {
-    return res.networkError('Failed to connect');
-  }),
-  rest.delete(API_URL + 'notifications/delete-multiple/', async (req, res, ctx) => {
-    return res.networkError('Failed to connect');
-  }),
-  rest.delete(API_URL + 'notifications/delete-all/', async (req, res, ctx) => {
-    return res.networkError('Failed to connect');
-  }),
-  rest.delete(API_URL + 'notifications/delete-all/:types', async (req, res, ctx) => {
-    return res.networkError('Failed to connect');
-  }),
-  rest.post(API_URL + 'notifications/mark-as-read-all/', async (req, res, ctx) => {
-    return res.networkError('Failed to connect');
-  }),
-  rest.post(API_URL + 'notifications/mark-as-read-all/:types', async (req, res, ctx) => {
-    return res.networkError('Failed to connect');
-  }),
-  rest.post(API_URL + 'notifications/mark-as-read-multiple/', async (req, res, ctx) => {
-    return res.networkError('Failed to connect');
-  }),
-  rest.delete(API_URL + 'notifications/:id/', async (req, res, ctx) => {
-    return res.networkError('Failed to connect');
-  }),
-=======
   rest.post(
     API_URL + 'projects/:projectId/tasks/actions/lock-for-validation',
     failedToConnectError,
@@ -427,10 +395,14 @@
   rest.delete(API_URL + 'teams/:id', failedToConnectError),
   rest.post(API_URL + 'organisations', failedToConnectError),
   rest.delete(API_URL + 'notifications/delete-multiple/', failedToConnectError),
+  rest.delete(API_URL + 'notifications/delete-all/', failedToConnectError),
+  rest.delete(API_URL + 'notifications/delete-all/:types', failedToConnectError),
+  rest.post(API_URL + 'notifications/mark-as-read-all/', failedToConnectError),
+  rest.post(API_URL + 'notifications/mark-as-read-all/:types', failedToConnectError),
+  rest.post(API_URL + 'notifications/mark-as-read-multiple/', failedToConnectError),
   rest.delete(API_URL + 'notifications/:id/', failedToConnectError),
   rest.patch(API_URL + 'users/:username/actions/set-level/:level', failedToConnectError),
   rest.patch(API_URL + 'users/:username/actions/set-role/:role', failedToConnectError),
->>>>>>> 8d0f1c6b
 ];
 
 export { handlers, faultyHandlers };