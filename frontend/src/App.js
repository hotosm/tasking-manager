import React, { Suspense, useEffect } from 'react';
import { RouterProvider } from 'react-router-dom';
<<<<<<< HEAD
import { Toaster } from 'react-hot-toast';
import ReactPlaceholder from 'react-placeholder';
=======
>>>>>>> 3e3332cc
import { useMeta } from 'react-meta-elements';
import { useSelector } from 'react-redux';
import * as Sentry from '@sentry/react';
import ReactPlaceholder from 'react-placeholder';

import './assets/styles/index.scss';

import { getUserDetails } from './store/actions/auth';
import { store } from './store';
import { ORG_NAME, MATOMO_ID } from './config';
import { Preloader } from './components/preloader';
import { FallbackComponent } from './views/fallback';
import { Banner, ArchivalNotificationBanner } from './components/banner/index';
import { router } from './routes';

const App = () => {
  useMeta({ property: 'og:url', content: process.env.REACT_APP_BASE_URL });
  useMeta({ name: 'author', content: ORG_NAME });
  const isLoading = useSelector((state) => state.loader.isLoading);
  const locale = useSelector((state) => state.preferences.locale);

  useEffect(() => {
    // fetch user details endpoint when the user is returning to a logged in session
    store.dispatch(getUserDetails(store.getState()));
  }, []);

  return (
    <Sentry.ErrorBoundary fallback={<FallbackComponent />}>
      {isLoading ? (
        <Preloader />
      ) : (
        <div className="w-100 base-font bg-white" lang={locale}>
          <main className="cf w-100 base-font">
            <Suspense fallback={<ReactPlaceholder showLoadingAnimation rows={30} delay={300} />}>
              <RouterProvider router={router} fallbackElement={<Preloader />} />
            </Suspense>
          </main>
          <ArchivalNotificationBanner />
          {MATOMO_ID && <Banner />}
          <Toaster
            position="bottom-left"
            toastOptions={{
              style: {
                padding: '1rem',
                borderRadius: '10px',
                background: '#333',
                color: '#fff',
              },
            }}
          />
        </div>
      )}
    </Sentry.ErrorBoundary>
  );
};

export default App;<|MERGE_RESOLUTION|>--- conflicted
+++ resolved
@@ -1,14 +1,10 @@
 import React, { Suspense, useEffect } from 'react';
 import { RouterProvider } from 'react-router-dom';
-<<<<<<< HEAD
 import { Toaster } from 'react-hot-toast';
 import ReactPlaceholder from 'react-placeholder';
-=======
->>>>>>> 3e3332cc
 import { useMeta } from 'react-meta-elements';
 import { useSelector } from 'react-redux';
 import * as Sentry from '@sentry/react';
-import ReactPlaceholder from 'react-placeholder';
 
 import './assets/styles/index.scss';
 
