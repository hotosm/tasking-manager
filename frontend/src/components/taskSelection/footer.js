import React, { useState, useEffect } from 'react';
import { useSelector, useDispatch } from 'react-redux';
import { navigate } from '@reach/router';
import Popup from 'reactjs-popup';
import { FormattedMessage } from 'react-intl';

import messages from './messages';
import { getEditors } from '../../utils/editorsList';
import { openEditor, formatJosmUrl } from '../../utils/openEditor';
import { useFetchLockedTasks } from '../../hooks/UseLockedTasks';
import { pushToLocalJSONAPI, fetchLocalJSONAPI } from '../../network/genericJSONRequest';
import { Dropdown } from '../dropdown';
import { Button } from '../button';
import { Imagery } from './imagery';
import { MappingTypes } from '../mappingTypes';
import { LockedTaskModalContent } from './lockedTasks';

const TaskSelectionFooter = ({ defaultUserEditor, project, tasks, taskAction, selectedTasks }) => {
  const token = useSelector((state) => state.auth.get('token'));
  const locale = useSelector((state) => state.preferences.locale);
  const [editor, setEditor] = useState(defaultUserEditor);
  const [editorOptions, setEditorOptions] = useState([]);
  const [lockError, setLockError] = useState(null);
  const dispatch = useDispatch();
  const fetchLockedTasks = useFetchLockedTasks();

  const lockSuccess = (status, endpoint, windowObjectReference) => {
    const urlParams = openEditor(
      editor,
      project,
      tasks,
      selectedTasks,
      [window.innerWidth, window.innerHeight],
      windowObjectReference,
      locale,
    );
    updateReduxState(selectedTasks, project.projectId, status);
    navigate(`/projects/${project.projectId}/${endpoint}/${urlParams}`);
  };

  const lockFailed = (windowObjectReference, message) => {
    // JOSM and iD don't open a new window
    if (!['JOSM', 'ID'].includes(editor)) {
      windowObjectReference.close();
    }
    fetchLockedTasks();
    setLockError(message);
  };

  const updateReduxState = (tasks, project, status) => {
    dispatch({ type: 'SET_LOCKED_TASKS', tasks: tasks });
    dispatch({ type: 'SET_PROJECT', project: project });
    dispatch({ type: 'SET_TASKS_STATUS', status: status });
  };

  const lockTasks = async () => {
    // if user can not map or validate the project, lead him to the explore projects page
    if (['selectAnotherProject', 'mappingIsComplete', 'projectIsComplete'].includes(taskAction)) {
      navigate(`/explore/`);
    }
    // then pass to the JOSM check and validate/map checks
    if (editor === 'JOSM' && !window.safari) {
      try {
        await fetch(formatJosmUrl('version', { jsonp: 'checkJOSM' }));
      } catch (e) {
        setLockError('JOSM');
        return;
      }
    }
    let windowObjectReference;
    if (!['JOSM', 'ID'].includes(editor)) {
      windowObjectReference = window.open('', `TM-${project.projectId}-${selectedTasks}`);
    }
    if (['validateSelectedTask', 'validateAnotherTask', 'validateATask'].includes(taskAction)) {
      pushToLocalJSONAPI(
        `projects/${project.projectId}/tasks/actions/lock-for-validation/`,
        JSON.stringify({ taskIds: selectedTasks }),
        token,
      )
        .then((res) => {
          lockSuccess('LOCKED_FOR_VALIDATION', 'validate', windowObjectReference);
        })
        .catch((e) => lockFailed(windowObjectReference, e.message));
    }
    if (['mapSelectedTask', 'mapAnotherTask', 'mapATask'].includes(taskAction)) {
      fetchLocalJSONAPI(
        `projects/${project.projectId}/tasks/actions/lock-for-mapping/${selectedTasks[0]}/`,
        token,
        'POST',
      )
        .then((res) => {
          lockSuccess('LOCKED_FOR_MAPPING', 'map', windowObjectReference);
        })
        .catch((e) => lockFailed(windowObjectReference, e.message));
    }
    if (['resumeMapping', 'resumeValidation'].includes(taskAction)) {
      const urlParams = openEditor(
        editor,
        project,
        tasks,
        selectedTasks,
        [window.innerWidth, window.innerHeight],
        windowObjectReference,
        locale,
      );
      const endpoint = taskAction === 'resumeMapping' ? 'map' : 'validate';
      navigate(`/projects/${project.projectId}/${endpoint}/${urlParams}`);
    }
  };

  // update the editors options for mapping or for validation,
  // according to the status of the task that is currently selected
  useEffect(() => {
    if (
      taskAction &&
      project.mappingEditors &&
      (taskAction.startsWith('validate') || taskAction === 'resumeValidation')
    ) {
      const validationEditorOptions = getEditors(project.validationEditors, project.customEditor);
      setEditorOptions(validationEditorOptions);
      // activate defaultUserEditor if it's allowed. If not, use the first allowed editor for validation
      if (project.validationEditors.includes(defaultUserEditor)) {
        setEditor(defaultUserEditor);
      } else {
        updateEditor(validationEditorOptions);
      }
    } else {
      const mappingEditorOptions = getEditors(project.mappingEditors, project.customEditor);
      setEditorOptions(mappingEditorOptions);
      // activate defaultUserEditor if it's allowed. If not, use the first allowed editor
      if (project.mappingEditors.includes(defaultUserEditor)) {
        setEditor(defaultUserEditor);
      } else {
        updateEditor(mappingEditorOptions);
      }
    }
  }, [
    taskAction,
    project.mappingEditors,
    project.validationEditors,
    project.customEditor,
    defaultUserEditor,
  ]);

  const updateEditor = (arr) => setEditor(arr[0].value);
  const titleClasses = 'db ttu f6 blue-light mb2 truncate';
  return (
    <div className="bg-white pb2 ph4-l ph2 flex flex-nowrap-ns flex-wrap">
      {lockError !== null && (
        <Popup
          modal
          open
          closeOnEscape={true}
          closeOnDocumentClick={true}
          onClose={() => setLockError(null)}
        >
          {(close) => (
            <LockedTaskModalContent
              project={project}
              error={lockError}
              close={close}
              lockTasks={lockTasks}
            />
          )}
        </Popup>
      )}
<<<<<<< HEAD
      {/* Types of mapping */}
      <div className="w-25-ns w-40 order-0-ns order-4">
        <div className="db-ns dn">
          <h3 className={titleClasses}>
            <FormattedMessage {...messages.typesOfMapping} />
          </h3>
        </div>
        <div className="mr2-ns pt1">
          <MappingTypes types={props.project.mappingTypes} />
=======
      <div className="w-25-ns w-40 fl">
        <h3 className={titleClasses}>
          <FormattedMessage {...messages.typesOfMapping} />
        </h3>
        <div className="db fl pt1">
          <MappingTypes types={project.mappingTypes} />
>>>>>>> 10d69b34
        </div>
      </div>
      {/* Imagery */}
      <div className="w-25-ns w-60 order-1">
        <h3 className={titleClasses}>
          <FormattedMessage {...messages.imagery} />
        </h3>
<<<<<<< HEAD
        <div className="pt1 mr1-ns">
          <Imagery value={props.project.imagery} />
        </div>
=======
        <Imagery value={project.imagery} />
>>>>>>> 10d69b34
      </div>
      {/* Select editor */}
      <div className="w-25-ns w-60 order-2">
        <h3 className={titleClasses}>
          <FormattedMessage {...messages.editor} />
        </h3>
        <Dropdown
          options={editorOptions}
          value={editor}
          display={<FormattedMessage {...messages.selectEditor} />}
          className="bg-white bn"
          toTop={true}
          onChange={updateEditor}
          onAdd={() => {}}
          onRemove={() => {}}
        />
      </div>
      {/* The "Map a task" etc. button */}
      <div className="w-25-ns w-40 order-3-ns order-1 tr-ns tc mb0-ns mb1">
        <div className="mt3">
          <Button className="white bg-red" onClick={() => lockTasks()}>
            {['selectAnotherProject', 'mappingIsComplete', 'projectIsComplete'].includes(
              taskAction,
            ) ? (
              <FormattedMessage {...messages.selectAnotherProject} />
            ) : (
              <FormattedMessage
                {...messages[taskAction]}
                values={{ number: selectedTasks ? selectedTasks.length : 0 }}
              />
            )}
          </Button>
        </div>
      </div>
    </div>
  );
};

export default TaskSelectionFooter;<|MERGE_RESOLUTION|>--- conflicted
+++ resolved
@@ -164,7 +164,6 @@
           )}
         </Popup>
       )}
-<<<<<<< HEAD
       {/* Types of mapping */}
       <div className="w-25-ns w-40 order-0-ns order-4">
         <div className="db-ns dn">
@@ -173,15 +172,7 @@
           </h3>
         </div>
         <div className="mr2-ns pt1">
-          <MappingTypes types={props.project.mappingTypes} />
-=======
-      <div className="w-25-ns w-40 fl">
-        <h3 className={titleClasses}>
-          <FormattedMessage {...messages.typesOfMapping} />
-        </h3>
-        <div className="db fl pt1">
           <MappingTypes types={project.mappingTypes} />
->>>>>>> 10d69b34
         </div>
       </div>
       {/* Imagery */}
@@ -189,13 +180,9 @@
         <h3 className={titleClasses}>
           <FormattedMessage {...messages.imagery} />
         </h3>
-<<<<<<< HEAD
         <div className="pt1 mr1-ns">
-          <Imagery value={props.project.imagery} />
-        </div>
-=======
-        <Imagery value={project.imagery} />
->>>>>>> 10d69b34
+          <Imagery value={project.imagery} />
+        </div>
       </div>
       {/* Select editor */}
       <div className="w-25-ns w-60 order-2">
