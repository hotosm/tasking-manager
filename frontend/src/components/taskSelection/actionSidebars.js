import React, { useState, useEffect } from 'react';
import { useSelector } from 'react-redux';
import { navigate } from '@reach/router';
import Popup from 'reactjs-popup';
import ReactTooltip from 'react-tooltip';
import { FormattedMessage } from 'react-intl';

import messages from './messages';
import { CheckBoxInput } from '../formInputs';
import { Button, CustomButton } from '../button';
import { Dropdown } from '../dropdown';
import { CheckCircle } from '../checkCircle';
import {
  CloseIcon,
  ClipboardIcon,
  SidebarIcon,
  AlertIcon,
  QuestionCircleIcon,
  ChevronRightIcon,
  ChevronDownIcon,
  InfoIcon,
  CommentIcon,
  PlusIcon,
} from '../svgIcons';
import { getEditors } from '../../utils/editorsList';
import { htmlFromMarkdown } from '../../utils/htmlFromMarkdown';
import { getTaskContributors } from '../../utils/getTaskContributors';
import { pushToLocalJSONAPI, fetchLocalJSONAPI } from '../../network/genericJSONRequest';
import { CommentInputField } from '../comments/commentInput';
import { useFetchLockedTasks, useClearLockedTasks } from '../../hooks/UseLockedTasks';
import { useAsync } from '../../hooks/UseAsync';

export function CompletionTabForMapping({
  project,
  tasksIds,
  showReadCommentsAlert,
  disableBadImagery,
  historyTabSwitch,
  taskInstructions,
  disabled,
  contributors,
  taskComment,
  setTaskComment,
  selectedStatus,
  setSelectedStatus,
}: Object) {
  const token = useSelector((state) => state.auth.token);
  const [showHelp, setShowHelp] = useState(false);
  const [showMapChangesModal, setShowMapChangesModal] = useState(false);
  const [splitTaskError, setSplitTaskError] = useState(false);
  const [redirectToPreviousProject, setRedirectToPreviousProject] = useState(true);
  const radioInput = 'radio-input input-reset pointer v-mid dib h2 w2 mr2 br-100 ba b--blue-light';
  const fetchLockedTasks = useFetchLockedTasks();
  const clearLockedTasks = useClearLockedTasks();
  const directedFrom = localStorage.getItem('lastProjectPathname');

  const splitTask = () => {
    if (!disabled) {
      return fetchLocalJSONAPI(
        `projects/${project.projectId}/tasks/actions/split/${tasksIds[0]}/`,
        token,
        'POST',
      )
        .then((res) => {
          clearLockedTasks();
          navigate((redirectToPreviousProject && directedFrom) || `../tasks/`, {
            state: {
              lastLockedTasksIds: res.tasks.map((task) => task.taskId),
              lastLockedProjectId: project.projectId,
            },
          });
        })
        .catch((e) => {
          setSplitTaskError(true);
        });
    } else {
      // we need to return a promise in order to be called by useAsync
      return new Promise((resolve, reject) => {
        setShowMapChangesModal('split');
        resolve();
      });
    }
  };
  const splitTaskAsync = useAsync(splitTask);

  const stopMapping = () => {
    if (!disabled) {
      return pushToLocalJSONAPI(
        `projects/${project.projectId}/tasks/actions/stop-mapping/${tasksIds[0]}/`,
        JSON.stringify({ comment: taskComment }),
        token,
      ).then((r) => {
        clearLockedTasks();
        navigate(
          (redirectToPreviousProject && directedFrom) || `/projects/${project.projectId}/tasks/`,
          {
            state: {
              lastLockedTasksIds: tasksIds,
              lastLockedProjectId: project.projectId,
            },
          },
        );
      });
    } else {
      return new Promise((resolve, reject) => {
        setShowMapChangesModal('unlock');
        resolve();
      });
    }
  };
  const stopMappingAsync = useAsync(stopMapping);

  const submitTask = () => {
    if (!disabled && selectedStatus) {
      let url;
      let payload = { comment: taskComment };
      if (selectedStatus === 'MAPPED') {
        url = `projects/${project.projectId}/tasks/actions/unlock-after-mapping/${tasksIds[0]}/`;
        payload.status = 'MAPPED';
      }
      if (selectedStatus === 'READY') {
        url = `projects/${project.projectId}/tasks/actions/stop-mapping/${tasksIds[0]}/`;
      }
      if (selectedStatus === 'BADIMAGERY') {
        url = `projects/${project.projectId}/tasks/actions/unlock-after-mapping/${tasksIds[0]}/`;
        payload.status = 'BADIMAGERY';
      }
      return pushToLocalJSONAPI(url, JSON.stringify(payload), token).then((r) => {
        fetchLockedTasks();
        navigate(
          (redirectToPreviousProject && directedFrom) || `/projects/${project.projectId}/tasks/`,
          {
            state: {
              lastLockedTasksIds: tasksIds,
              lastLockedProjectId: project.projectId,
            },
          },
        );
      });
    }
  };
  const submitTaskAsync = useAsync(submitTask);

  return (
    <div>
      {disabled && showMapChangesModal && (
        <Popup
          modal
          open
          closeOnEscape={true}
          closeOnDocumentClick={true}
          onClose={() => setShowMapChangesModal(null)}
        >
          {(close) => <UnsavedMapChangesModalContent close={close} action={showMapChangesModal} />}
        </Popup>
      )}
      {splitTaskError && (
        <Popup
          modal
          open
          closeOnEscape={true}
          closeOnDocumentClick={true}
          onClose={() => setSplitTaskError(false)}
        >
          {(close) => <TaskSplitErrorModalContent close={close} />}
        </Popup>
      )}
      {showReadCommentsAlert && (
        <div
          className="tc pa2 mb1 bg-grey-light blue-dark pointer"
          onClick={() => historyTabSwitch()}
        >
          <InfoIcon className="v-mid h1 w1" />
          <span className="ml2 fw1 pa1">
            <FormattedMessage {...messages.readTaskComments} />
          </span>
        </div>
      )}
      <div className="cf">
        {taskInstructions && <TaskSpecificInstructions instructions={taskInstructions} />}
        <h4 className="ttu blue-grey f5">
          <FormattedMessage {...messages.editStatus} />
          <QuestionCircleIcon
            className="pointer dib v-mid pl2 pb1 blue-light"
            height="1.25rem"
            onClick={() => setShowHelp(!showHelp)}
          />
        </h4>
        {showHelp && (
          <div className="cf">
            <CompletionInstructions setVisibility={setShowHelp} />
          </div>
        )}
        <p className="b">
          <FormattedMessage {...messages.mappedQuestion} />
        </p>
        <p>
          <input
            id="MAPPED"
            type="radio"
            value="MAPPED"
            className={radioInput}
            checked={selectedStatus === 'MAPPED'}
            onChange={() => setSelectedStatus('MAPPED')}
          />
          <label htmlFor="MAPPED">
            <FormattedMessage {...messages.complete} />
          </label>
        </p>
        <p>
          <input
            id="READY"
            type="radio"
            value="READY"
            className={radioInput}
            checked={selectedStatus === 'READY'}
            onChange={() => setSelectedStatus('READY')}
          />
          <label htmlFor="READY">
            <FormattedMessage {...messages.incomplete} />
          </label>
        </p>
        {!disableBadImagery && (
          <p>
            <input
              id="BADIMAGERY"
              type="radio"
              value="BADIMAGERY"
              className={radioInput}
              checked={selectedStatus === 'BADIMAGERY'}
              onChange={() => setSelectedStatus('BADIMAGERY')}
            />
            <label htmlFor="BADIMAGERY">
              <FormattedMessage {...messages.badImagery} />
            </label>
          </p>
        )}
      </div>
      <div className="cf">
        <h4 className="ttu blue-grey f5">
          <FormattedMessage {...messages.comment} />
        </h4>
        <p>
          <CommentInputField
            comment={taskComment}
            setComment={setTaskComment}
            contributors={contributors}
            enableHashtagPaste={true}
            enableContributorsHashtag
          />
        </p>
      </div>
      {directedFrom && (
        <div className="flex items-center">
          <CheckBoxInput
            changeState={() => setRedirectToPreviousProject(!redirectToPreviousProject)}
            isActive={redirectToPreviousProject}
          />
          <label>
            <FormattedMessage
              {...messages.redirectToPreviousProject}
              values={{
                projectId: directedFrom.split('/')[2],
              }}
            />
          </label>
        </div>
      )}
      <div className="cf mv2" data-tip>
        <Button
          className="bg-red white w-100 fl"
          onClick={() => submitTaskAsync.execute()}
          disabled={
            disabled ||
            !selectedStatus ||
            [stopMappingAsync.status, splitTaskAsync.status].includes('pending')
          }
          loading={submitTaskAsync.status === 'pending'}
        >
          <FormattedMessage {...messages.submitTask} />
        </Button>
      </div>
      {disabled && (
        <ReactTooltip place="top">
          <FormattedMessage {...messages.unsavedChangesTooltip} />
        </ReactTooltip>
      )}
      <div className="cf pb1">
        <Button
          className="bg-blue-dark white w-50 fl"
          onClick={() => splitTaskAsync.execute()}
          loading={splitTaskAsync.status === 'pending'}
          disabled={[submitTaskAsync.status, stopMappingAsync.status].includes('pending')}
        >
          <FormattedMessage {...messages.splitTask} />
        </Button>
        <Button
          className="blue-dark bg-white w-50 fl"
          onClick={() => stopMappingAsync.execute()}
          loading={stopMapping.status === 'pending'}
          disabled={[submitTaskAsync.status, splitTaskAsync.status].includes('pending')}
        >
          <FormattedMessage {...messages.selectAnotherTask} />
        </Button>
      </div>
      <div className="bb b--grey-light w-100 pv2"></div>
    </div>
  );
}

export function CompletionTabForValidation({
  project,
  tasksIds,
  taskInstructions,
  disabled,
  contributors,
  validationStatus,
  setValidationStatus,
  validationComments,
  setValidationComments,
}: Object) {
  const token = useSelector((state) => state.auth.token);
  const [showMapChangesModal, setShowMapChangesModal] = useState(false);
  const [redirectToPreviousProject, setRedirectToPreviousProject] = useState(true);
  const fetchLockedTasks = useFetchLockedTasks();
  const clearLockedTasks = useClearLockedTasks();
  const directedFrom = localStorage.getItem('lastProjectPathname');

  const updateStatus = (id, newStatus) =>
    setValidationStatus({ ...validationStatus, [id]: newStatus });
  const updateComment = (id, newComment) =>
    setValidationComments({ ...validationComments, [id]: newComment });
  const copyCommentToTasks = (id, statusFilter) => {
    const comment = validationComments[id];
    let tasks = tasksIds.filter((task) => task !== id);
    if (statusFilter) {
      tasks = tasks.filter((task) => validationStatus[task] === statusFilter);
    }
    let payload = {};
    tasks.forEach((task) => (payload[task] = comment));
    setValidationComments({ ...validationComments, ...payload });
  };
  const areAllTasksVerified = Object.keys(validationStatus).length === tasksIds.length;

  const stopValidation = () => {
    if (!disabled) {
      return pushToLocalJSONAPI(
        `projects/${project.projectId}/tasks/actions/stop-validation/`,
        JSON.stringify({
          resetTasks: tasksIds.map((taskId) => ({
            taskId: taskId,
            comment: validationComments[taskId],
          })),
        }),
        token,
      ).then((r) => {
        clearLockedTasks();
        navigate((redirectToPreviousProject && directedFrom) || `../tasks/`, {
          state: {
            lastLockedTasksIds: tasksIds,
            lastLockedProjectId: project.projectId,
          },
        });
      });
    } else {
      return new Promise((resolve, reject) => {
        setShowMapChangesModal('unlock');
        resolve();
      });
    }
  };
  const stopValidationAsync = useAsync(stopValidation);

  const submitTask = () => {
    if (!disabled && areAllTasksVerified) {
      const url = `projects/${project.projectId}/tasks/actions/unlock-after-validation/`;
      let payload = {
        validatedTasks: tasksIds.map((taskId) => ({
          taskId: taskId,
          comment: validationComments[taskId],
          status: validationStatus[taskId],
        })),
      };
      return pushToLocalJSONAPI(url, JSON.stringify(payload), token).then((r) => {
        fetchLockedTasks();
        navigate((redirectToPreviousProject && directedFrom) || `../tasks/?filter=MAPPED`, {
          state: {
            lastLockedTasksIds: tasksIds,
            lastLockedProjectId: project.projectId,
          },
        });
      });
    } else if (disabled) {
      return new Promise((resolve, reject) => {
        setShowMapChangesModal('unlock');
        resolve();
      });
    }
  };
  const submitTaskAsync = useAsync(submitTask);

  return (
    <div>
      {disabled && showMapChangesModal && (
        <Popup
          modal
          open
          closeOnEscape={true}
          closeOnDocumentClick={true}
          onClose={() => setShowMapChangesModal(null)}
        >
          {(close) => <UnsavedMapChangesModalContent close={close} action={showMapChangesModal} />}
        </Popup>
      )}
      <div className="cf">
        {taskInstructions && (
          <TaskSpecificInstructions instructions={taskInstructions} open={false} />
        )}
        <h4 className="ttu blue-grey f5">
          <FormattedMessage {...messages.editStatus} />
        </h4>
        <p className="b mb2">
          <FormattedMessage {...messages.validatedQuestion} values={{ number: tasksIds.length }} />
        </p>
        {tasksIds.length > 3 && (
          <div className="cf w-100 db pt1 pv2 blue-dark mb2 bb b--light-gray">
            <div className="cf w-100">
              <div className="fw8 f5 w-10 dib">
                <FormattedMessage {...messages.filterAll} />
              </div>
              <div className="w-auto dib">
                {['VALIDATED', 'INVALIDATED'].map((value, index) => (
                  <div className="dib" key={index}>
                    <input
                      type="radio"
                      id={value}
                      value={value}
                      className="radio-input input-reset pointer v-mid dib h2 w2 mr2 ml3 br-100 ba b--blue-light"
                      checked={
                        Object.values(validationStatus).every((status) => status === value) &&
                        Object.values(validationStatus).length === tasksIds.length
                      }
                      onChange={() => {
                        let tempObj = {};
                        tasksIds.forEach((id) => (tempObj = { ...tempObj, [id]: value }));
                        setValidationStatus(tempObj);
                      }}
                    />
                    <label htmlFor={value}>
                      {index ? (
                        <FormattedMessage {...messages.incomplete} />
                      ) : (
                        <FormattedMessage {...messages.complete} />
                      )}
                    </label>
                  </div>
                ))}
              </div>
            </div>
          </div>
        )}
        {tasksIds.map((id) => (
          <TaskValidationSelector
            key={id}
            id={id}
            projectId={project.projectId}
            contributors={contributors}
            currentStatus={validationStatus[id]}
            updateStatus={updateStatus}
            comment={validationComments[id]}
            updateComment={updateComment}
            copyCommentToTasks={copyCommentToTasks}
            isValidatingMultipleTasks={tasksIds.length > 1}
          />
        ))}
      </div>
      {directedFrom && (
        <div className="flex items-center">
          <CheckBoxInput
            changeState={() => setRedirectToPreviousProject(!redirectToPreviousProject)}
            isActive={redirectToPreviousProject}
          />
          <label>
            <FormattedMessage
              {...messages.redirectToPreviousProject}
              values={{
                projectId: directedFrom.split('/')[2],
              }}
            />
          </label>
        </div>
      )}
      <div className="cf mv3" data-tip>
        <Button
          className="bg-red white w-100 fl"
          onClick={() => submitTaskAsync.execute()}
          disabled={disabled || !areAllTasksVerified || stopValidationAsync.status === 'pending'}
          loading={submitTaskAsync.status === 'pending'}
        >
          <FormattedMessage {...messages[tasksIds.length > 1 ? 'submitTasks' : 'submitTask']} />
        </Button>
      </div>
      {disabled && (
        <ReactTooltip place="top">
          <FormattedMessage {...messages.unsavedChangesTooltip} />
        </ReactTooltip>
      )}
      <div className="cf">
        <Button
          className="blue-dark bg-white w-100 fl"
          onClick={() => stopValidationAsync.execute()}
          loading={stopValidationAsync.status === 'pending'}
          disabled={submitTaskAsync.status === 'pending'}
        >
          <FormattedMessage {...messages.stopValidation} />
        </Button>
      </div>
      <div className="bb b--grey-light w-100 pv2"></div>
    </div>
  );
}

const TaskValidationSelector = ({
  id,
  projectId,
  currentStatus,
  comment,
  updateComment,
  contributors,
  updateStatus,
  copyCommentToTasks,
  isValidatingMultipleTasks,
}) => {
  const userDetails = useSelector((state) => state.auth.userDetails);
  const [showCommentInput, setShowCommentInput] = useState(false);
  const [enableCopy, setEnableCopy] = useState(false);
  const setComment = (newComment) => updateComment(id, newComment);
  const [contributorsList, setContributorsList] = useState([]);

  // the contributors is filled only on the case of single task validation,
  // so we need to fetch the task history in the case of multiple task validation
  useEffect(() => {
    if (showCommentInput && isValidatingMultipleTasks && !contributors.length) {
      fetchLocalJSONAPI(`projects/${projectId}/tasks/${id}/`).then((response) =>
        setContributorsList(getTaskContributors(response.taskHistory, userDetails.username)),
      );
    }
  }, [
    isValidatingMultipleTasks,
    showCommentInput,
    contributors,
    id,
    projectId,
    userDetails.username,
  ]);

  return (
    <div className="cf w-100 db pt1 pv2 blue-dark">
      <div className="cf w-100">
        <div className="fw8 f5 w-10 dib">#{id}</div>
        <div className="w-auto dib">
          <input
            type="radio"
            value="VALIDATED"
            className="radio-input input-reset pointer v-mid dib h2 w2 mr2 ml3 br-100 ba b--blue-light"
            checked={currentStatus === 'VALIDATED'}
            onChange={() => updateStatus(id, 'VALIDATED')}
          />
          <label htmlFor="VALIDATED">
            <FormattedMessage {...messages.complete} />
          </label>
          <input
            type="radio"
            value="INVALIDATED"
            className="radio-input input-reset pointer v-mid dib h2 w2 mr2 ml3 br-100 ba b--blue-light"
            checked={currentStatus === 'INVALIDATED'}
            onChange={() => updateStatus(id, 'INVALIDATED')}
          />
          <label htmlFor="INVALIDATED">
            <FormattedMessage {...messages.incomplete} />
          </label>
          <CustomButton
            className={`${
              showCommentInput ? 'b--red red' : 'b--grey-light blue-dark'
            } bg-white ba br1 ml3 pv2 ph3`}
            onClick={() => setShowCommentInput(!showCommentInput)}
            icon={
              comment ? (
                <CommentIcon className="h1 w1 v-mid" />
              ) : (
                <PlusIcon className="h1 w1 v-mid" />
              )
            }
          >
            <FormattedMessage {...messages.comment} />
          </CustomButton>
        </div>
      </div>
      {showCommentInput && (
        <>
          <div className="cf w-100 db pt2">
            <CommentInputField
              comment={comment}
              setComment={setComment}
              contributors={contributors.length ? contributors : contributorsList}
<<<<<<< HEAD
              enableHashtagPaste={true}
              autoFocus={true}
=======
              enableHashtagPaste
              autoFocus
              enableContributorsHashtag
>>>>>>> 8e1e8b36
            />
          </div>
          {isValidatingMultipleTasks && comment && (
            <div className="fw5 tr bb b--grey-light bw1 pb2">
              {enableCopy ? (
                <>
                  <CustomButton
                    className="bg-white ba b--grey-light blue-dark br1 ml1 pv2 ph2 mb1"
                    onClick={() => {
                      copyCommentToTasks(id);
                      setEnableCopy(false);
                    }}
                  >
                    <FormattedMessage {...messages.copyCommentToAll} />
                  </CustomButton>
                  <CustomButton
                    className="bg-white ba b--grey-light blue-dark br1 ml1 pv2 ph2 mb1"
                    onClick={() => {
                      copyCommentToTasks(id, currentStatus);
                      setEnableCopy(false);
                    }}
                  >
                    <FormattedMessage {...messages[`copyCommentTo${currentStatus}`]} />
                  </CustomButton>
                  <CustomButton
                    className="red bn bg-white br1 ml2 ph2 pv2"
                    onClick={() => setEnableCopy(false)}
                  >
                    <FormattedMessage {...messages.cancel} />
                  </CustomButton>
                </>
              ) : (
                <CustomButton
                  className="bg-white ba b--grey-light blue-dark br1 ml1 pv2 ph3"
                  onClick={() => setEnableCopy(true)}
                >
                  <ClipboardIcon className="h1 w1 v-top pr1" />
                  <FormattedMessage {...messages.copyComment} />
                </CustomButton>
              )}
            </div>
          )}
        </>
      )}
    </div>
  );
};

function CompletionInstructions({ setVisibility }: Object) {
  return (
    <div className="dib ph4-l w-100 cf">
      <h4 className="fw8 f5 blue-dark di">
        <FormattedMessage {...messages.finishMappingTitle} />
      </h4>
      <span
        className="br-100 bg-grey-light white h1 w1 fr pointer tc v-mid di"
        onClick={() => setVisibility(false)}
      >
        <CloseIcon className="pv1" />
      </span>
      <div className="blue-grey">
        <p>
          <CheckCircle className="bg-red white" />
          <FormattedMessage {...messages.instructionsSelect} />
        </p>
        <p>
          <CheckCircle className="bg-red white" />
          <FormattedMessage {...messages.instructionsComment} />
        </p>
        <p>
          <CheckCircle className="bg-red white" />
          <FormattedMessage {...messages.instructionsSubmit} />
        </p>
      </div>
    </div>
  );
}

export function ReopenEditor({ project, action, editor, callEditor }: Object) {
  const editorOptions = getEditors(
    action === 'MAPPING' ? project.mappingEditors : project.validationEditors,
    project.customEditor,
  );

  return (
    <div className="dib w-50 fl tc pt3 pb2 pr3">
      <span className="db pb2 ttu blue-grey f6 fw5">
        <FormattedMessage {...messages.reloadEditor} />
      </span>
      <Dropdown
        options={editorOptions}
        value={
          editorOptions.map((i) => i.value).includes(editor)
            ? editor
            : editorOptions.length && editorOptions[0].value
        }
        display={<FormattedMessage {...messages.reloadEditor} />}
        className="bg-white b--grey-light ba pa2 di"
        onChange={callEditor}
        toTop={true}
      />
    </div>
  );
}

export function SidebarToggle({ setShowSidebar }: Object) {
  const iDContext = useSelector((state) => state.editor.context);
  return (
    <div>
      <FormattedMessage {...messages.hideSidebar}>
        {(msg) => (
          <div className="fr pointer" title={msg}>
            <SidebarIcon
              onClick={() => {
                setShowSidebar(false);
                iDContext.ui().restart();
              }}
            />
          </div>
        )}
      </FormattedMessage>
    </div>
  );
}

export function UnsavedMapChangesModalContent({ close, action }: Object) {
  return (
    <div className="blue-dark bg-white pv2 pv4-ns ph2 ph4-ns tc">
      <div className="cf tc red pb3">
        <AlertIcon height="50px" width="50px" />
      </div>
      <h3 className="barlow-condensed f3 fw6 mv0">
        <FormattedMessage {...messages.unsavedChanges} />
      </h3>
      <div className="mv4 lh-title">
        {action === 'split' && <FormattedMessage {...messages.unsavedChangesToSplit} />}
        {action === 'unlock' && <FormattedMessage {...messages.unsavedChangesToUnlock} />}
        {action === 'reload editor' && (
          <FormattedMessage {...messages.unsavedChangesToReloadEditor} />
        )}
      </div>
      <Button className="bg-red white" onClick={() => close()}>
        <FormattedMessage {...messages.closeModal} />
      </Button>
    </div>
  );
}

function TaskSplitErrorModalContent({ close }: Object) {
  return (
    <div className="blue-dark bg-white pv2 pv4-ns ph2 ph4-ns tc">
      <div className="cf tc orange pb3">
        <AlertIcon height="50px" width="50px" />
      </div>
      <h3 className="barlow-condensed f3 fw6 mv0">
        <FormattedMessage {...messages.splitTaskError} />
      </h3>
      <div className="mv4 lh-title">
        <FormattedMessage {...messages.splitTaskErrorDescription} />
      </div>
      <Button className="bg-red white" onClick={() => close()}>
        <FormattedMessage {...messages.closeModal} />
      </Button>
    </div>
  );
}

function TaskSpecificInstructions({ instructions, open = true }: Object) {
  const [isOpen, setIsOpen] = useState(open);
  return (
    <>
      <h4 className="ttu blue-grey mt1 mb0 pointer" onClick={() => setIsOpen(!isOpen)}>
        {isOpen ? (
          <ChevronDownIcon style={{ height: '14px' }} className="pr1 pb1 v-mid" />
        ) : (
          <ChevronRightIcon style={{ height: '14px' }} className="pr1 pb1 v-mid" />
        )}
        <FormattedMessage {...messages.taskExtraInfo} />
      </h4>
      {isOpen && (
        <div
          className="markdown-content"
          dangerouslySetInnerHTML={htmlFromMarkdown(instructions)}
        />
      )}
    </>
  );
}<|MERGE_RESOLUTION|>--- conflicted
+++ resolved
@@ -603,14 +603,9 @@
               comment={comment}
               setComment={setComment}
               contributors={contributors.length ? contributors : contributorsList}
-<<<<<<< HEAD
-              enableHashtagPaste={true}
-              autoFocus={true}
-=======
               enableHashtagPaste
               autoFocus
               enableContributorsHashtag
->>>>>>> 8e1e8b36
             />
           </div>
           {isValidatingMultipleTasks && comment && (
