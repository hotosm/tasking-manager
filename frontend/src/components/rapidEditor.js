--- conflicted
+++ resolved
@@ -1,6 +1,7 @@
 import { useEffect, useState } from 'react';
 import { useDispatch, useSelector } from 'react-redux';
-<<<<<<< HEAD
+
+import PropTypes from 'prop-types';
 
 import { OSM_CLIENT_ID, OSM_CLIENT_SECRET, OSM_REDIRECT_URI, OSM_SERVER_URL } from '../config';
 import { types } from '../store/actions/editor';
@@ -83,92 +84,6 @@
   return hashParams;
 }
 
-=======
-
-import PropTypes from 'prop-types';
-
-import { OSM_CLIENT_ID, OSM_CLIENT_SECRET, OSM_REDIRECT_URI, OSM_SERVER_URL } from '../config';
-import { types } from '../store/actions/editor';
-
-// We import from a CDN using a SEMVER minor version range
-import { version as rapidVersion, name as rapidName } from '@rapideditor/rapid/package.json';
-
-const baseCdnUrl = `https://cdn.jsdelivr.net/npm/${rapidName}@~${rapidVersion}/dist/`;
-// We currently copy rapid files to the public/static/rapid directory. This should probably remain,
-// since it can be useful for debugging rapid issues in the TM.
-// const baseCdnUrl = '/static/rapid/';
-
-/**
- * Check if two URL search parameters are semantically equal
- * @param {URLSearchParams} first
- * @param {URLSearchParams} second
- * @return {boolean} true if they are semantically equal
- */
-function equalsUrlParameters(first, second) {
-  if (first.size === second.size) {
-    for (const [key, value] of first) {
-      if (!second.has(key) || second.get(key) !== value) {
-        return false;
-      }
-    }
-    return true;
-  }
-  return false;
-}
-
-/**
- * Update the URL (this also fires a hashchange event)
- * @param {URLSearchParams} hashParams the URL hash parameters
- */
-function updateUrl(hashParams) {
-  const oldUrl = window.location.href;
-  const newUrl = window.location.pathname + window.location.search + '#' + hashParams.toString();
-  window.history.pushState(null, '', newUrl);
-  window.dispatchEvent(
-    new HashChangeEvent('hashchange', {
-      newUrl: newUrl,
-      oldUrl: oldUrl,
-    }),
-  );
-}
-
-/**
- * Generate the starting hash for the project
- * @param {string | undefined} comment The comment to use
- * @param {Array.<String> | undefined} presets The presets
- * @param {string | undefined} gpxUrl The task boundaries
- * @param {boolean | undefined} powerUser if the user should be shown advanced options
- * @param {string | undefined} imagery The imagery to use for the task
- * @return {module:url.URLSearchParams | boolean} the new URL search params or {@code false} if no parameters changed
- */
-function generateStartingHash({ comment, presets, gpxUrl, powerUser, imagery }) {
-  const hashParams = new URLSearchParams(window.location.hash.substring(1));
-  if (comment) {
-    hashParams.set('comment', comment);
-  }
-  if (gpxUrl) {
-    hashParams.set('data', gpxUrl);
-  }
-  if (powerUser !== undefined) {
-    hashParams.set('poweruser', powerUser.toString());
-  }
-  if (presets) {
-    hashParams.set('presets', presets.join(','));
-  }
-  if (imagery) {
-    if (imagery.startsWith('http')) {
-      hashParams.set('background', 'custom:' + imagery);
-    } else {
-      hashParams.set('background', imagery);
-    }
-  }
-  if (equalsUrlParameters(hashParams, new URLSearchParams(window.location.hash.substring(1)))) {
-    return false;
-  }
-  return hashParams;
-}
-
->>>>>>> 4c5962e6
 /**
  * Resize rapid
  * @param {Context} rapidContext The rapid context to resize
@@ -364,8 +279,6 @@
 
   return <div className="w-100 vh-minus-69-ns" id="rapid-container-root"></div>;
 }
-<<<<<<< HEAD
-=======
 
 RapidEditor.propTypes = {
   setDisable: PropTypes.func,
@@ -376,7 +289,6 @@
   powerUser: PropTypes.bool.isRequired,
   showSidebar: PropTypes.bool.isRequired,
 };
->>>>>>> 4c5962e6
 
 export { RapidEditor, generateStartingHash, equalsUrlParameters, updateUrl };
 export default RapidEditor;