import React, { useEffect, useState } from 'react';
import { useSelector, useDispatch } from 'react-redux';
import * as RapiD from 'RapiD/dist/iD.legacy';
import 'RapiD/dist/RapiD.css';

import { OSM_CLIENT_ID, OSM_CLIENT_SECRET, OSM_REDIRECT_URI, OSM_SERVER_URL } from '../config';

export default function RapidEditor({
  setDisable,
  comment,
  presets,
  imagery,
  gpxUrl,
  powerUser = false,
}) {
  const dispatch = useDispatch();
  const session = useSelector((state) => state.auth.get('session'));
  const RapiDContext = useSelector((state) => state.editor.rapidContext);
  const locale = useSelector((state) => state.preferences.locale);
  const [customImageryIsSet, setCustomImageryIsSet] = useState(false);
  const windowInit = typeof window !== undefined;
  const customSource =
<<<<<<< HEAD
    iDContext && iDContext.background() && iDContext.background().findSource('custom');
=======
    RapiDContext && RapiDContext.background() && RapiDContext.background().findSource('custom');
>>>>>>> 16132c86

  useEffect(() => {
    if (!customImageryIsSet && imagery && customSource) {
      if (imagery.startsWith('http')) {
<<<<<<< HEAD
        iDContext.background().baseLayerSource(customSource.template(imagery));
=======
        RapiDContext.background().baseLayerSource(customSource.template(imagery));
>>>>>>> 16132c86
        setCustomImageryIsSet(true);
        // this line is needed to update the value on the custom background dialog
        window.iD.prefs('background-custom-template', imagery);
      } else {
<<<<<<< HEAD
        const imagerySource = iDContext.background().findSource(imagery);
        if (imagerySource) {
          iDContext.background().baseLayerSource(imagerySource);
        }
      }
    }
  }, [customImageryIsSet, imagery, iDContext, customSource]);
=======
        const imagerySource = RapiDContext.background().findSource(imagery);
        if (imagerySource) {
          RapiDContext.background().baseLayerSource(imagerySource);
        }
      }
    }
  }, [customImageryIsSet, imagery, RapiDContext, customSource]);
>>>>>>> 16132c86

  useEffect(() => {
    return () => {
      dispatch({ type: 'SET_VISIBILITY', isVisible: true });
    };
    // eslint-disable-next-line
  }, []);

  useEffect(() => {
    if (windowInit) {
      dispatch({ type: 'SET_VISIBILITY', isVisible: false });
<<<<<<< HEAD
      if (iDContext === null) {
        // we need to keep iD context on redux store because iD works better if
        // the context is not restarted while running in the same browser session
        dispatch({ type: 'SET_EDITOR', context: window.iD.coreContext() });
        //   } else{
        //     if (RapiDContext === null) {
        //       dispatch({ type: 'SET_EDITOR', context: iDContext, rapidContext: window.iD.coreRapidContext(())})
        //     }
        // }
      }
    }
  }, [windowInit, iDContext, dispatch]);

  useEffect(() => {
    if (iDContext && comment) {
      iDContext.defaultChangesetComment(comment);
    }
  }, [comment, iDContext]);

  useEffect(() => {
    if (session && locale && RapiD && iDContext) {
=======
      if (RapiDContext === null) {
        // we need to keep iD context on redux store because iD works better if
        // the context is not restarted while running in the same browser session
        dispatch({ type: 'SET_RAPIDEDITOR', context: window.iD.coreContext() });
      }
    }
  }, [windowInit, RapiDContext, dispatch]);

  useEffect(() => {
    if (RapiDContext && comment) {
      RapiDContext.defaultChangesetComment(comment);
    }
  }, [comment, RapiDContext]);

  useEffect(() => {
    if (session && locale && RapiD && RapiDContext) {
>>>>>>> 16132c86
      // if presets is not a populated list we need to set it as null
      try {
        if (presets.length) {
          window.iD.presetManager.addablePresetIDs(presets);
        } else {
          window.iD.presetManager.addablePresetIDs(null);
        }
      } catch (e) {
        window.iD.presetManager.addablePresetIDs(null);
      }
      // setup the context
<<<<<<< HEAD
      iDContext
        .embed(true)
        .assetPath('/static/rapid/')
        .locale(locale)
        .setsDocumentTitle(false)
        .containerNode(document.getElementById('id-container'));
      // init the ui or restart if it was loaded previously
      if (iDContext.ui() !== undefined) {
        iDContext.reset();
        iDContext.ui().restart();
      } else {
        iDContext.init();
      }
      if (gpxUrl) {
        iDContext.layers().layer('data').url(gpxUrl, '.gpx');
      }

      iDContext.rapidContext().showPowerUser = powerUser;

      let osm = iDContext.connection();
      var auth = {
        urlroot: OSM_SERVER_URL,
        client_id: OSM_CLIENT_ID,
        client_secret: OSM_CLIENT_SECRET,
        redirect_uri: OSM_REDIRECT_URI,
        access_token: session.osm_oauth_token,
=======
      RapiDContext.embed(true)
        .assetPath('/static/rapid/')
        .locale(locale)
        .setsDocumentTitle(false)
        .containerNode(document.getElementById('rapid-container'));
      // init the ui or restart if it was loaded previously
      if (RapiDContext.ui() !== undefined) {
        RapiDContext.reset();
        RapiDContext.ui().restart();
      } else {
        RapiDContext.init();
      }
      if (gpxUrl) {
        RapiDContext.layers().layer('data').url(gpxUrl, '.gpx');
      }

      RapiDContext.rapidContext().showPowerUser = powerUser;

      let osm = RapiDContext.connection();
      const auth = {
        urlroot: OSM_SERVER_URL,
        oauth_consumer_key: OSM_CONSUMER_KEY,
        oauth_secret: OSM_CONSUMER_SECRET,
        oauth_token: session.osm_oauth_token,
        oauth_token_secret: session.osm_oauth_token_secret,
>>>>>>> 16132c86
      };
      osm.switch(auth);

      const thereAreChanges = (changes) =>
        changes.modified.length || changes.created.length || changes.deleted.length;

<<<<<<< HEAD
      iDContext.history().on('change', () => {
        if (thereAreChanges(iDContext.history().changes())) {
=======
      RapiDContext.history().on('change', () => {
        if (thereAreChanges(RapiDContext.history().changes())) {
>>>>>>> 16132c86
          setDisable(true);
        } else {
          setDisable(false);
        }
      });
    }
<<<<<<< HEAD
  }, [session, iDContext, setDisable, presets, locale, gpxUrl, powerUser]);
=======
  }, [session, RapiDContext, setDisable, presets, locale, gpxUrl, powerUser]);
>>>>>>> 16132c86

  return <div className="w-100 vh-minus-77-ns" id="rapid-container"></div>;
}<|MERGE_RESOLUTION|>--- conflicted
+++ resolved
@@ -20,33 +20,16 @@
   const [customImageryIsSet, setCustomImageryIsSet] = useState(false);
   const windowInit = typeof window !== undefined;
   const customSource =
-<<<<<<< HEAD
-    iDContext && iDContext.background() && iDContext.background().findSource('custom');
-=======
     RapiDContext && RapiDContext.background() && RapiDContext.background().findSource('custom');
->>>>>>> 16132c86
 
   useEffect(() => {
     if (!customImageryIsSet && imagery && customSource) {
       if (imagery.startsWith('http')) {
-<<<<<<< HEAD
-        iDContext.background().baseLayerSource(customSource.template(imagery));
-=======
         RapiDContext.background().baseLayerSource(customSource.template(imagery));
->>>>>>> 16132c86
         setCustomImageryIsSet(true);
         // this line is needed to update the value on the custom background dialog
         window.iD.prefs('background-custom-template', imagery);
       } else {
-<<<<<<< HEAD
-        const imagerySource = iDContext.background().findSource(imagery);
-        if (imagerySource) {
-          iDContext.background().baseLayerSource(imagerySource);
-        }
-      }
-    }
-  }, [customImageryIsSet, imagery, iDContext, customSource]);
-=======
         const imagerySource = RapiDContext.background().findSource(imagery);
         if (imagerySource) {
           RapiDContext.background().baseLayerSource(imagerySource);
@@ -54,7 +37,6 @@
       }
     }
   }, [customImageryIsSet, imagery, RapiDContext, customSource]);
->>>>>>> 16132c86
 
   useEffect(() => {
     return () => {
@@ -66,29 +48,6 @@
   useEffect(() => {
     if (windowInit) {
       dispatch({ type: 'SET_VISIBILITY', isVisible: false });
-<<<<<<< HEAD
-      if (iDContext === null) {
-        // we need to keep iD context on redux store because iD works better if
-        // the context is not restarted while running in the same browser session
-        dispatch({ type: 'SET_EDITOR', context: window.iD.coreContext() });
-        //   } else{
-        //     if (RapiDContext === null) {
-        //       dispatch({ type: 'SET_EDITOR', context: iDContext, rapidContext: window.iD.coreRapidContext(())})
-        //     }
-        // }
-      }
-    }
-  }, [windowInit, iDContext, dispatch]);
-
-  useEffect(() => {
-    if (iDContext && comment) {
-      iDContext.defaultChangesetComment(comment);
-    }
-  }, [comment, iDContext]);
-
-  useEffect(() => {
-    if (session && locale && RapiD && iDContext) {
-=======
       if (RapiDContext === null) {
         // we need to keep iD context on redux store because iD works better if
         // the context is not restarted while running in the same browser session
@@ -105,7 +64,6 @@
 
   useEffect(() => {
     if (session && locale && RapiD && RapiDContext) {
->>>>>>> 16132c86
       // if presets is not a populated list we need to set it as null
       try {
         if (presets.length) {
@@ -117,34 +75,6 @@
         window.iD.presetManager.addablePresetIDs(null);
       }
       // setup the context
-<<<<<<< HEAD
-      iDContext
-        .embed(true)
-        .assetPath('/static/rapid/')
-        .locale(locale)
-        .setsDocumentTitle(false)
-        .containerNode(document.getElementById('id-container'));
-      // init the ui or restart if it was loaded previously
-      if (iDContext.ui() !== undefined) {
-        iDContext.reset();
-        iDContext.ui().restart();
-      } else {
-        iDContext.init();
-      }
-      if (gpxUrl) {
-        iDContext.layers().layer('data').url(gpxUrl, '.gpx');
-      }
-
-      iDContext.rapidContext().showPowerUser = powerUser;
-
-      let osm = iDContext.connection();
-      var auth = {
-        urlroot: OSM_SERVER_URL,
-        client_id: OSM_CLIENT_ID,
-        client_secret: OSM_CLIENT_SECRET,
-        redirect_uri: OSM_REDIRECT_URI,
-        access_token: session.osm_oauth_token,
-=======
       RapiDContext.embed(true)
         .assetPath('/static/rapid/')
         .locale(locale)
@@ -166,35 +96,25 @@
       let osm = RapiDContext.connection();
       const auth = {
         urlroot: OSM_SERVER_URL,
-        oauth_consumer_key: OSM_CONSUMER_KEY,
-        oauth_secret: OSM_CONSUMER_SECRET,
-        oauth_token: session.osm_oauth_token,
-        oauth_token_secret: session.osm_oauth_token_secret,
->>>>>>> 16132c86
+        client_id: OSM_CLIENT_ID,
+        client_secret: OSM_CLIENT_SECRET,
+        redirect_uri: OSM_REDIRECT_URI,
+        access_token: session.osm_oauth_token,
       };
       osm.switch(auth);
 
       const thereAreChanges = (changes) =>
         changes.modified.length || changes.created.length || changes.deleted.length;
 
-<<<<<<< HEAD
-      iDContext.history().on('change', () => {
-        if (thereAreChanges(iDContext.history().changes())) {
-=======
       RapiDContext.history().on('change', () => {
         if (thereAreChanges(RapiDContext.history().changes())) {
->>>>>>> 16132c86
           setDisable(true);
         } else {
           setDisable(false);
         }
       });
     }
-<<<<<<< HEAD
-  }, [session, iDContext, setDisable, presets, locale, gpxUrl, powerUser]);
-=======
   }, [session, RapiDContext, setDisable, presets, locale, gpxUrl, powerUser]);
->>>>>>> 16132c86
 
   return <div className="w-100 vh-minus-77-ns" id="rapid-container"></div>;
 }