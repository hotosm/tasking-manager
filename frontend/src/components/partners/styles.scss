--- conflicted
+++ resolved
@@ -1,20 +1,4 @@
 .swiper-pagination-bullet {
-<<<<<<< HEAD
-    width: 20px !important;
-    height: 20px !important;
-    text-align: center;
-    line-height: 20px;
-    font-size: 12px ;
-    color: #000;
-    opacity: 1;
-    background: rgba(0, 0, 0, 0.2);
-  }
-
-  .swiper-pagination-bullet-active {
-    color: #fff !important;
-    background: #D73F3F !important;
-  }
-=======
   width: 14px !important;
   height: 14px !important;
   text-align: center;
@@ -28,5 +12,4 @@
 .swiper-pagination-bullet-active {
   color: #fff !important;
   background: #8d8d8d !important;
-}
->>>>>>> 46966878
+}