import '@testing-library/jest-dom';
import userEvent from '@testing-library/user-event';
import { render, screen, act, waitFor, within } from '@testing-library/react';

import { store } from '../../../store';

import {
  QueryClientProviders,
  ReduxIntlProviders,
  renderWithRouter,
} from '../../../utils/testWithIntl';
import { getProjectSummary, projectComments } from '../../../network/tests/mockData/projects';
import { QuestionsAndComments, PostProjectComment, CommentList } from '../questionsAndComments';

describe('test if QuestionsAndComments component', () => {
  const project = getProjectSummary(1);
  it('only renders text asking user to log in for non-logged in user', () => {
    render(
      <QueryClientProviders>
        <ReduxIntlProviders store={store}>
          <QuestionsAndComments project={project} />
        </ReduxIntlProviders>
      </QueryClientProviders>,
    );
    expect(screen.getByText('Log in to be able to post comments.')).toBeInTheDocument();
  });

  it('renders tabs for writing and previewing comments', async () => {
    const user = userEvent.setup();
    render(
      <QueryClientProviders>
        <ReduxIntlProviders store={store}>
          <PostProjectComment projectId={1} />
        </ReduxIntlProviders>
      </QueryClientProviders>,
    );
    const previewBtn = screen.getByRole('button', { name: /preview/i });
    expect(screen.getAllByRole('button').length).toBe(11);
    expect(screen.getByRole('button', { name: /write/i })).toBeInTheDocument();
    expect(previewBtn).toBeInTheDocument();
    expect(screen.getByRole('textbox')).toBeInTheDocument();
    await user.click(previewBtn);
    expect(screen.queryByRole('textbox', { hidden: true })).toBeInTheDocument();
    expect(screen.getByText(/nothing to preview/i)).toBeInTheDocument();
  });

  it('enables logged in user to post and view comments', async () => {
    act(() => {
      store.dispatch({ type: 'SET_TOKEN', token: '123456', role: 'ADMIN' });
    });
    const { user } = renderWithRouter(
      <QueryClientProviders>
        <ReduxIntlProviders store={store}>
          <QuestionsAndComments project={project} />
        </ReduxIntlProviders>
      </QueryClientProviders>,
    );
    await waitFor(() => expect(screen.getByText('hello world')).toBeInTheDocument());
    const textarea = screen.getByRole('textbox');
<<<<<<< HEAD
    expect(textarea.textContent).toBe('');
    const button = screen.getByText('Post');

    // type comment in textbox
    fireEvent.change(textarea, { target: { value: 'Test comment' } });
    expect(textarea.textContent).toBe('Test comment');
    expect(
      screen.queryByTitle('Add "#managers" to notify the project managers about your comment.')
        .textContent,
    ).toBe('#managers');
    expect(
      screen.queryByTitle('Add "#author" to notify the project author about your comment.')
        .textContent,
    ).toBe('#author');
=======
    const postBtn = screen.getByRole('button', { name: /post/i });
    await user.type(textarea, 'Test comment');
    await user.click(postBtn);
    await waitFor(() => expect(screen.getByText(/Message sent./i)).toBeInTheDocument());
    expect(textarea).toHaveTextContent('');
  });
>>>>>>> 669ca25b

  it('should delete the comment', async () => {
    const retryFnMock = jest.fn();
    store.dispatch({
      type: 'SET_USER_DETAILS',
      userDetails: { role: 'ADMIN' },
    });
    const { user } = renderWithRouter(
      <ReduxIntlProviders store={store}>
        <CommentList
          userCanEditProject
          projectId={123}
          comments={projectComments.chat}
          retryFn={retryFnMock}
        />
      </ReduxIntlProviders>,
    );

    await waitFor(() => expect(screen.getByText('hello world')).toBeInTheDocument());
    await user.click(screen.getAllByRole('button')[0]);
    await user.click(within(screen.getByRole('dialog')).getByRole('button', { name: 'Delete' }));
    await waitFor(() => expect(retryFnMock).toHaveBeenCalledTimes(1));
  });
});<|MERGE_RESOLUTION|>--- conflicted
+++ resolved
@@ -57,29 +57,12 @@
     );
     await waitFor(() => expect(screen.getByText('hello world')).toBeInTheDocument());
     const textarea = screen.getByRole('textbox');
-<<<<<<< HEAD
-    expect(textarea.textContent).toBe('');
-    const button = screen.getByText('Post');
-
-    // type comment in textbox
-    fireEvent.change(textarea, { target: { value: 'Test comment' } });
-    expect(textarea.textContent).toBe('Test comment');
-    expect(
-      screen.queryByTitle('Add "#managers" to notify the project managers about your comment.')
-        .textContent,
-    ).toBe('#managers');
-    expect(
-      screen.queryByTitle('Add "#author" to notify the project author about your comment.')
-        .textContent,
-    ).toBe('#author');
-=======
     const postBtn = screen.getByRole('button', { name: /post/i });
     await user.type(textarea, 'Test comment');
     await user.click(postBtn);
     await waitFor(() => expect(screen.getByText(/Message sent./i)).toBeInTheDocument());
     expect(textarea).toHaveTextContent('');
   });
->>>>>>> 669ca25b
 
   it('should delete the comment', async () => {
     const retryFnMock = jest.fn();
@@ -102,5 +85,66 @@
     await user.click(screen.getAllByRole('button')[0]);
     await user.click(within(screen.getByRole('dialog')).getByRole('button', { name: 'Delete' }));
     await waitFor(() => expect(retryFnMock).toHaveBeenCalledTimes(1));
+
+    window.fetch.mockResolvedValueOnce({
+      ok: true,
+      json: async () => ({
+        chat: [
+          {
+            message: '<p>Test comment</p>',
+            pictureUrl: null,
+            timestamp: Date.now() - 1e3,
+            username: 'TestUser',
+            length: 1,
+          },
+        ],
+        pagination: {
+          hasNext: false,
+          hasPrev: false,
+          nextNum: null,
+          page: 1,
+          pages: 1,
+          perPage: 5,
+        },
+      }),
+    });
+    expect(
+      screen.queryByText(
+        'There are currently no questions or comments on this project. Be the first to post one!',
+      ),
+    ).toBeInTheDocument();
+    const textarea = screen.getByRole('textbox');
+    expect(textarea.textContent).toBe('');
+    const button = screen.getByText('Post');
+
+    // type comment in textbox
+    fireEvent.change(textarea, { target: { value: 'Test comment' } });
+    expect(textarea.textContent).toBe('Test comment');
+    expect(
+      screen.queryByTitle('Add "#managers" to notify the project managers about your comment.')
+        .textContent,
+    ).toBe('#managers');
+    expect(
+      screen.queryByTitle('Add "#author" to notify the project author about your comment.')
+        .textContent,
+    ).toBe('#author');
+
+    // click button to post comment
+    fireEvent.click(button);
+    await waitFor(() => {
+      expect(fetch).toHaveBeenCalledTimes(2);
+    });
+    expect(screen.getByRole('link').href).toContain('/users/TestUser');
+    expect(screen.getByRole('link').textContent).toBe('TestUser');
+    expect(screen.getByText('Test comment')).toBeInTheDocument(); //posted comment
+    expect(screen.getByText('1 second ago')).toBeInTheDocument(); //time posted
+    expect(screen.getByText('1')).toBeInTheDocument(); //page button
+    expect(screen.getByText('Message sent.')).toBeInTheDocument();
+    expect(textarea.textContent).toBe(''); //empty textarea
+    expect(
+      screen.queryByText(
+        'There are currently no questions or comments on this project. Be the first to post one!',
+      ),
+    ).not.toBeInTheDocument();
   });
 });