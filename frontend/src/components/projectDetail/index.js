--- conflicted
+++ resolved
@@ -362,15 +362,6 @@
             className="bg-white blue-dark ba b--grey-light pa3"
           />
 
-<<<<<<< HEAD
-          {/* TODO: Enable/disable this button depending of
-                Underpass availability for the project's area.
-                https://underpass.hotosm.org/priority.geojson */}
-          <LiveViewButton
-            projectId={props.project.projectId}
-            className="bg-white blue-dark ba b--grey-light pa3"
-          />
-=======
           {/* show live view button only when the project has live monitoring feature */}
           {hasLiveMonitoringFeature && (
             <LiveViewButton
@@ -378,7 +369,6 @@
               className="bg-white blue-dark ba b--grey-light pa3"
             />
           )}
->>>>>>> 559efa69
 
           <DownloadAOIButton
             projectId={props.project.projectId}
