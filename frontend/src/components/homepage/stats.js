--- conflicted
+++ resolved
@@ -2,12 +2,8 @@
 import shortNumber from 'short-number';
 
 import messages from './messages';
-<<<<<<< HEAD
-import { useSystemStatisticsQuery } from '../../api/stats';
-=======
 import { useOsmStatsQuery, useSystemStatisticsQuery } from '../../api/stats';
 import StatsInfoFooter from '../statsInfoFooter';
->>>>>>> 0003afb2
 
 export const StatsNumber = (props) => {
   const value = shortNumber(props.value);
