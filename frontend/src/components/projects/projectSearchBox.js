--- conflicted
+++ resolved
@@ -1,12 +1,6 @@
 import React, { useRef, useCallback } from 'react';
 import { SearchIcon, CloseIcon } from '../svgIcons';
 
-<<<<<<< HEAD
-import { useOnClickOutside } from '../../hooks/UseOnClickOutside';
-/* via https://github.com/Pomax/react-onclickoutside/issues/310 b/c of ref problems with onClickOutside */
-
-=======
->>>>>>> fe9454c1
 export const ProjectSearchBox = ({
   fullProjectsQuery,
   setQuery,
@@ -14,10 +8,6 @@
   placeholder,
   searchField = 'text',
 }) => {
-<<<<<<< HEAD
-  const [isFocus, setFocus] = useState(false);
-=======
->>>>>>> fe9454c1
   const inputRef = useRef(null);
   const isQueryPresent = Boolean(fullProjectsQuery[searchField]);
   const iconColor = isQueryPresent ? 'red' : 'blue-grey';
