import React, { useState } from 'react';
import { useSelector } from 'react-redux';
import { Link } from '@reach/router';
import { FormattedMessage, useIntl } from 'react-intl';
import ReactPlaceholder from 'react-placeholder';
import { Form, Field, useFormState } from 'react-final-form';
import ReactTooltip from 'react-tooltip';

import messages from './messages';
import { InfoIcon } from '../svgIcons';
import { useEditTeamAllowed } from '../../hooks/UsePermissions';
import { UserAvatar, UserAvatarList } from '../user/avatar';
<<<<<<< HEAD
import { AddButton, ViewAllLink, Management, VisibilityBox, InviteOnlyBox } from './management';
import { SwitchToggle, RadioField, OrganisationSelectInput, TextField } from '../formInputs';
=======
import { AddButton, ViewAllLink, Management, VisibilityBox, JoinMethodBox } from './management';
import { RadioField, OrganisationSelectInput } from '../formInputs';
>>>>>>> f299f5a7
import { Button, EditButton } from '../button';
import { nCardPlaceholders } from './teamsPlaceholder';

export function TeamsManagement({
  teams,
  userDetails,
  managementView,
  userTeamsOnly,
  setUserTeamsOnly,
  isTeamsFetched,
}: Object) {
  const [query, setQuery] = useState('');

  const isOrgManager = useSelector(
    (state) => state.auth.organisations && state.auth.organisations.length > 0,
  );

  const onSearchInputChange = (e) => setQuery(e.target.value);

  const filteredTeams = teams?.filter((team) =>
    team.name.toLowerCase().includes(query.toLowerCase()),
  );

  return (
    <Management
      title={
        managementView ? (
          <FormattedMessage
            {...messages.manage}
            values={{ entity: <FormattedMessage {...messages.teams} /> }}
          />
        ) : (
          <FormattedMessage {...messages.myTeams} />
        )
      }
      isAdmin={userDetails.role === 'ADMIN' && managementView}
      showAddButton={(userDetails.role === 'ADMIN' || isOrgManager) && managementView}
      managementView={managementView}
      userOnly={userTeamsOnly}
      setUserOnly={setUserTeamsOnly}
      userOnlyLabel={<FormattedMessage {...messages.myTeams} />}
    >
      {isTeamsFetched && (
        <TextField
          value={query}
          placeholderMsg={messages.searchTeams}
          onChange={onSearchInputChange}
          onCloseIconClick={() => setQuery('')}
        />
      )}
      <div className="cards-container mt2">
        <ReactPlaceholder
          showLoadingAnimation={true}
          customPlaceholder={nCardPlaceholders(4)}
          delay={10}
          ready={isTeamsFetched}
        >
          {filteredTeams?.length ? (
            filteredTeams.map((team, n) => <TeamCard team={team} key={n} />)
          ) : (
            <div className="pb3 pt2">
              <FormattedMessage {...messages.noTeams} />
            </div>
          )}
        </ReactPlaceholder>
      </div>
    </Management>
  );
}

export function Teams({ teams, viewAllQuery, showAddButton = false, isReady, border = true }) {
  return (
    <div className={`bg-white ${border ? 'b--grey-light ba pa4' : ''}`}>
      <div className="cf db">
        <h3 className="f3 barlow-condensed ttu blue-dark mv0 fw6 dib v-mid">
          <FormattedMessage {...messages.teams} />
        </h3>
        {showAddButton && (
          <Link to={'/manage/teams/new/'} className="dib ml4">
            <AddButton />
          </Link>
        )}
        {viewAllQuery && <ViewAllLink link={`/manage/teams/${viewAllQuery ? viewAllQuery : ''}`} />}
        <div className="cards-container pt4">
          <ReactPlaceholder customPlaceholder={nCardPlaceholders(4)} delay={10} ready={isReady}>
            {teams && teams.slice(0, 6).map((team, n) => <TeamCard team={team} key={n} />)}
            {teams && teams.length === 0 && (
              <span className="blue-grey">
                <FormattedMessage {...messages.noTeamsFound} />
              </span>
            )}
          </ReactPlaceholder>
        </div>
      </div>
    </div>
  );
}

export function TeamCard({ team }: Object) {
  return (
    <Link to={`/teams/${team.teamId}/membership/`} className="no-underline">
      <article className="base-font blue-dark h-100 bg-white ph3 pb3 ba br1 shadow-hover h-100 flex flex-column justify-between b--card">
        <div className="">
          <h3 className="f4 fw6 h3 lh-title mt3 mb2 overflow-y-hidden" title={team.name}>
            {team.name}
          </h3>
          <div className="db h2" title={team.organisation}>
            <img src={team.logo} alt={team.organisation} className="h2" />
          </div>
          <h4 className="f6 fw5 mb2 mt3 ttu blue-light">
            <FormattedMessage {...messages.managers} />
          </h4>
          <div className="db h2">
            <UserAvatarList
              size="small"
              textColor="white"
              users={team.members.filter((user) => user.function === 'MANAGER' && user.active)}
              maxLength={8}
            />
          </div>
          <h4 className="f6 fw5 mv2 ttu blue-light">
            <FormattedMessage {...messages.teamMembers} />
          </h4>
          <div className="db h2">
            <UserAvatarList
              size="small"
              textColor="white"
              users={team.members.filter((user) => user.function !== 'MANAGER' && user.active)}
              maxLength={8}
            />
          </div>
        </div>
        <div className="pt3">
          <VisibilityBox visibility={team.visibility} extraClasses="pv1 ph2 dib" />
          <div className="pt2 h2">
            <JoinMethodBox className="pv1 ph2 dib" joinMethod={team.joinMethod} />
          </div>
        </div>
      </article>
    </Link>
  );
}

export function TeamInformation(props) {
  const intl = useIntl();
  const labelClasses = 'db pt3 pb2';
  const fieldClasses = 'blue-grey w-100 pv3 ph2 input-reset ba b--grey-light bg-transparent';
  const formState = useFormState();
  const joinMethods = {
    ANY: 'anyoneCanJoin',
    BY_REQUEST: 'byRequest',
    BY_INVITE: 'byInvite',
  };

  return (
    <>
      <div className="cf">
        <label className={labelClasses}>
          <FormattedMessage {...messages.name} />
        </label>
        <Field name="name" component="input" type="text" className={fieldClasses} required />
      </div>
      <div className="cf">
        <label className={labelClasses}>
          <FormattedMessage {...messages.description} />
        </label>
        <Field name="description" component="textarea" type="text" className={fieldClasses} />
      </div>
      <div className="cf">
        <label className={labelClasses}>
          <FormattedMessage {...messages.organisation} />
        </label>
        <OrganisationSelectInput name="organisation_id" />
      </div>
      <div className="cf pt1">
        <label className={labelClasses}>
          <FormattedMessage {...messages.joinMethod} />
        </label>
        {Object.keys(joinMethods).map((method) => (
          <div className="pv2">
            <RadioField name="joinMethod" value={method} />
            <span className="f5">
              <FormattedMessage {...messages[joinMethods[method]]} />
            </span>
            <InfoIcon
              width={12}
              height={12}
              className="blue-grey v-mid pb1 ml2"
              data-tip={intl.formatMessage(messages[`${joinMethods[method]}Description`])}
            />
            <ReactTooltip place="bottom" className="mw6" effect="solid" />
          </div>
        ))}
      </div>
      {formState.values.joinMethod === 'BY_INVITE' && (
        <div className="cf pt1">
          <label className={labelClasses}>
            <FormattedMessage {...messages.visibility} />
          </label>
          <div className="pv2">
            <RadioField name="visibility" value="PUBLIC" />
            <span className=" f5">
              <FormattedMessage {...messages.public} />
            </span>
            <InfoIcon
              width={12}
              height={12}
              className="blue-grey v-mid pb1 ml2"
              data-tip={intl.formatMessage(messages['publicDescription'])}
            />
          </div>
          <div className="pv2">
            <RadioField name="visibility" value="PRIVATE" />
            <span className="f5">
              <FormattedMessage {...messages.private} />
            </span>
            <InfoIcon
              width={12}
              height={12}
              className="blue-grey v-mid pb1 ml2"
              data-tip={intl.formatMessage(messages['privateDescription'])}
            />
            <ReactTooltip place="bottom" className="mw6" effect="solid" />
          </div>
        </div>
      )}
    </>
  );
}

export function TeamForm(props) {
  return (
    <Form
      onSubmit={(values) => props.updateTeam(values)}
      initialValues={props.team}
      mutators={{
        setValue: [],
      }}
      render={({
        handleSubmit,
        dirty,
        submitSucceeded,
        dirtySinceLastSubmit,
        form,
        submitting,
        values,
      }) => {
        const dirtyForm = submitSucceeded ? dirtySinceLastSubmit && dirty : dirty;
        return (
          <div className="blue-grey mb3">
            <div className={`bg-white b--grey-light pa4 ${dirtyForm ? 'bt bl br' : 'ba'}`}>
              <h3 className="f3 fw6 dib blue-dark mv0">
                <FormattedMessage {...messages.teamInfo} />
              </h3>
              <form id="team-form" onSubmit={handleSubmit}>
                <fieldset className="bn pa0" disabled={submitting}>
                  <TeamInformation joinMethod={props.team.joinMethod} />
                </fieldset>
              </form>
            </div>
            {dirtyForm && (
              <div className="cf pt0 h3">
                <div className="w-70-l w-50 fl tr dib bg-grey-light">
                  <Button className="blue-dark bg-grey-light h3" onClick={() => form.restart()}>
                    <FormattedMessage {...messages.cancel} />
                  </Button>
                </div>
                <div className="w-30-l w-50 h-100 fr dib">
                  <Button
                    onClick={() => handleSubmit()}
                    className="w-100 h-100 bg-red white"
                    disabledClassName="bg-red o-50 white w-100 h-100"
                  >
                    <FormattedMessage {...messages.save} />
                  </Button>
                </div>
              </div>
            )}
          </div>
        );
      }}
    ></Form>
  );
}

export function TeamSideBar({ team, members, managers, requestedToJoin }: Object) {
  const [isUserTeamManager] = useEditTeamAllowed(team);

  return (
    <ReactPlaceholder
      showLoadingAnimation={true}
      type="media"
      rows={20}
      ready={
        typeof team.teamId === 'number' &&
        typeof organisations !== undefined &&
        typeof pmTeams !== undefined
      }
    >
      <div className="cf pb2">
        <div className="w-20 pv2 dib fl">
          <span className="blue-grey v-mid">
            <FormattedMessage {...messages.team} /> #{team.teamId}
          </span>
        </div>
        <div className="w-80 dib fr tr">
          {isUserTeamManager && (
            <EditButton url={`/manage/teams/${team.teamId}`}>
              <FormattedMessage {...messages.editTeam} />
            </EditButton>
          )}
          <JoinMethodBox className="pv2 ph3 mh1 mv1 dib" joinMethod={team.joinMethod} />
          <VisibilityBox visibility={team.visibility} extraClasses="pv2 ph3 mh1 mv1 dib" />
        </div>
      </div>
      <h3 className="f2 ttu blue-dark fw7 barlow-condensed v-mid ma0 dib ttu">{team.name}</h3>
      <p className="blue-grey">{team.description}</p>
      <div className="cf">
        <div className="w-100 w-50-m fl">
          <h4>
            <FormattedMessage {...messages.organisation} />
          </h4>
          <Link
            className="link blue-dark fw5 mr2 underline dib"
            to={`/organisations/${team.organisationSlug}`}
          >
            <p>
              {typeof team.logo === 'string' && (
                <img src={team.logo} alt="organisation logo" className="mw4" />
              )}
            </p>
            {team.organisation}
          </Link>
        </div>
        <div className="w-100 w-50-m fl">
          <h4>
            <FormattedMessage {...messages.managers} />
          </h4>
          {managers.length === 0 ? (
            <span className="f6 blue-grey">
              <FormattedMessage {...messages.noManagers} />
            </span>
          ) : (
            <div className="cf db mt3">
              {managers.map((user, n) => (
                <UserAvatar
                  key={n}
                  username={user.username}
                  picture={user.pictureUrl}
                  size="large"
                  colorClasses="white bg-blue-grey mv1"
                />
              ))}
            </div>
          )}
          <h4>
            <FormattedMessage {...messages.members} />
          </h4>
          {members.length === 0 ? (
            <span className="f6 blue-grey">
              <FormattedMessage {...messages.noMembers} />
            </span>
          ) : (
            <div className="cf db mt3">
              {members.map((user, n) => (
                <UserAvatar
                  key={n}
                  username={user.username}
                  picture={user.pictureUrl}
                  colorClasses="white bg-blue-grey mv1"
                />
              ))}
            </div>
          )}
          <div className="cf db mt3">
            {requestedToJoin && (
              <span className="red pr5-ns">
                <FormattedMessage {...messages.waitingApproval} />
              </span>
            )}
          </div>
        </div>
      </div>
    </ReactPlaceholder>
  );
}

export function TeamsBoxList({ teams }: Object) {
  const mappingTeams = teams.filter((team) => team.role === 'MAPPER');
  const validationTeams = teams.filter((team) => team.role === 'VALIDATOR');
  return (
    <>
      {mappingTeams.length > 0 && (
        <>
          <h4 className="mb2 fw6">
            <FormattedMessage {...messages.mappingTeams} />
          </h4>
          <div>
            {mappingTeams.map((team) => (
              <TeamBox key={team.teamId} team={team} className="dib pv2 ph3 mt2 ba f6 tc" />
            ))}
          </div>
        </>
      )}
      {validationTeams.length > 0 && (
        <>
          <h4 className="mb2 fw6">
            <FormattedMessage {...messages.validationTeams} />
          </h4>
          <div>
            {validationTeams.map((team) => (
              <TeamBox key={team.teamId} team={team} className="dib pv2 ph3 mt2 ba f6 tc" />
            ))}
          </div>
        </>
      )}
    </>
  );
}

export const TeamBox = ({ team, className }: Object) => (
  <Link className="link blue-grey mr2" to={`/teams/${team.teamId}/membership/`}>
    <div className={`br1 ${className}`}>
      {team.logo && (
        <img alt={team.organisation} src={team.logo} className="object-fit-contain h2 pr2 v-mid" />
      )}
      {team.name}
    </div>
  </Link>
);<|MERGE_RESOLUTION|>--- conflicted
+++ resolved
@@ -10,13 +10,8 @@
 import { InfoIcon } from '../svgIcons';
 import { useEditTeamAllowed } from '../../hooks/UsePermissions';
 import { UserAvatar, UserAvatarList } from '../user/avatar';
-<<<<<<< HEAD
-import { AddButton, ViewAllLink, Management, VisibilityBox, InviteOnlyBox } from './management';
-import { SwitchToggle, RadioField, OrganisationSelectInput, TextField } from '../formInputs';
-=======
 import { AddButton, ViewAllLink, Management, VisibilityBox, JoinMethodBox } from './management';
-import { RadioField, OrganisationSelectInput } from '../formInputs';
->>>>>>> f299f5a7
+import { RadioField, OrganisationSelectInput, TextField } from '../formInputs';
 import { Button, EditButton } from '../button';
 import { nCardPlaceholders } from './teamsPlaceholder';
 
