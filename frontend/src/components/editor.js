import React, { useEffect, useState } from 'react';
import { useSelector, useDispatch } from 'react-redux';
<<<<<<< HEAD
import * as iD from '@openhistoricalmap/id';
import '@openhistoricalmap/id/dist/iD.css';
=======
import { useIntl } from 'react-intl';
import { gpx } from '@tmcw/togeojson';
import * as iD from '@hotosm/id';
import '@hotosm/id/dist/iD.css';
>>>>>>> 669ca25b

import { OSM_CLIENT_ID, OSM_CLIENT_SECRET, OSM_REDIRECT_URI, OSM_SERVER_URL } from '../config';
import messages from './messages';

export default function Editor({ setDisable, comment, presets, imagery, gpxUrl }) {
  const dispatch = useDispatch();
  const intl = useIntl();
  const session = useSelector((state) => state.auth.session);
  const iDContext = useSelector((state) => state.editor.context);
  const locale = useSelector((state) => state.preferences.locale);
  const [customImageryIsSet, setCustomImageryIsSet] = useState(false);
  const windowInit = typeof window !== 'undefined';
  const customSource =
    iDContext && iDContext.background() && iDContext.background().findSource('custom');

  useEffect(() => {
    if (!customImageryIsSet && imagery && customSource) {
      if (imagery.startsWith('http')) {
        iDContext.background().baseLayerSource(customSource.template(imagery));
        setCustomImageryIsSet(true);
        // this line is needed to update the value on the custom background dialog
        window.iD.prefs('background-custom-template', imagery);
      } else {
        const imagerySource = iDContext.background().findSource(imagery);
        if (imagerySource) {
          iDContext.background().baseLayerSource(imagerySource);
        }
      }
    }
  }, [customImageryIsSet, imagery, iDContext, customSource]);

  useEffect(() => {
    if (windowInit) {
      if (iDContext === null) {
        // we need to keep iD context on redux store because iD works better if
        // the context is not restarted while running in the same browser session
        dispatch({ type: 'SET_EDITOR', context: window.iD.coreContext() });
      }
    }
  }, [windowInit, iDContext, dispatch]);

  useEffect(() => {
    if (iDContext && comment) {
      iDContext.defaultChangesetComment(comment);
    }
  }, [comment, iDContext]);

  useEffect(() => {
    if (session && locale && iD && iDContext) {
      // if presets is not a populated list we need to set it as null
      try {
        if (presets.length) {
          window.iD.presetManager.addablePresetIDs(presets);
        } else {
          window.iD.presetManager.addablePresetIDs(null);
        }
      } catch (e) {
        window.iD.presetManager.addablePresetIDs(null);
      }
      // setup the context
      iDContext
        .embed(true)
        .assetPath('/static/id/')
        .locale(locale)
        .setsDocumentTitle(false)
        .minEditableZoom(13)
        .containerNode(document.getElementById('id-container'));
      // init the ui or restart if it was loaded previously
      if (iDContext.ui() !== undefined) {
        iDContext.reset();
        iDContext.ui().restart();
      } else {
        iDContext.init();
      }
      if (gpxUrl) {
        fetch(gpxUrl)
          .then((response) => response.text())
          .then((data) => {
            let gpxData = new DOMParser().parseFromString(data, 'text/xml');
            let nameNode = gpxData.getElementsByTagName('trk')[0].childNodes[0];
            let projectId = nameNode.textContent.match(/\d+/g);
            nameNode.textContent = intl.formatMessage(messages.gpxNameAttribute, {
              projectId: projectId[0],
            });
            iDContext.layers().layer('data').geojson(gpx(gpxData));
          })
          .catch((error) => {
            console.error('Error loading GPX data');
          });
      }

      let osm = iDContext.connection();
      var auth = {
        url: OSM_SERVER_URL,
        client_id: OSM_CLIENT_ID,
        client_secret: OSM_CLIENT_SECRET,
        redirect_uri: OSM_REDIRECT_URI,
        access_token: session.osm_oauth_token,
      };
      osm.switch(auth);

      const thereAreChanges = (changes) =>
        changes.modified.length || changes.created.length || changes.deleted.length;

      iDContext.history().on('change', () => {
        if (thereAreChanges(iDContext.history().changes())) {
          setDisable(true);
        } else {
          setDisable(false);
        }
      });
    }
  }, [session, iDContext, setDisable, presets, locale, gpxUrl, intl]);

  return <div className="w-100 vh-minus-69-ns" id="id-container"></div>;
}<|MERGE_RESOLUTION|>--- conflicted
+++ resolved
@@ -1,14 +1,9 @@
 import React, { useEffect, useState } from 'react';
 import { useSelector, useDispatch } from 'react-redux';
-<<<<<<< HEAD
+import { useIntl } from 'react-intl';
+import { gpx } from '@tmcw/togeojson';
 import * as iD from '@openhistoricalmap/id';
 import '@openhistoricalmap/id/dist/iD.css';
-=======
-import { useIntl } from 'react-intl';
-import { gpx } from '@tmcw/togeojson';
-import * as iD from '@hotosm/id';
-import '@hotosm/id/dist/iD.css';
->>>>>>> 669ca25b
 
 import { OSM_CLIENT_ID, OSM_CLIENT_SECRET, OSM_REDIRECT_URI, OSM_SERVER_URL } from '../config';
 import messages from './messages';
