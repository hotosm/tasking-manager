--- conflicted
+++ resolved
@@ -148,11 +148,7 @@
       </div>
       <div className={styleClasses.divClass}>
         <label className={styleClasses.labelClass}>
-<<<<<<< HEAD
-            <FormattedMessage {...messages.extraIdParams} />*
-=======
           <FormattedMessage {...messages.extraIdParams} />
->>>>>>> 669ca25b
         </label>
         <p className={styleClasses.pClass}>
           <FormattedMessage
@@ -167,11 +163,7 @@
           />
         </p>
         <ExtraIdParams
-<<<<<<< HEAD
-          value={projectInfo.extraIdParams}
-=======
           value={projectInfo.extraIdParams ? projectInfo.extraIdParams : ''}
->>>>>>> 669ca25b
           setProjectInfo={setProjectInfo}
         />
       </div>
@@ -255,11 +247,7 @@
   );
 };
 
-<<<<<<< HEAD
-const IdDocsLink = () =>
-=======
 const IdDocsLink = () => (
->>>>>>> 669ca25b
   <a
     href="https://github.com/openstreetmap/iD/blob/develop/API.md#url-parameters"
     className="red underline link"
@@ -267,9 +255,5 @@
     rel="noopener noreferrer"
   >
     <FormattedMessage {...messages.iDAPIDocs} />
-<<<<<<< HEAD
-  </a>;
-=======
   </a>
-);
->>>>>>> 669ca25b
+);