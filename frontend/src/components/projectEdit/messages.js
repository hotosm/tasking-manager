import { defineMessages } from 'react-intl';

/**
 * Internationalized messages for use on project edit.
 */
export default defineMessages({
  privacy: {
    id: 'projects.formInputs.privacy.title',
    defaultMessage: 'Privacy',
  },
  privateProject: {
    id: 'projects.formInputs.privacy.field',
    defaultMessage: 'Private project',
  },
  privacyDescription: {
    id: 'projects.formInputs.privacy.description',
    defaultMessage:
      'Private means that only the users that are project team members can access, map or validate this project. This option overrides the mapping and validation permissions.',
  },
  teams: {
    id: 'projects.formInputs.teams.title',
    defaultMessage: 'Teams',
  },
  teamsPermissionNote: {
    id: 'projects.teams.teamsPermissionNote',
    defaultMessage:
      'Note: Mappers have mapping permissions. Validators have mapping and validation permissions. Project managers have mapping and validation permissions as well as the access to the management sections.',
  },
  organisation: {
    id: 'projects.formInputs.organisation.title',
    defaultMessage: 'Organization',
  },
  campaign: {
    id: 'projects.formInputs.campaign.title',
    defaultMessage: 'Campaign',
  },
  categories: {
    id: 'projects.formInputs.categories.title',
    defaultMessage: 'Categories',
  },
  organisationDescription: {
    id: 'projects.formInputs.organisation.description',
    defaultMessage:
      'Organization that is coordinating the project, if there is any. The managers of that organization will have administration rights over the project.',
  },
  admins: {
    id: 'projects.formInputs.admins.title',
    defaultMessage: 'TM Admins',
  },
  selectImagery: {
    id: 'projects.formInputs.imagery.select',
    defaultMessage: 'Select imagery',
  },
  selectLicense: {
    id: 'projects.formInputs.license.select',
    defaultMessage: 'Select license',
  },
  selectOrganisation: {
    id: 'projects.formInputs.organisation.select',
    defaultMessage: 'Select organization',
  },
  selectCampaign: {
    id: 'projects.formInputs.campaign.select',
    defaultMessage: 'Select campaigns',
  },
  permissions_ANY: {
    id: 'projects.formInputs.permissions.any',
    defaultMessage: 'Any user',
  },
  permissions_LEVEL: {
    id: 'projects.formInputs.permissions.level',
    defaultMessage: 'Only users with intermediate or advanced level',
  },
  permissions_TEAMS: {
    id: 'projects.formInputs.permissions.teams',
    defaultMessage: 'Only team members',
  },
  permissions_TEAMS_LEVEL: {
    id: 'projects.formInputs.permissions.teamsAndLevel',
    defaultMessage: 'Only intermediate and advanced team members',
  },
  mappingPermissionDescription: {
    id: 'projects.formInputs.permissions.mapping.description',
    defaultMessage: 'Define which users can map this project.',
  },
  validationPermissionDescription: {
    id: 'projects.formInputs.permissions.validation.description',
    defaultMessage: 'Define which users can validate this project.',
  },
  mappingPermission: {
    id: 'projects.formInputs.permissions.mapping.title',
    defaultMessage: 'Mapping permissions',
  },
  validationPermission: {
    id: 'projects.formInputs.permissions.validation.title',
    defaultMessage: 'Validation permissions',
  },
  mappingValidationSection: {
    id: 'projects.sections.mapping_validation.title',
    defaultMessage: 'Mapping, validation and invalidation',
  },
  mappingValidationSectionDescription: {
    id: 'projects.sections.mapping_validation.description',
    defaultMessage:
      'Use this if for some reason you need to map, validate or invalidate all tasks in this project in a single step.',
  },
  messageContributors: {
    id: 'projects.actions.message_contributors.title',
    defaultMessage: 'Message all contributors',
  },
  messageContributorsDescription: {
    id: 'projects.actions.message_contributors.description',
    defaultMessage:
      'This will send a message to every contributor of the current project. Please use this feature carefully.',
  },
  messageContributorsTranslationAlert: {
    id: 'projects.actions.message_contributors.translation_alert',
    defaultMessage:
      'This message will not be translated to the different languages of the users, so you may want to include your own translations.',
  },
  messageContributorsSuccess: {
    id: 'projects.actions.message_contributors.success',
    defaultMessage: 'Contributors were messaged successfully.',
  },
  messageContributorsError: {
    id: 'projects.actions.message_contributors.error',
    defaultMessage: 'Failed to message all contributors for an unknown reason.',
  },
  mapAll: {
    id: 'projects.actions.map_all_tasks.title',
    defaultMessage: 'Map all tasks',
  },
  mapAllConfirmation: {
    id: 'projects.actions.map_all_tasks.confirmation',
    defaultMessage:
      'Are you sure you want to mark all tasks in this project as mapped? You cannot undo this.',
  },
  mapAllDescription: {
    id: 'projects.actions.map_all_tasks.description',
    defaultMessage:
      "This will mark all tasks (except 'unavailable' ones) as mapped. Please use this only if you are sure of what you are doing.",
  },
  mapAllSuccess: {
    id: 'projects.actions.map_all_tasks.success',
    defaultMessage: 'The tasks were mapped successfully.',
  },
  mapAllError: {
    id: 'projects.actions.map_all_tasks.error',
    defaultMessage: 'Mapping all the tasks failed for an unknown reason.',
  },
  invalidateAll: {
    id: 'projects.actions.invalidate_all_tasks.title',
    defaultMessage: 'Invalidate all validated tasks',
  },
  invalidateAllConfirmation: {
    id: 'projects.actions.invalidate_all_tasks.confirmation',
    defaultMessage:
      'Are you sure you want to invalidate all validated tasks in this project? You cannot undo this.',
  },
  invalidateAllDescription: {
    id: 'projects.actions.invalidate_all_tasks.description',
    defaultMessage:
      "This will mark all validated tasks as 'more mapping needed'. Please use this only if you are sure of what you are doing.",
  },
  invalidateAllSuccess: {
    id: 'projects.actions.invalidate_all_tasks.success',
    defaultMessage: "The tasks were set as 'more mapping needed' successfully.",
  },
  invalidateAllError: {
    id: 'projects.actions.invalidate_all_tasks.error',
    defaultMessage: 'Invalidating all the tasks failed for an unknown reason.',
  },
  validateAllTasks: {
    id: 'projects.actions.validate_all_tasks.title',
    defaultMessage: 'Validate all mapped tasks',
  },
  validateAllTasksConfirmation: {
    id: 'projects.actions.validate_all_tasks.confirmation',
    defaultMessage: 'Are you sure you want to validate all mapped tasks? You cannot undo this.',
  },
  validateAllTasksDescription: {
    id: 'projects.actions.validate_all_tasks.description',
    defaultMessage:
      "This will change the status of all mapped tasks to 'finished'. Please use this only if you are sure of what you are doing.",
  },
  validateAllSuccess: {
    id: 'projects.actions.validate_all_tasks.success',
    defaultMessage: 'The tasks were validated successfully.',
  },
  validateAllError: {
    id: 'projects.actions.validate_all_tasks.error',
    defaultMessage: 'Validating all the tasks failed for an unknown reason.',
  },
  resetBadImagery: {
    id: 'projects.actions.reset_bad_imagery_tasks.title',
    defaultMessage: 'Reset tasks marked as unavailable',
  },
  resetBadImageryConfirmation: {
    id: 'projects.actions.reset_bad_imagery_tasks.confirmation',
    defaultMessage:
      'Are you sure you want to reset all tasks marked as unavailable in this project? You cannot undo this.',
  },
  resetBadImageryDescription: {
    id: 'projects.actions.reset_bad_imagery_tasks.description',
    defaultMessage:
      "This will change the status of those tasks to 'ready for mapping'. Please use this only if you are sure of what you are doing.",
  },
  resetBadImageryButton: {
    id: 'projects.actions.reset_bad_imagery_tasks.button',
    defaultMessage: 'Reset all unavailable tasks',
  },
  resetBadImagerySuccess: {
    id: 'projects.actions.reset_bad_imagery_tasks.success',
    defaultMessage: 'The tasks marked as unavailable were reset successfully.',
  },
  resetBadImageryError: {
    id: 'projects.actions.reset_bad_imagery_tasks.error',
    defaultMessage: 'Resetting the tasks failed for an unknown reason.',
  },
  resetAll: {
    id: 'projects.actions.reset_all_tasks.title',
    defaultMessage: 'Reset tasks',
  },
  resetAllButton: {
    id: 'projects.actions.reset_all_tasks.button',
    defaultMessage: 'Reset all tasks',
  },
  resetAllDescription: {
    id: 'projects.actions.reset_all_tasks.description',
    defaultMessage: 'Reset all tasks in the project to ready to map, preserving history.',
  },
  resetAllSuccess: {
    id: 'projects.actions.reset_all_tasks.success',
    defaultMessage: 'All tasks were reset successfully.',
  },
  resetAllError: {
    id: 'projects.actions.reset_all_tasks.error',
    defaultMessage: 'Resetting all the tasks failed for an unknown reason.',
  },
  cloneProject: {
    id: 'projects.actions.clone_project.button',
    defaultMessage: 'Clone project',
  },
  cloneProjectDescription: {
    id: 'projects.actions.clone_project.description',
    defaultMessage:
      'This will copy all descriptions, instructions, metadata etc to a new project. The Area of Interest, tasks and the priority areas will not be copied. You will have to redraw/import these. Your newly cloned project will be in draft status.',
  },
  revertVALIDATEDTasks: {
    id: 'projects.actions.revert_validated_tasks.button',
    defaultMessage: 'Revert validated tasks',
  },
  revertVALIDATEDTasksTitle: {
    id: 'projects.actions.revert_validated_tasks.title',
    defaultMessage: 'Revert validated tasks',
  },
  revertVALIDATEDTasksDescription: {
    id: 'projects.actions.revert_validated_tasks.description',
    defaultMessage: 'Revert all validated tasks by a specified user and mark it as mapped',
  },
  revertVALIDATEDTasksSuccess: {
    id: 'projects.actions.revert_validated_tasks.success',
    defaultMessage: 'The tasks were reverted successfully.',
  },
  revertBADIMAGERYTasks: {
    id: 'projects.actions.revert_unavailable_tasks.button',
    defaultMessage: 'Revert unavailable tasks',
  },
  revertBADIMAGERYTasksTitle: {
    id: 'projects.actions.revert_unavailable_tasks.title',
    defaultMessage: 'Revert unavailable tasks',
  },
  revertBADIMAGERYTasksDescription: {
    id: 'projects.actions.revert_unavailable_tasks.description',
    defaultMessage:
      'Revert all tasks marked as unavailable by a specified user and mark it as ready to map',
  },
  revertBADIMAGERYTasksSuccess: {
    id: 'projects.actions.revert_unavailable_tasks.success',
    defaultMessage: 'The tasks were reverted successfully.',
  },
  revertTasksError: {
    id: 'projects.actions.revert_validated_tasks.error',
    defaultMessage: 'The tasks reversion failed.',
  },
  transferProject: {
    id: 'projects.actions.transfer_project.button',
    defaultMessage: 'Transfer project',
  },
  transferProjectTitle: {
    id: 'projects.actions.transfer_project.title',
    defaultMessage: 'Transfer project ownership',
  },
  transferProjectAlert: {
    id: 'projects.actions.transfer_project.alert',
    defaultMessage:
      'This feature is only available to the project author, organisation manager and TM admin.',
  },
  transferProjectSuccess: {
    id: 'projects.actions.transfer_project.success',
    defaultMessage: 'The project was transferred successfully.',
  },
  transferProjectError: {
    id: 'projects.actions.transfer_project.error',
    defaultMessage: 'The project transfer failed.',
  },
  deleteProject: {
    id: 'projects.actions.delete_project.title',
    defaultMessage: 'Delete project',
  },
  deleteProjectAlert: {
    id: 'projects.actions.delete_project.alert',
    defaultMessage: 'You can only delete projects that has no received contributions.',
  },
  deleteProjectSuccess: {
    id: 'projects.actions.delete_project.success',
    defaultMessage: 'The project was deleted successfully.',
  },
  deleteProjectError: {
    id: 'projects.actions.delete_project.error',
    defaultMessage:
      'The project deletion failed. If this project has received some contributions, you should archive it instead.',
  },
  taskReset: {
    id: 'projects.actions.task_reset.title',
    defaultMessage: 'Task reset',
  },
  taskResetButton: {
    id: 'projects.actions.task_reset.button',
    defaultMessage: 'Reset all tasks',
  },
  cancel: {
    id: 'projects.actions.modal.cancel.button',
    defaultMessage: 'Cancel',
  },
  canNotUndo: {
    id: 'projects.actions.alerts.can_not_undo',
    defaultMessage: 'This cannot be undone.',
  },
  warning: {
    id: 'projects.actions.alerts.warning',
    defaultMessage: 'Warning',
  },
  taskResetConfirmation: {
    id: 'projects.actions.task_reset.confirmation',
    defaultMessage: 'Are you sure you want to reset all tasks? You cannot undo this.',
  },
  status: {
    id: 'projects.formInputs.status',
    defaultMessage: 'Status',
  },
  priority: {
    id: 'projects.formInputs.priority',
    defaultMessage: 'Priority',
  },
  license: {
    id: 'projects.formInputs.license',
    defaultMessage: 'Required license',
  },
  language: {
    id: 'projects.formInputs.language',
    defaultMessage: 'Default language',
  },
  typeHere: {
    id: 'projects.formInputs.type',
    defaultMessage: 'Type here...',
  },
  translations: {
    id: 'projects.formInputs.language.translations',
    defaultMessage: 'Translations',
  },
  selectLanguage: {
    id: 'projects.formInputs.language.select',
    defaultMessage: 'Select a language above to translate.',
  },
  mappingEditors: {
    id: 'projects.formInputs.mapping_editors',
    defaultMessage: 'Editors for mapping',
  },
  validationEditors: {
    id: 'projects.formInputs.validation_editors',
    defaultMessage: 'Editors for validation',
  },
  customEditor: {
    id: 'projects.formInputs.editors.options.custom',
    defaultMessage: 'Custom editor',
  },
  randomTaskSelection: {
    id: 'projects.formInputs.random_task_selection',
    defaultMessage: 'Enforce random task selection',
  },
  randomTaskSelectionMapping: {
    id: 'projects.formInputs.random_task_selection.mapping',
    defaultMessage: 'Enforce random task selection on mapping',
  },
  randomTaskSelectionDescription: {
    id: 'projects.formInputs.random_task_selection.description',
    defaultMessage:
      'If checked, users must edit tasks at random for the initial editing stage (managers and admins are exempt).',
  },
  rapidPowerUser: {
    id: 'projects.formInputs.rapid_power_user',
    defaultMessage: 'Enable RapiD Power User Features',
  },
  rapidPowerUserDescription: {
    id: 'projects.formInputs.rapid_power_user.description',
    defaultMessage: 'If checked, RapiD will load with the power user dialog enabled.',
  },
  imagery: {
    id: 'projects.formInputs.imagery',
    defaultMessage: 'Imagery',
  },
  imageryURLNote: {
    id: 'projects.formInputs.imagery.note',
    defaultMessage: 'Follow this format for TMS URLs: {exampleUrl}',
  },
  drawPolygon: {
    id: 'projects.formInputs.priority_areas.options.polygon',
    defaultMessage: 'Draw polygon',
  },
  drawRectangle: {
    id: 'projects.formInputs.priority_areas.options.rectangle',
    defaultMessage: 'Draw rectangle',
  },
  clearAll: {
    id: 'projects.formInputs.priority_areas.action.clear',
    defaultMessage: 'Clear all',
  },
  selectFile: {
    id: 'projects.formInputs.priority_areas.action.selectFile',
    defaultMessage: 'Select File',
  },
  importDescription: {
    id: 'projects.formInputs.priority_areas.upload.description',
    defaultMessage:
      'The supported file formats are: GeoJSON, KML, OSM or zipped Shapefile. You can drag and drop a file over the map to import it.',
  },
  name: {
    id: 'projects.formInputs.name',
    defaultMessage: 'Name of the project',
  },
  dueDate: {
    id: 'projects.formInputs.dueDate',
    defaultMessage: 'Due date',
  },
  dueDateDescription: {
    id: 'projects.formInputs.dueDate.description',
    defaultMessage:
      'Define the ideal date to have the project finished. The date format is day/month/year.',
  },
  description: {
    id: 'projects.formInputs.description',
    defaultMessage: 'Description',
  },
  shortDescription: {
    id: 'projects.formInputs.shortDescription',
    defaultMessage: 'Short description',
  },
  instructions: {
    id: 'projects.formInputs.instructions',
    defaultMessage: 'Detailed instructions',
  },
  osmchaFilterId: {
    id: 'projects.formInputs.osmcha_filter_id',
    defaultMessage: 'OSMCha filter ID',
  },
  osmchaFilterIdDescription: {
    id: 'projects.formInputs.osmcha_filter_id.description',
    defaultMessage:
      'Optional id of a saved OSMCha filter to apply when viewing the project in OSMCha, if you desire custom filtering. Note that this replaces all standard filters. Example: 095e8b31-b3cb-4b36-a106-02826fb6a109 (for convenience, you can also paste an OSMCha URL here that uses a saved filter and the filter id will be extracted for you).',
  },
  priorityAreasDescription: {
    id: 'projects.formInputs.priority_areas.description',
    defaultMessage:
      'If you want mappers to work on the highest priority areas first, draw one or more polygons within the project area or import a file.',
  },
  mappingTypes: {
    id: 'projects.formInputs.mapping_types',
    defaultMessage: 'Types of mapping',
  },
  idPresets: {
    id: 'projects.formInputs.id_presets',
    defaultMessage: 'iD editor presets',
  },

  userRole: {
    id: 'projects.formInputs.user_role',
    defaultMessage: 'User role',
  },
  difficulty: {
    id: 'projects.formInputs.difficulty',
    defaultMessage: 'Difficulty',
  },
  difficultyDescription: {
    id: 'projects.formInputs.difficulty.description',
    defaultMessage:
      'Setting the difficulty will help mappers to find suitable projects to work on.',
  },
  perTaskInstructions: {
    id: 'projects.formInputs.per_task_instructions',
    defaultMessage: 'Per task instructions',
  },
  perTaskInstructionsDescription: {
    id: 'projects.formInputs.per_task_instructions.descriptions',
    defaultMessage:
      'Add any information that can be useful to users while mapping a task. "{x}", "{y}" and "{z}" will be replaced by the corresponding parameters for each task. "{x}", "{y}" and "{z}" parameters can only be be used on tasks generated in the Tasking Manager and not on imported tasks.',
  },
  perTaskInstructionsExample: {
    id: 'projects.formInputs.per_task_instructions.example',
    defaultMessage:
      'Example: This task involves loading extra data. Click [here](http://localhost:8111/import?new_layer=true&amp;url=http://www.domain.com/data/{x}/{y}/{z}/routes_2009.osm) to load the data into JOSM.',
  },
  changesetComment: {
    id: 'projects.formInputs.changesetComment',
    defaultMessage: 'Changeset comment',
  },
  changesetCommentExample: {
    id: 'projects.formInputs.changesetComment.example',
    defaultMessage: 'Example: #hotosm-project-470 #missingmaps Buildings mapping.',
  },
  changesetCommentDescription: {
    id: 'projects.formInputs.changesetComment.description',
    defaultMessage:
      'Default comments added to uploaded changeset comment field. Users should also be encouraged to add text describing what they mapped. Hashtags are sometimes used for analysis later, but should be human informative and not overused, #group #event for example.',
  },
  nonEditableComment: {
    id: 'projects.formInputs.non_editable_comment',
    defaultMessage: 'This default comment is not editable.',
  },
  projectPriorityURGENT: {
    id: 'project.formInputs.priority.options.urgent',
    defaultMessage: 'Urgent',
  },
  projectPriorityHIGH: {
    id: 'project.formInputs.priority.options.high',
    defaultMessage: 'High',
  },
  projectPriorityMEDIUM: {
    id: 'project.formInputs.priority.options.medium',
    defaultMessage: 'Medium',
  },
  projectPriorityLOW: {
    id: 'project.formInputs.priority.options.low',
    defaultMessage: 'Low',
  },
  statusDRAFT: {
    id: 'project.formInputs.status.options.draft',
    defaultMessage: 'Draft',
  },
  statusARCHIVED: {
    id: 'project.formInputs.status.options.archived',
    defaultMessage: 'Archived',
  },
  statusPUBLISHED: {
    id: 'project.formInputs.status.options.published',
    defaultMessage: 'Published',
  },
  userRoleALL: {
    id: 'project.formInputs.user_role.options.all',
    defaultMessage: 'All roles',
  },
  userRoleMAPPER: {
    id: 'project.formInputs.user_role.options.mapper',
    defaultMessage: 'Mapper',
  },
  subjectPlaceholder: {
    id: 'project.formInputs.placeholders.subject',
    defaultMessage: 'Subject *',
  },
  messagePlaceholder: {
    id: 'project.formInputs.placeholders.message',
    defaultMessage: 'Message *',
  },
  difficultyALL: {
    id: 'project.formInputs.mapper_level.options.all',
    defaultMessage: 'All levels',
  },
  difficultyCHALLENGING: {
    id: 'project.formInputs.mapper_level.options.challenging',
    defaultMessage: 'Challenging',
  },
  difficultyMODERATE: {
    id: 'project.formInputs.mapper_level.options.moderate',
    defaultMessage: 'Moderate',
  },
  difficultyEASY: {
    id: 'project.formInputs.mapper_level.options.easy',
    defaultMessage: 'Easy',
  },
  filterByOrg: {
    id: 'project.formInputs.teams.actions.filter.organisations',
    defaultMessage: 'Filter teams by organizations',
  },
  selectTeam: {
    id: 'project.formInputs.teams.actions.select',
    defaultMessage: 'Select a team...',
  },
  selectRole: {
    id: 'project.formInputs.teams.actions.select.role',
    defaultMessage: 'Select a role...',
  },
  add: {
    id: 'project.formInputs.teams.actions.add',
    defaultMessage: 'Add',
  },
  update: {
    id: 'project.formInputs.teams.actions.update',
    defaultMessage: 'Update',
  },
  preview: {
    id: 'project.messages.preview',
    defaultMessage: 'Preview',
  },
  customEditorName: {
    id: 'projects.formInputs.custom_editor.name',
    defaultMessage: 'Name',
  },
  customEditorDescription: {
    id: 'projects.formInputs.custom_editor.description',
    defaultMessage: 'Description',
  },
  customEditorUrl: {
    id: 'projects.formInputs.custom_editor.url',
    defaultMessage: 'URL',
  },
  customEditorEnabledForMapping: {
    id: 'projects.formInputs.custom_editor.enabled.mapping',
    defaultMessage: 'Enabled for mapping',
  },
  customEditorEnabledForValidation: {
    id: 'projects.formInputs.custom_editor.enabled.validation',
    defaultMessage: 'Enabled for validation',
  },
  deleteCustomEditor: {
    id: 'projects.formInputs.custom_editor.delete',
    defaultMessage: 'Delete Custom Editor',
  },
  removeCustomEditor: {
    id: 'projects.formInputs.custom_editor.remove',
    defaultMessage: 'Remove Custom Editor',
  },
  confirmDeleteCustomEditor: {
    id: 'projects.formInputs.custom_editor.delete.confirm',
    defaultMessage:
      'This will remove the custom editor from the project. Are you sure you don\'t want to disable the custom editor by toggling the "Enabled" checkbox above?',
  },
<<<<<<< HEAD
  extraIdParams: {
    id: 'projects.formInputs.extraIdParams',
    defaultMessage:
      'Additional iD URL parameters',
=======
  noMappingEditor: {
    id: 'projects.formInputs.noMappingEditor',
    defaultMessage: 'At least one editor must be enabled for mapping',
  },
  noValidationEditor: {
    id: 'projects.formInputs.noValidationEditor',
    defaultMessage: 'At least one editor must be enabled for validation',
  },
  extraIdParams: {
    id: 'projects.formInputs.extraIdParams',
    defaultMessage: 'Additional iD URL parameters',
>>>>>>> 669ca25b
  },
  extraIdParamsDescription: {
    id: 'projects.formInputs.extraIdParams.description',
    defaultMessage:
      'Any additional URL parameters that you want include when loading iD editor (both the embedded and the external ones). Use & to separate different parameters. Example: {text}.',
  },
  extraIdParamsDescriptionLink: {
    id: 'projects.formInputs.extraIdParams.description.link',
<<<<<<< HEAD
    defaultMessage:
      'Check the {link} for more information.',
  },
  iDAPIDocs: {
    id: 'projects.formInputs.extraIdParams.iDAPIDocs',
    defaultMessage:
      'iD editor documentation',
=======
    defaultMessage: 'Check the {link} for more information.',
  },
  iDAPIDocs: {
    id: 'projects.formInputs.extraIdParams.iDAPIDocs',
    defaultMessage: 'iD editor documentation',
>>>>>>> 669ca25b
  },
});<|MERGE_RESOLUTION|>--- conflicted
+++ resolved
@@ -644,12 +644,6 @@
     defaultMessage:
       'This will remove the custom editor from the project. Are you sure you don\'t want to disable the custom editor by toggling the "Enabled" checkbox above?',
   },
-<<<<<<< HEAD
-  extraIdParams: {
-    id: 'projects.formInputs.extraIdParams',
-    defaultMessage:
-      'Additional iD URL parameters',
-=======
   noMappingEditor: {
     id: 'projects.formInputs.noMappingEditor',
     defaultMessage: 'At least one editor must be enabled for mapping',
@@ -661,7 +655,6 @@
   extraIdParams: {
     id: 'projects.formInputs.extraIdParams',
     defaultMessage: 'Additional iD URL parameters',
->>>>>>> 669ca25b
   },
   extraIdParamsDescription: {
     id: 'projects.formInputs.extraIdParams.description',
@@ -670,20 +663,10 @@
   },
   extraIdParamsDescriptionLink: {
     id: 'projects.formInputs.extraIdParams.description.link',
-<<<<<<< HEAD
-    defaultMessage:
-      'Check the {link} for more information.',
-  },
-  iDAPIDocs: {
-    id: 'projects.formInputs.extraIdParams.iDAPIDocs',
-    defaultMessage:
-      'iD editor documentation',
-=======
     defaultMessage: 'Check the {link} for more information.',
   },
   iDAPIDocs: {
     id: 'projects.formInputs.extraIdParams.iDAPIDocs',
     defaultMessage: 'iD editor documentation',
->>>>>>> 669ca25b
   },
 });