--- conflicted
+++ resolved
@@ -34,11 +34,7 @@
   },
   contributorsHashtagTip: {
     id: 'comment.hashtags.help.contributors',
-<<<<<<< HEAD
-    defaultMessage: 'Add "{hashtag}" to notify all contributors about your comment.',
-=======
     defaultMessage: 'Add "{hashtag}" to notify the task contributors about your comment.',
->>>>>>> 8e1e8b36
   },
   nothingToPreview: {
     id: 'comment.preview.nothingToPreview',
