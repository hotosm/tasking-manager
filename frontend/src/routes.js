--- conflicted
+++ resolved
@@ -43,11 +43,8 @@
 import { SwaggerView } from './views/swagger';
 import { ContributionsPage, ContributionsPageIndex, UserStats } from './views/contributions';
 import { NotificationsPage } from './views/notifications';
-<<<<<<< HEAD
 import { FallbackComponent } from './views/fallback';
-=======
 import { Redirect } from './components/redirect';
->>>>>>> d1ead52f
 const ProjectEdit = lazy(() => import('./views/projectEdit' /* webpackChunkName: "projectEdit" */));
 
 export const router = createBrowserRouter(
