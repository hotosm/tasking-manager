--- conflicted
+++ resolved
@@ -12,16 +12,8 @@
           command: |
               # Install latest LTS node
               apt-get update
-<<<<<<< HEAD
-              curl -sL https://deb.nodesource.com/setup_6.x | bash -
-              apt-get install -y nodejs libgeos-dev
-              apt install -y gdal-bin python-gdal python3-gdal python3-dev
-              apt-get install -y libproj-dev libgdal-dev
-              apt install -y default-jre # Required for shapely, gdal for ogr
-=======
               curl -sL https://deb.nodesource.com/setup_9.x | bash -
               apt-get install -y nodejs libgeos-dev # Required for shapely
->>>>>>> f738b4ea
               node --version
               gdalinfo --version
       - restore_cache:
@@ -41,15 +33,12 @@
             # Install Python dependencies
             pip install virtualenv
             virtualenv env
-<<<<<<< HEAD
-            /app/env/bin/pip install --upgrade pip
+            /usr/src/app/env/bin/pip install --upgrade pip
             export CPLUS_INCLUDE_PATH=/usr/include/gdal
             export C_INCLUDE_PATH=/usr/include/gdal
             /app/env/bin/pip install -r requirements.txt
-=======
             /usr/src/app/env/bin/pip install --upgrade pip
             /usr/src/app/env/bin/pip install -r requirements.txt
->>>>>>> f738b4ea
       - run:
           name: Run tests
           command: |
