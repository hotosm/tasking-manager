import logging
import os
from flask import Flask
from flask_cors import CORS
from flask_migrate import Migrate
from flask_oauthlib.client import OAuth
from flask_restful import Api
from flask_sqlalchemy import SQLAlchemy
from logging.handlers import RotatingFileHandler

db = SQLAlchemy()
migrate = Migrate()
oauth = OAuth()

osm = oauth.remote_app(
    'osm',
    app_key='OSM_OAUTH_SETTINGS'
)

# Import all models so that they are registered with SQLAlchemy
from server.models.postgis import *  # noqa


def create_app(env=None):
    """
    Bootstrap function to initialise the Flask app and config
    :return: Initialised Flask app
    """
    app = Flask(__name__)

    if env is None:
        env = os.getenv('TM_ENV', 'Dev')  # default to Dev if config environment var not set

    app.config.from_object(f'server.config.{env}Config')

    initialise_logger(app)
    app.logger.info(f'HOT Tasking Manager App Starting Up, Environment = {env}')

    db.init_app(app)
    migrate.init_app(app, db)

    app.logger.debug('Initialising Blueprints')
    from .web import main as main_blueprint
    from .web import swagger as swagger_blueprint
    app.register_blueprint(main_blueprint)
    app.register_blueprint(swagger_blueprint)

    init_flask_restful_routes(app)

    CORS(app)  # Enables CORS on all API routes, meaning API is callable from anywhere

    app.secret_key = app.config['SECRET_KEY']  # Required by itsdangeroud, Flask-OAuthlib for creating entropy
    oauth.init_app(app)

    return app


def initialise_logger(app):
    """
    Read environment config then initialise a 2MB rotating log.  Prod Log Level can be reduced to help diagnose Prod
    only issues.
    """

    log_dir = app.config['LOG_DIR']
    log_level = app.config['LOG_LEVEL']

    if not os.path.exists(log_dir):
        os.makedirs(log_dir)

    file_handler = RotatingFileHandler(log_dir + '/tasking-manager.log', 'a', 2 * 1024 * 1024, 3)
    file_handler.setLevel(log_level)
    file_handler.setFormatter(logging.Formatter(
        '%(asctime)s %(levelname)s: %(message)s [in %(pathname)s:%(lineno)d]'))

    app.logger.addHandler(file_handler)
    app.logger.setLevel(log_level)


def init_flask_restful_routes(app):
    """
    Define the routes the API exposes using Flask-Restful.  See docs here
    http://flask-restful-cn.readthedocs.org/en/0.3.5/quickstart.html#endpoints
    """
    app.logger.debug('Initialising API Routes')
    api = Api(app)

    from server.api.health_check_api import HealthCheckAPI
    from server.api.license_apis import LicenseAPI
    from server.api.mapping_apis import MappingTaskAPI, LockTaskForMappingAPI, UnlockTaskForMappingAPI, TasksAsGPX, TasksAsOSM
    from server.api.project_admin_api import ProjectAdminAPI, ProjectCommentsAPI, ProjectInvalidateAll, ProjectValidateAll, ProjectsForAdminAPI
    from server.api.project_apis import ProjectAPI, ProjectSearchAPI, HasUserTaskOnProject
    from server.api.swagger_docs_api import SwaggerDocsAPI
    from server.api.authentication_apis import LoginAPI, OAuthAPI
    from server.api.stats_api import StatsContributionsAPI, StatsActivityAPI, StatsProjectAPI
    from server.api.tags_apis import CampaignsTagsAPI, OrganisationTagsAPI
    from server.api.user_apis import UserAPI, UserOSMAPI, UserMappedProjects, UserSetRole, UserSetLevel
    from server.api.validator_apis import LockTasksForValidationAPI, UnlockTasksAfterValidationAPI, MappedTasksByUser
    from server.api.grid_apis import IntersectingTilesAPI

    api.add_resource(SwaggerDocsAPI,                '/api/docs')
    api.add_resource(HealthCheckAPI,                '/api/health-check')
    api.add_resource(LoginAPI,                      '/api/v1/auth/login')
    api.add_resource(OAuthAPI,                      '/api/v1/auth/oauth-callback')
    api.add_resource(LicenseAPI,                    '/api/v1/license', endpoint="create_license", methods=['PUT'])
    api.add_resource(LicenseAPI,                    '/api/v1/license/<int:license_id>', methods=['GET', 'POST', 'DELETE'])
    api.add_resource(ProjectSearchAPI,              '/api/v1/project/search')
    api.add_resource(ProjectAPI,                    '/api/v1/project/<int:project_id>')
    api.add_resource(HasUserTaskOnProject,          '/api/v1/project/<int:project_id>/has-user-locked-tasks')
    api.add_resource(MappedTasksByUser,             '/api/v1/project/<int:project_id>/mapped-tasks-by-user')
    api.add_resource(TasksAsGPX,                    '/api/v1/project/<int:project_id>/tasks_as_gpx')
    api.add_resource(TasksAsOSM,                    '/api/v1/project/<int:project_id>/tasks-as-osm-xml')
    api.add_resource(LockTaskForMappingAPI,         '/api/v1/project/<int:project_id>/task/<int:task_id>/lock-for-mapping')
    api.add_resource(ProjectAdminAPI,               '/api/v1/admin/project', endpoint="create_project", methods=['PUT'])
    api.add_resource(ProjectAdminAPI,               '/api/v1/admin/project/<int:project_id>', methods=['GET', 'POST', 'DELETE'])
    api.add_resource(ProjectCommentsAPI,            '/api/v1/admin/project/<int:project_id>/comments')
    api.add_resource(ProjectInvalidateAll,          '/api/v1/admin/project/<int:project_id>/invalidate-all')
    api.add_resource(ProjectValidateAll,            '/api/v1/admin/project/<int:project_id>/validate-all')
    api.add_resource(ProjectsForAdminAPI,           '/api/v1/admin/my-projects')
    api.add_resource(MappingTaskAPI,                '/api/v1/project/<int:project_id>/task/<int:task_id>')
    api.add_resource(UnlockTaskForMappingAPI,       '/api/v1/project/<int:project_id>/task/<int:task_id>/unlock-after-mapping')
    api.add_resource(LockTasksForValidationAPI,     '/api/v1/project/<int:project_id>/lock-for-validation')
    api.add_resource(UnlockTasksAfterValidationAPI, '/api/v1/project/<int:project_id>/unlock-after-validation')
    api.add_resource(StatsContributionsAPI,         '/api/v1/stats/project/<int:project_id>/contributions')
    api.add_resource(StatsActivityAPI,              '/api/v1/stats/project/<int:project_id>/activity')
    api.add_resource(StatsProjectAPI,               '/api/v1/stats/project/<int:project_id>')
    api.add_resource(CampaignsTagsAPI,              '/api/v1/tags/campaigns')
    api.add_resource(OrganisationTagsAPI,           '/api/v1/tags/organisations')
    api.add_resource(UserAPI,                       '/api/v1/user/<string:username>')
    api.add_resource(UserMappedProjects,            '/api/v1/user/<string:username>/mapped-projects')
    api.add_resource(UserOSMAPI,                    '/api/v1/user/<string:username>/osm-details')
    api.add_resource(UserSetRole,                   '/api/v1/user/<string:username>/set-role/<string:role>')
<<<<<<< HEAD
    api.add_resource(UserSetLevel,                  '/api/v1/user/<string:username>/set-level/<string:level>')
=======
    api.add_resource(UserSetLevel,                  '/api/v1/user/<string:username>/set-level/<string:level>')
    api.add_resource(LoginAPI,                      '/api/v1/auth/login')
    api.add_resource(OAuthAPI,                      '/api/v1/auth/oauth-callback')
    api.add_resource(IntersectingTilesAPI,          '/api/v1/grid/intersecting-tiles')
>>>>>>> 742275b0
<|MERGE_RESOLUTION|>--- conflicted
+++ resolved
@@ -129,11 +129,5 @@
     api.add_resource(UserMappedProjects,            '/api/v1/user/<string:username>/mapped-projects')
     api.add_resource(UserOSMAPI,                    '/api/v1/user/<string:username>/osm-details')
     api.add_resource(UserSetRole,                   '/api/v1/user/<string:username>/set-role/<string:role>')
-<<<<<<< HEAD
     api.add_resource(UserSetLevel,                  '/api/v1/user/<string:username>/set-level/<string:level>')
-=======
-    api.add_resource(UserSetLevel,                  '/api/v1/user/<string:username>/set-level/<string:level>')
-    api.add_resource(LoginAPI,                      '/api/v1/auth/login')
-    api.add_resource(OAuthAPI,                      '/api/v1/auth/oauth-callback')
-    api.add_resource(IntersectingTilesAPI,          '/api/v1/grid/intersecting-tiles')
->>>>>>> 742275b0
+    api.add_resource(IntersectingTilesAPI,          '/api/v1/grid/intersecting-tiles')