--- conflicted
+++ resolved
@@ -87,13 +87,8 @@
     from server.api.authentication_apis import LoginAPI, OAuthAPI, AuthEmailAPI
     from server.api.health_check_api import HealthCheckAPI
     from server.api.license_apis import LicenseAPI, LicenceListAPI
-<<<<<<< HEAD
     from server.api.mapping_apis import MappingTaskAPI, LockTaskForMappingAPI, UnlockTaskForMappingAPI, StopMappingAPI, TasksAsGPX, TasksAsOSM
-    from server.api.message_apis import ProjectsMessageAll, HasNewMessages, GetAllMessages, MessagesAPI
-=======
-    from server.api.mapping_apis import MappingTaskAPI, LockTaskForMappingAPI, UnlockTaskForMappingAPI, TasksAsGPX, TasksAsOSM
     from server.api.message_apis import ProjectsMessageAll, HasNewMessages, GetAllMessages, MessagesAPI, ResendEmailValidationAPI
->>>>>>> 0fa38222
     from server.api.project_admin_api import ProjectAdminAPI, ProjectCommentsAPI, ProjectInvalidateAll, ProjectValidateAll, ProjectsForAdminAPI
     from server.api.project_apis import ProjectAPI, ProjectSearchAPI, HasUserTaskOnProject
     from server.api.swagger_docs_api import SwaggerDocsAPI
