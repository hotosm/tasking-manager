--- conflicted
+++ resolved
@@ -99,11 +99,7 @@
     from server.api.health_check_api import HealthCheckAPI
     from server.api.license_apis import LicenseAPI, LicenceListAPI
     from server.api.mapping_apis import MappingTaskAPI, LockTaskForMappingAPI, UnlockTaskForMappingAPI, StopMappingAPI,\
-<<<<<<< HEAD
-        TasksAsJson, TasksAsGPX, TasksAsOSM, UndoMappingAPI, TasksAsProjectFile
-=======
-        CommentOnTaskAPI, TasksAsJson, TasksAsGPX, TasksAsOSM, UndoMappingAPI
->>>>>>> 6ab98264
+        CommentOnTaskAPI, TasksAsJson, TasksAsGPX, TasksAsOSM, UndoMappingAPI, TasksAsProjectFile
     from server.api.messaging.message_apis import ProjectsMessageAll, HasNewMessages, GetAllMessages, MessagesAPI,\
         ResendEmailValidationAPI
     from server.api.messaging.project_chat_apis import ProjectChatAPI
