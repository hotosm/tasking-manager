from schematics import Model
from schematics.exceptions import ValidationError
from schematics.types import StringType, BaseType, IntType, BooleanType, DateTimeType, FloatType
from schematics.types.compound import ListType, ModelType, DictType
from server.models.dtos.task_annotation_dto import TaskAnnotationDTO
from server.models.dtos.user_dto import is_known_mapping_level
from server.models.dtos.stats_dto import Pagination
from server.models.postgis.statuses import ProjectStatus, ProjectPriority, MappingTypes, TaskCreationMode, Editors, UploadPolicy
<<<<<<< HEAD
=======

>>>>>>> a47d0d53

def is_known_project_status(value):
    """ Validates that Project Status is known value """
    if type(value) == list:
        return  # Don't validate the entire list, just the individual values

    try:
        ProjectStatus[value.upper()]
    except KeyError:
        raise ValidationError(f'Unknown projectStatus: {value} Valid values are {ProjectStatus.DRAFT.name}, '
                              f'{ProjectStatus.PUBLISHED.name}, {ProjectStatus.ARCHIVED.name}')


def is_known_project_priority(value):
    """ Validates Project priority is known value """
    try:
        ProjectPriority[value.upper()]
    except KeyError:
        raise ValidationError(f'Unknown projectStatus: {value} Valid values are {ProjectPriority.LOW.name}, '
                              f'{ProjectPriority.MEDIUM.name}, {ProjectPriority.HIGH.name}, '
                              f'{ProjectPriority.URGENT.name}')


def is_known_mapping_type(value):
    """ Validates Mapping Type is known value"""
    if type(value) == list:
        return  # Don't validate the entire list, just the individual values

    try:
        MappingTypes[value.upper()]
    except KeyError:
        raise ValidationError(f'Unknown mappingType: {value} Valid values are {MappingTypes.ROADS.name}, '
                              f'{MappingTypes.BUILDINGS.name}, {MappingTypes.WATERWAYS.name}, '
                              f'{MappingTypes.LAND_USE.name}, {MappingTypes.OTHER.name}')


def is_known_editor(value):
    """ Validates Editor is known value"""
    if type(value) == list:
        return  # Don't validate the entire list, just the individual values

    try:
        Editors[value.upper()]
    except KeyError:
        raise ValidationError(f'Unknown editor: {value} Valid values are {Editors.ID.name}, '
                              f'{Editors.JOSM.name}, {Editors.POTLATCH_2.name}, '
<<<<<<< HEAD
                              f'{Editors.RAPID.name}, {Editors.JOSMMAPWITHAI.name}, '
                              f'{Editors.FIELD_PAPERS.name}, {Editors.CUSTOM.name}')
=======
                              f'{Editors.FIELD_PAPERS.name}, {Editors.RAPID.name}')
>>>>>>> a47d0d53


def is_known_task_creation_mode(value):
    """ Validates Task Creation Mode is known value """
    try:
        TaskCreationMode[value.upper()]
    except KeyError:
        raise ValidationError(f'Unknown taskCreationMode: {value} Valid values are {TaskCreationMode.GRID.name}, '
                              f'{TaskCreationMode.ARBITRARY.name}')


def is_known_upload_policy(value):
    """ Validates Upload Policy is known value """
    try:
        UploadPolicy[value.upper()]
    except KeyError:
        raise ValidationError(f'Unknown uploadPolicy: {value} Valid values are {UploadPolicy.ALLOW.name},'
                              f'{UploadPolicy.BLOCK.name},'
                              f'{UploadPolicy.DISCOURAGE.name},')


class DraftProjectDTO(Model):
    """ Describes JSON model used for creating draft project """
    cloneFromProjectId = IntType(serialized_name='cloneFromProjectId')
    project_name = StringType(required=True, serialized_name='projectName')
    area_of_interest = BaseType(required=True, serialized_name='areaOfInterest')
    tasks = BaseType(required=False)
    has_arbitrary_tasks = BooleanType(required=True, serialized_name='arbitraryTasks')
    user_id = IntType(required=True)


class ProjectInfoDTO(Model):
    """ Contains the localized project info"""
    locale = StringType(required=True)
    name = StringType(default='')
    short_description = StringType(serialized_name='shortDescription', default='')
    description = StringType(default='')
    instructions = StringType(default='')
    per_task_instructions = StringType(default='', serialized_name='perTaskInstructions')


class CustomEditorDTO(Model):
    """ DTO to define a custom editor """
    name = StringType(required=True)
    description = StringType()
    url = StringType(required=True)
    enabled = BooleanType(default=False)


class ProjectDTO(Model):
    """ Describes JSON model for a tasking manager project """
    project_id = IntType(serialized_name='projectId')
    project_status = StringType(required=True, serialized_name='projectStatus', validators=[is_known_project_status],
                                serialize_when_none=False)
    project_priority = StringType(required=True, serialized_name='projectPriority',
                                  validators=[is_known_project_priority], serialize_when_none=False)
    area_of_interest = BaseType(serialized_name='areaOfInterest')
    aoi_bbox = ListType(FloatType, serialized_name='aoiBBOX')
    tasks = BaseType(serialize_when_none=False)
    default_locale = StringType(required=True, serialized_name='defaultLocale', serialize_when_none=False)
    project_info = ModelType(ProjectInfoDTO, serialized_name='projectInfo', serialize_when_none=False)
    project_info_locales = ListType(ModelType(ProjectInfoDTO), serialized_name='projectInfoLocales',
                                    serialize_when_none=False)
    mapper_level = StringType(required=True, serialized_name='mapperLevel', validators=[is_known_mapping_level])
    enforce_mapper_level = BooleanType(required=True, default=False, serialized_name='enforceMapperLevel')
    enforce_validator_role = BooleanType(required=True, default=False, serialized_name='enforceValidatorRole')
    enforce_random_task_selection = BooleanType(required=False, default=False, serialized_name='enforceRandomTaskSelection')
    allow_non_beginners = BooleanType(required=False, default=False, serialized_name='allowNonBeginners')
    private = BooleanType(required=True)
    entities_to_map = StringType(serialized_name='entitiesToMap')
    changeset_comment = StringType(serialized_name='changesetComment')
    osmcha_filter_id = StringType(serialized_name='osmchaFilterId')
    due_date = DateTimeType(serialized_name='dueDate')
    imagery = StringType()
    josm_preset = StringType(serialized_name='josmPreset', serialize_when_none=False)
    id_presets = ListType(StringType, serialized_name='idPresets', default=[])
    mapping_types = ListType(StringType, serialized_name='mappingTypes', validators=[is_known_mapping_type])
    campaign_tag = StringType(serialized_name='campaignTag')
    organisation_tag = StringType(serialized_name='organisationTag')
    license_id = IntType(serialized_name='licenseId')
    allowed_usernames = ListType(StringType(), serialized_name='allowedUsernames', default=[])
    priority_areas = BaseType(serialized_name='priorityAreas')
    created = DateTimeType()
    last_updated = DateTimeType(serialized_name='lastUpdated')
    author = StringType()
    active_mappers = IntType(serialized_name='activeMappers')
    task_creation_mode = StringType(required=True, serialized_name='taskCreationMode',
                                    validators=[is_known_task_creation_mode], serialize_when_none=False)
    mapping_editors = ListType(StringType, min_size=1, required=True, serialized_name='mappingEditors', validators=[is_known_editor])
    validation_editors = ListType(StringType, min_size=1, required=True, serialized_name='validationEditors', validators=[is_known_editor])
<<<<<<< HEAD
    custom_editor = ModelType(CustomEditorDTO, serialized_name='customEditor', serialize_when_none=False)
=======
>>>>>>> a47d0d53


class ProjectSearchDTO(Model):
    """ Describes the criteria users use to filter active projects"""
    preferred_locale = StringType(required=True, default='en')
    mapper_level = StringType(validators=[is_known_mapping_level])
    mapping_types = ListType(StringType, validators=[is_known_mapping_type])
    project_statuses = ListType(StringType, validators=[is_known_project_status])
    organisation_tag = StringType()
    campaign_tag = StringType()
    page = IntType(required=True)
    text_search = StringType()
    is_project_manager = BooleanType(required=True, default=False)
    mapping_editors = ListType(StringType, validators=[is_known_editor])
    validation_editors = ListType(StringType, validators=[is_known_editor])

    def __hash__(self):
        """ Make object hashable so we can cache user searches"""
        hashable_mapping_types = ''
        if self.mapping_types:
            for mapping_type in self.mapping_types:
                hashable_mapping_types = hashable_mapping_types + mapping_type
        hashable_project_statuses = ''
        if self.project_statuses:
            for project_status in self.project_statuses:
                hashable_project_statuses = hashable_project_statuses + project_status
        hashable_mapping_editors = ''
        if self.mapping_editors:
            for mapping_editor in self.mapping_editors:
                hashable_mapping_editors = hashable_mapping_editors + mapping_editor
        hashable_validation_editors = ''
        if self.validation_editors:
            for validation_editor in self.validation_editors:
                hashable_validation_editors = hashable_validation_editors + validation_editor

        return hash((self.preferred_locale, self.mapper_level, hashable_mapping_types, hashable_project_statuses,
                     self.organisation_tag, self.campaign_tag, self.page, self.text_search, self.is_project_manager, hashable_mapping_editors, hashable_validation_editors))


class ProjectSearchBBoxDTO(Model):
    bbox = ListType(FloatType, required=True, min_size=4, max_size=4)
    input_srid = IntType(required=True, choices=[4326])
    preferred_locale = StringType(required=True, default='en')
    project_author = IntType(required=False, serialized_name='projectAuthor')


class ListSearchResultDTO(Model):
    """ Describes one search result"""
    project_id = IntType(required=True, serialized_name='projectId')
    locale = StringType(required=True)
    name = StringType(default='')
    short_description = StringType(serialized_name='shortDescription', default='')
    mapper_level = StringType(required=True, serialized_name='mapperLevel')
    priority = StringType(required=True)
    organisation_tag = StringType(serialized_name='organisationTag')
    campaign_tag = StringType(serialized_name='campaignTag')
    percent_mapped = IntType(serialized_name='percentMapped')
    percent_validated = IntType(serialized_name='percentValidated')
    status = StringType(serialized_name='status')
    active_mappers = IntType(serialized_name='activeMappers')


class ProjectSearchResultsDTO(Model):
    """ Contains all results for the search criteria """
    def __init__(self):
        """ DTO constructor initialise all arrays to empty"""
        super().__init__()
        self.results = []
        self.map_results = []

    map_results = BaseType(serialized_name='mapResults')
    results = ListType(ModelType(ListSearchResultDTO))
    pagination = ModelType(Pagination)


class LockedTasksForUser(Model):
    """ Describes all tasks locked by an individual user"""
    locked_tasks = ListType(IntType, serialized_name='lockedTasks')


class ProjectComment(Model):
    """ Describes an individual user comment on a project task """
    comment = StringType()
    comment_date = DateTimeType(serialized_name='commentDate')
    user_name = StringType(serialized_name='userName')
    task_id = IntType(serialized_name='taskId')


class ProjectCommentsDTO(Model):
    """ Contains all comments on a project """
    def __init__(self):
        """ DTO constructor initialise all arrays to empty"""
        super().__init__()
        self.comments = []

    comments = ListType(ModelType(ProjectComment))


class ProjectSummary(Model):
    """ Model used for PM dashboard """
    project_id = IntType(required=True, serialized_name='projectId')
    area = FloatType(serialized_name='projectArea(in sq.km)')
    name = StringType()
    author = StringType(serialized_name='createdBy')
    created = DateTimeType()
    due_date = DateTimeType()
    last_updated = DateTimeType(serialized_name='lastUpdated')
    priority = StringType(serialized_name='projectPriority')
    campaign_tag = StringType(serialized_name='campaignTag')
    organisation_tag = StringType(serialized_name='organisationTag')
    entities_to_map = StringType(serialized_name='entitiesToMap')
    changeset_comment = StringType(serialized_name='changesetComment')
    percent_mapped = IntType(serialized_name='percentMapped')
    percent_validated = IntType(serialized_name='percentValidated')
    percent_bad_imagery = IntType(serialized_name='percentBadImagery')
    aoi_centroid = BaseType(serialized_name='aoiCentroid')
    mapper_level = StringType(serialized_name='mapperLevel')
    mapper_level_enforced = BooleanType(serialized_name='mapperLevelEnforced')
    validator_level_enforced = BooleanType(serialized_name='validatorLevelEnforced')
    short_description = StringType(serialized_name='shortDescription')
    status = StringType()


class PMDashboardDTO(Model):
    """ DTO for constructing the PM Dashboard """
    def __init__(self):
        """ DTO constructor initialise all arrays to empty"""
        super().__init__()
        self.draft_projects = []
        self.archived_projects = []
        self.active_projects = []

    draft_projects = ListType(ModelType(ProjectSummary), serialized_name='draftProjects')
    active_projects = ListType(ModelType(ProjectSummary), serialized_name='activeProjects')
    archived_projects = ListType(ModelType(ProjectSummary), serialized_name='archivedProjects')

<<<<<<< HEAD
=======
class ProjectFileDTO(Model):
    """ Contains project file info """
    id = IntType(serialized_name='id')
    path = StringType(required=True, serialized_name='path')
    file_name = StringType(required=True, serialized_name="fileName")
    project_id = IntType(required=True, serialized_name="projectId")
    upload_policy = StringType(required=True, validators=[is_known_upload_policy], serialized_name='uploadPolicy')


class ProjectFilesDTO(Model):
    """ DTO used to return all files in a project """
    def __init__(self):
        """ DTO constructor initialise all arrays to empty """
        super().__init__()
        self.project_files = []

    project_files = ListType(ModelType(ProjectFileDTO), serialized_name='projectFiles')

>>>>>>> a47d0d53
class ProjectTaskAnnotationsDTO(Model):
    """ DTO for task annotations of a project """

    def __init__(self):
        """ DTO constructor set task arrays to empty """
        super().__init__()
        self.tasks = []

    project_id = IntType(required=True, serialized_name='projectId')
    tasks = ListType(ModelType(TaskAnnotationDTO), required=True, serialized_name='tasks')

<<<<<<< HEAD

=======
>>>>>>> a47d0d53
class ProjectStatsDTO(Model):
    """ DTO for detailed stats on a project """
    project_id = IntType(required=True, serialized_name='projectId')
    area = FloatType(serialized_name='projectArea(in sq.km)')
    total_mappers = IntType(serialized_name='totalMappers')
    total_tasks = IntType(serialized_name='totalTasks')
    total_comments = IntType(serialized_name='totalComments')
    total_mapping_time = IntType(serialized_name='totalMappingTime')
    total_validation_time = IntType(serialized_name='totalValidationTime')
    total_time_spent = IntType(serialized_name='totalTimeSpent')
    average_mapping_time = IntType(serialized_name='averageMappingTime')
    average_validation_time = IntType(serialized_name='averageValidationTime')
    percent_mapped = IntType(serialized_name='percentMapped')
    percent_validated = IntType(serialized_name='percentValidated')
    percent_bad_imagery = IntType(serialized_name='percentBadImagery')
    aoi_centroid = BaseType(serialized_name='aoiCentroid')
    tasks_mapped = IntType(serialized_name='tasksMapped')
    tasks_validated = IntType(serialized_name='tasksValidated')
    tasks_bad_imagery = IntType(serialized_name='tasksBadImagery')
    area_percent_mapped = IntType(serialized_name='areaPercentMapped')
    area_percent_validated = IntType(serialized_name='areaPercentValidated')


<<<<<<< HEAD

=======
>>>>>>> a47d0d53
class ProjectUserStatsDTO(Model):
    """ DTO for time spent by users on a project """
    time_spent_mapping = IntType(serialized_name='timeSpentMapping')
    time_spent_validating = IntType(serialized_name='timeSpentValidating')
<<<<<<< HEAD
    total_time_spent = IntType(serialized_name='totalTimeSpent')

class ProjectFileDTO(Model):
    """ Contains project file info """
    id = IntType(serialized_name='id')
    path = StringType(required=True, serialized_name='path')
    file_name = StringType(required=True, serialized_name="fileName")
    project_id = IntType(required=True, serialized_name="projectId")
    upload_policy = StringType(required=True, validators=[is_known_upload_policy], serialized_name='uploadPolicy')


class ProjectFilesDTO(Model):
    """ DTO used to return all files in a project """
    def __init__(self):
        """ DTO constructor initialise all arrays to empty """
        super().__init__()
        self.project_files = []

    project_files = ListType(ModelType(ProjectFileDTO), serialized_name='projectFiles')
=======
    total_time_spent = IntType(serialized_name='totalTimeSpent')
>>>>>>> a47d0d53
<|MERGE_RESOLUTION|>--- conflicted
+++ resolved
@@ -6,10 +6,6 @@
 from server.models.dtos.user_dto import is_known_mapping_level
 from server.models.dtos.stats_dto import Pagination
 from server.models.postgis.statuses import ProjectStatus, ProjectPriority, MappingTypes, TaskCreationMode, Editors, UploadPolicy
-<<<<<<< HEAD
-=======
-
->>>>>>> a47d0d53
 
 def is_known_project_status(value):
     """ Validates that Project Status is known value """
@@ -56,12 +52,8 @@
     except KeyError:
         raise ValidationError(f'Unknown editor: {value} Valid values are {Editors.ID.name}, '
                               f'{Editors.JOSM.name}, {Editors.POTLATCH_2.name}, '
-<<<<<<< HEAD
                               f'{Editors.RAPID.name}, {Editors.JOSMMAPWITHAI.name}, '
                               f'{Editors.FIELD_PAPERS.name}, {Editors.CUSTOM.name}')
-=======
-                              f'{Editors.FIELD_PAPERS.name}, {Editors.RAPID.name}')
->>>>>>> a47d0d53
 
 
 def is_known_task_creation_mode(value):
@@ -152,10 +144,7 @@
                                     validators=[is_known_task_creation_mode], serialize_when_none=False)
     mapping_editors = ListType(StringType, min_size=1, required=True, serialized_name='mappingEditors', validators=[is_known_editor])
     validation_editors = ListType(StringType, min_size=1, required=True, serialized_name='validationEditors', validators=[is_known_editor])
-<<<<<<< HEAD
     custom_editor = ModelType(CustomEditorDTO, serialized_name='customEditor', serialize_when_none=False)
-=======
->>>>>>> a47d0d53
 
 
 class ProjectSearchDTO(Model):
@@ -292,27 +281,6 @@
     active_projects = ListType(ModelType(ProjectSummary), serialized_name='activeProjects')
     archived_projects = ListType(ModelType(ProjectSummary), serialized_name='archivedProjects')
 
-<<<<<<< HEAD
-=======
-class ProjectFileDTO(Model):
-    """ Contains project file info """
-    id = IntType(serialized_name='id')
-    path = StringType(required=True, serialized_name='path')
-    file_name = StringType(required=True, serialized_name="fileName")
-    project_id = IntType(required=True, serialized_name="projectId")
-    upload_policy = StringType(required=True, validators=[is_known_upload_policy], serialized_name='uploadPolicy')
-
-
-class ProjectFilesDTO(Model):
-    """ DTO used to return all files in a project """
-    def __init__(self):
-        """ DTO constructor initialise all arrays to empty """
-        super().__init__()
-        self.project_files = []
-
-    project_files = ListType(ModelType(ProjectFileDTO), serialized_name='projectFiles')
-
->>>>>>> a47d0d53
 class ProjectTaskAnnotationsDTO(Model):
     """ DTO for task annotations of a project """
 
@@ -324,10 +292,6 @@
     project_id = IntType(required=True, serialized_name='projectId')
     tasks = ListType(ModelType(TaskAnnotationDTO), required=True, serialized_name='tasks')
 
-<<<<<<< HEAD
-
-=======
->>>>>>> a47d0d53
 class ProjectStatsDTO(Model):
     """ DTO for detailed stats on a project """
     project_id = IntType(required=True, serialized_name='projectId')
@@ -351,15 +315,10 @@
     area_percent_validated = IntType(serialized_name='areaPercentValidated')
 
 
-<<<<<<< HEAD
-
-=======
->>>>>>> a47d0d53
 class ProjectUserStatsDTO(Model):
     """ DTO for time spent by users on a project """
     time_spent_mapping = IntType(serialized_name='timeSpentMapping')
     time_spent_validating = IntType(serialized_name='timeSpentValidating')
-<<<<<<< HEAD
     total_time_spent = IntType(serialized_name='totalTimeSpent')
 
 class ProjectFileDTO(Model):
@@ -378,7 +337,4 @@
         super().__init__()
         self.project_files = []
 
-    project_files = ListType(ModelType(ProjectFileDTO), serialized_name='projectFiles')
-=======
-    total_time_spent = IntType(serialized_name='totalTimeSpent')
->>>>>>> a47d0d53
+    project_files = ListType(ModelType(ProjectFileDTO), serialized_name='projectFiles')