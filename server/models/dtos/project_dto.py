from schematics import Model
from schematics.exceptions import ValidationError
from schematics.types import StringType, BaseType, IntType, BooleanType, DateTimeType, FloatType
from schematics.types.compound import ListType, ModelType, DictType
<<<<<<< HEAD
=======
from server.models.dtos.task_annotation_dto import TaskAnnotationDTO
>>>>>>> 2b4de760
from server.models.dtos.user_dto import is_known_mapping_level
from server.models.dtos.stats_dto import Pagination
from server.models.postgis.statuses import ProjectStatus, ProjectPriority, MappingTypes, TaskCreationMode, Editors


def is_known_project_status(value):
    """ Validates that Project Status is known value """
    if type(value) == list:
        return  # Don't validate the entire list, just the individual values

    try:
        ProjectStatus[value.upper()]
    except KeyError:
        raise ValidationError(f'Unknown projectStatus: {value} Valid values are {ProjectStatus.DRAFT.name}, '
                              f'{ProjectStatus.PUBLISHED.name}, {ProjectStatus.ARCHIVED.name}')


def is_known_project_priority(value):
    """ Validates Project priority is known value """
    try:
        ProjectPriority[value.upper()]
    except KeyError:
        raise ValidationError(f'Unknown projectStatus: {value} Valid values are {ProjectPriority.LOW.name}, '
                              f'{ProjectPriority.MEDIUM.name}, {ProjectPriority.HIGH.name}, '
                              f'{ProjectPriority.URGENT.name}')


def is_known_mapping_type(value):
    """ Validates Mapping Type is known value"""
    if type(value) == list:
        return  # Don't validate the entire list, just the individual values

    try:
        MappingTypes[value.upper()]
    except KeyError:
        raise ValidationError(f'Unknown mappingType: {value} Valid values are {MappingTypes.ROADS.name}, '
                              f'{MappingTypes.BUILDINGS.name}, {MappingTypes.WATERWAYS.name}, '
                              f'{MappingTypes.LAND_USE.name}, {MappingTypes.OTHER.name}')


def is_known_editor(value):
    """ Validates Editor is known value"""
    if type(value) == list:
        return  # Don't validate the entire list, just the individual values

    try:
        Editors[value.upper()]
    except KeyError:
        raise ValidationError(f'Unknown editor: {value} Valid values are {Editors.ID.name}, '
                              f'{Editors.JOSM.name}, {Editors.POTLATCH_2.name}, '
                              f'{Editors.FIELD_PAPERS.name}, {Editors.RAPID.name}')


def is_known_task_creation_mode(value):
    """ Validates Task Creation Mode is known value """
    try:
        TaskCreationMode[value.upper()]
    except KeyError:
        raise ValidationError(f'Unknown taskCreationMode: {value} Valid values are {TaskCreationMode.GRID.name}, '
                              f'{TaskCreationMode.ARBITRARY.name}')


class DraftProjectDTO(Model):
    """ Describes JSON model used for creating draft project """
    cloneFromProjectId = IntType(serialized_name='cloneFromProjectId')
    project_name = StringType(required=True, serialized_name='projectName')
    area_of_interest = BaseType(required=True, serialized_name='areaOfInterest')
    tasks = BaseType(required=False)
    has_arbitrary_tasks = BooleanType(required=True, serialized_name='arbitraryTasks')
    user_id = IntType(required=True)


class ProjectInfoDTO(Model):
    """ Contains the localized project info"""
    locale = StringType(required=True)
    name = StringType(default='')
    short_description = StringType(serialized_name='shortDescription', default='')
    description = StringType(default='')
    instructions = StringType(default='')
    per_task_instructions = StringType(default='', serialized_name='perTaskInstructions')


class ProjectDTO(Model):
    """ Describes JSON model for a tasking manager project """
    project_id = IntType(serialized_name='projectId')
    project_status = StringType(required=True, serialized_name='projectStatus', validators=[is_known_project_status],
                                serialize_when_none=False)
    project_priority = StringType(required=True, serialized_name='projectPriority',
                                  validators=[is_known_project_priority], serialize_when_none=False)
    area_of_interest = BaseType(serialized_name='areaOfInterest')
    aoi_bbox = ListType(FloatType, serialized_name='aoiBBOX')
    tasks = BaseType(serialize_when_none=False)
    default_locale = StringType(required=True, serialized_name='defaultLocale', serialize_when_none=False)
    project_info = ModelType(ProjectInfoDTO, serialized_name='projectInfo', serialize_when_none=False)
    project_info_locales = ListType(ModelType(ProjectInfoDTO), serialized_name='projectInfoLocales',
                                    serialize_when_none=False)
    mapper_level = StringType(required=True, serialized_name='mapperLevel', validators=[is_known_mapping_level])
    enforce_mapper_level = BooleanType(required=True, default=False, serialized_name='enforceMapperLevel')
    enforce_validator_role = BooleanType(required=True, default=False, serialized_name='enforceValidatorRole')
    enforce_random_task_selection = BooleanType(required=True, default=False, serialized_name='enforceRandomTaskSelection')
    allow_non_beginners = BooleanType(required=False, default=False, serialized_name='allowNonBeginners')
    private = BooleanType(required=True)
    entities_to_map = StringType(serialized_name='entitiesToMap')
    changeset_comment = StringType(serialized_name='changesetComment')
    osmcha_filter_id = StringType(serialized_name='osmchaFilterId')
    due_date = DateTimeType(serialized_name='dueDate')
    imagery = StringType()
    josm_preset = StringType(serialized_name='josmPreset', serialize_when_none=False)
    mapping_types = ListType(StringType, serialized_name='mappingTypes', validators=[is_known_mapping_type])
    campaign_tag = StringType(serialized_name='campaignTag')
    organisation_tag = StringType(serialized_name='organisationTag')
    license_id = IntType(serialized_name='licenseId')
    allowed_usernames = ListType(StringType(), serialized_name='allowedUsernames', default=[])
    priority_areas = BaseType(serialized_name='priorityAreas')
    created = DateTimeType()
    last_updated = DateTimeType(serialized_name='lastUpdated')
    author = StringType()
    active_mappers = IntType(serialized_name='activeMappers')
    task_creation_mode = StringType(required=True, serialized_name='taskCreationMode',
                                    validators=[is_known_task_creation_mode], serialize_when_none=False)
    mapping_editors = ListType(StringType, min_size=1, required=True, serialized_name='mappingEditors', validators=[is_known_editor])
    validation_editors = ListType(StringType, min_size=1, required=True, serialized_name='validationEditors', validators=[is_known_editor])


class ProjectSearchDTO(Model):
    """ Describes the criteria users use to filter active projects"""
    preferred_locale = StringType(required=True, default='en')
    mapper_level = StringType(validators=[is_known_mapping_level])
    mapping_types = ListType(StringType, validators=[is_known_mapping_type])
    project_statuses = ListType(StringType, validators=[is_known_project_status])
    organisation_tag = StringType()
    campaign_tag = StringType()
    page = IntType(required=True)
    text_search = StringType()
    is_project_manager = BooleanType(required=True, default=False)
    mapping_editors = ListType(StringType, validators=[is_known_editor])
    validation_editors = ListType(StringType, validators=[is_known_editor])

    def __hash__(self):
        """ Make object hashable so we can cache user searches"""
        hashable_mapping_types = ''
        if self.mapping_types:
            for mapping_type in self.mapping_types:
                hashable_mapping_types = hashable_mapping_types + mapping_type
        hashable_project_statuses = ''
        if self.project_statuses:
            for project_status in self.project_statuses:
                hashable_project_statuses = hashable_project_statuses + project_status
        hashable_mapping_editors = ''
        if self.mapping_editors:
            for mapping_editor in self.mapping_editors:
                hashable_mapping_editors = hashable_mapping_editors + mapping_editor
        hashable_validation_editors = ''
        if self.validation_editors:
            for validation_editor in self.validation_editors:
                hashable_validation_editors = hashable_validation_editors + validation_editor

        return hash((self.preferred_locale, self.mapper_level, hashable_mapping_types, hashable_project_statuses,
                     self.organisation_tag, self.campaign_tag, self.page, self.text_search, self.is_project_manager, hashable_mapping_editors, hashable_validation_editors))


class ProjectSearchBBoxDTO(Model):
    bbox = ListType(FloatType, required=True, min_size=4, max_size=4)
    input_srid = IntType(required=True, choices=[4326])
    preferred_locale = StringType(required=True, default='en')
    project_author = IntType(required=False, serialized_name='projectAuthor')


class ListSearchResultDTO(Model):
    """ Describes one search result"""
    project_id = IntType(required=True, serialized_name='projectId')
    locale = StringType(required=True)
    name = StringType(default='')
    short_description = StringType(serialized_name='shortDescription', default='')
    mapper_level = StringType(required=True, serialized_name='mapperLevel')
    priority = StringType(required=True)
    organisation_tag = StringType(serialized_name='organisationTag')
    campaign_tag = StringType(serialized_name='campaignTag')
    percent_mapped = IntType(serialized_name='percentMapped')
    percent_validated = IntType(serialized_name='percentValidated')
    status = StringType(serialized_name='status')
    active_mappers = IntType(serialized_name='activeMappers')


class ProjectSearchResultsDTO(Model):
    """ Contains all results for the search criteria """
    def __init__(self):
        """ DTO constructor initialise all arrays to empty"""
        super().__init__()
        self.results = []
        self.map_results = []

    map_results = BaseType(serialized_name='mapResults')
    results = ListType(ModelType(ListSearchResultDTO))
    pagination = ModelType(Pagination)


class LockedTasksForUser(Model):
    """ Describes all tasks locked by an individual user"""
    locked_tasks = ListType(IntType, serialized_name='lockedTasks')


class ProjectComment(Model):
    """ Describes an individual user comment on a project task """
    comment = StringType()
    comment_date = DateTimeType(serialized_name='commentDate')
    user_name = StringType(serialized_name='userName')
    task_id = IntType(serialized_name='taskId')


class ProjectCommentsDTO(Model):
    """ Contains all comments on a project """
    def __init__(self):
        """ DTO constructor initialise all arrays to empty"""
        super().__init__()
        self.comments = []

    comments = ListType(ModelType(ProjectComment))


class ProjectSummary(Model):
    """ Model used for PM dashboard """
    project_id = IntType(required=True, serialized_name='projectId')
    area = FloatType(serialized_name='projectArea(in sq.km)')
    name = StringType()
    author = StringType(serialized_name='createdBy')
    created = DateTimeType()
    due_date = DateTimeType()
    last_updated = DateTimeType(serialized_name='lastUpdated')
    priority = StringType(serialized_name='projectPriority')
    campaign_tag = StringType(serialized_name='campaignTag')
    organisation_tag = StringType(serialized_name='organisationTag')
    entities_to_map = StringType(serialized_name='entitiesToMap')
    changeset_comment = StringType(serialized_name='changesetComment')
    percent_mapped = IntType(serialized_name='percentMapped')
    percent_validated = IntType(serialized_name='percentValidated')
    percent_bad_imagery = IntType(serialized_name='percentBadImagery')
    aoi_centroid = BaseType(serialized_name='aoiCentroid')
    mapper_level = StringType(serialized_name='mapperLevel')
    mapper_level_enforced = BooleanType(serialized_name='mapperLevelEnforced')
    validator_level_enforced = BooleanType(serialized_name='validatorLevelEnforced')
    short_description = StringType(serialized_name='shortDescription')
    status = StringType()


class PMDashboardDTO(Model):
    """ DTO for constructing the PM Dashboard """
    def __init__(self):
        """ DTO constructor initialise all arrays to empty"""
        super().__init__()
        self.draft_projects = []
        self.archived_projects = []
        self.active_projects = []

    draft_projects = ListType(ModelType(ProjectSummary), serialized_name='draftProjects')
    active_projects = ListType(ModelType(ProjectSummary), serialized_name='activeProjects')
    archived_projects = ListType(ModelType(ProjectSummary), serialized_name='archivedProjects')

<<<<<<< HEAD

class TaskAnnotationDTO(Model):
    """ Model for a single task annotation """
    task_id = IntType(required=True, serialized_name='taskId')
    annotation_type = StringType(required=True, serialized_name='annotationType')
    annotation_source = StringType(serialized_name='annotationSource')
    properties = DictType(StringType, serialized_name='properties')


=======
>>>>>>> 2b4de760
class ProjectTaskAnnotationsDTO(Model):
    """ DTO for task annotations of a project """

    def __init__(self):
        """ DTO constructor set task arrays to empty """
        super().__init__()
        self.tasks = []

    project_id = IntType(required=True, serialized_name='projectId')
<<<<<<< HEAD
    tasks = ListType(ModelType(TaskAnnotationDTO), required=True, serialized_name='tasks')
=======
    tasks = ListType(ModelType(TaskAnnotationDTO), required=True, serialized_name='tasks')

class ProjectStatsDTO(Model):
    """ DTO for detailed stats on a project """
    project_id = IntType(required=True, serialized_name='projectId')
    area = FloatType(serialized_name='projectArea(in sq.km)')
    total_mappers = IntType(serialized_name='totalMappers')
    total_tasks = IntType(serialized_name='totalTasks')
    total_comments = IntType(serialized_name='totalComments')
    total_mapping_time = IntType(serialized_name='totalMappingTime')
    total_validation_time = IntType(serialized_name='totalValidationTime')
    total_time_spent = IntType(serialized_name='totalTimeSpent')
    average_mapping_time = IntType(serialized_name='averageMappingTime')
    average_validation_time = IntType(serialized_name='averageValidationTime')
    percent_mapped = IntType(serialized_name='percentMapped')
    percent_validated = IntType(serialized_name='percentValidated')
    percent_bad_imagery = IntType(serialized_name='percentBadImagery')
    aoi_centroid = BaseType(serialized_name='aoiCentroid')


class ProjectUserStatsDTO(Model):
    """ DTO for time spent by users on a project """
    time_spent_mapping = IntType(serialized_name='timeSpentMapping')
    time_spent_validating = IntType(serialized_name='timeSpentValidating')
    total_time_spent = IntType(serialized_name='totalTimeSpent')
>>>>>>> 2b4de760
<|MERGE_RESOLUTION|>--- conflicted
+++ resolved
@@ -2,10 +2,7 @@
 from schematics.exceptions import ValidationError
 from schematics.types import StringType, BaseType, IntType, BooleanType, DateTimeType, FloatType
 from schematics.types.compound import ListType, ModelType, DictType
-<<<<<<< HEAD
-=======
 from server.models.dtos.task_annotation_dto import TaskAnnotationDTO
->>>>>>> 2b4de760
 from server.models.dtos.user_dto import is_known_mapping_level
 from server.models.dtos.stats_dto import Pagination
 from server.models.postgis.statuses import ProjectStatus, ProjectPriority, MappingTypes, TaskCreationMode, Editors
@@ -264,18 +261,6 @@
     active_projects = ListType(ModelType(ProjectSummary), serialized_name='activeProjects')
     archived_projects = ListType(ModelType(ProjectSummary), serialized_name='archivedProjects')
 
-<<<<<<< HEAD
-
-class TaskAnnotationDTO(Model):
-    """ Model for a single task annotation """
-    task_id = IntType(required=True, serialized_name='taskId')
-    annotation_type = StringType(required=True, serialized_name='annotationType')
-    annotation_source = StringType(serialized_name='annotationSource')
-    properties = DictType(StringType, serialized_name='properties')
-
-
-=======
->>>>>>> 2b4de760
 class ProjectTaskAnnotationsDTO(Model):
     """ DTO for task annotations of a project """
 
@@ -285,9 +270,6 @@
         self.tasks = []
 
     project_id = IntType(required=True, serialized_name='projectId')
-<<<<<<< HEAD
-    tasks = ListType(ModelType(TaskAnnotationDTO), required=True, serialized_name='tasks')
-=======
     tasks = ListType(ModelType(TaskAnnotationDTO), required=True, serialized_name='tasks')
 
 class ProjectStatsDTO(Model):
@@ -312,5 +294,4 @@
     """ DTO for time spent by users on a project """
     time_spent_mapping = IntType(serialized_name='timeSpentMapping')
     time_spent_validating = IntType(serialized_name='timeSpentValidating')
-    total_time_spent = IntType(serialized_name='totalTimeSpent')
->>>>>>> 2b4de760
+    total_time_spent = IntType(serialized_name='totalTimeSpent')