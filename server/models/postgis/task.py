--- conflicted
+++ resolved
@@ -605,9 +605,6 @@
             instructions = instructions.format(**properties)
         except KeyError:
             pass
-<<<<<<< HEAD
-        return instructions
-=======
         return instructions
 
     def copy_task_history(self) -> list:
@@ -620,5 +617,4 @@
             db.session.add(entry)
             copies.append(entry)
 
-        return copies
->>>>>>> 6ab98264
+        return copies