import sys
import datetime
import os
import subprocess
import shutil
import xml.etree.ElementTree as ET
import tempfile

from flask import current_app
from geoalchemy2 import shape

from server.models.dtos.mapping_dto import TaskDTO, MappedTaskDTO, LockTaskDTO, StopMappingTaskDTO, TaskCommentDTO
from server.models.postgis.statuses import MappingNotAllowed
from server.models.postgis.task import Task, TaskStatus, TaskHistory, TaskAction
from server.models.postgis.utils import NotFound, UserLicenseError
from server.models.postgis.project_files import ProjectFiles
from server.services.messaging.message_service import MessageService
from server.services.project_service import ProjectService
from server.services.stats_service import StatsService


class MappingServiceError(Exception):
    """ Custom Exception to notify callers an error occurred when handling mapping """
    def __init__(self, message):
        if current_app:
            current_app.logger.error(message)


class MappingService:

    @staticmethod
    def get_task(task_id: int, project_id: int) -> Task:
        """
        Get task from DB
        :raises: NotFound
        """
        task = Task.get(task_id, project_id)

        if task is None:
            raise NotFound()

        return task

    @staticmethod
    def get_task_as_dto(task_id: int, project_id: int, preferred_local: str = 'en', logged_in_user_id: int = None) -> TaskDTO:
        """ Get task as DTO for transmission over API """
        task = MappingService.get_task(task_id, project_id)
        task_dto = task.as_dto_with_instructions(preferred_local)
        task_dto.is_undoable = MappingService._is_task_undoable(logged_in_user_id, task)
        return task_dto

    @staticmethod
    def _is_task_undoable(logged_in_user_id: int, task: Task) -> bool:
        """ Determines if the current task status can be undone by the logged in user """
        # Test to see if user can undo status on this task
        if logged_in_user_id and TaskStatus(task.task_status) not in [TaskStatus.LOCKED_FOR_MAPPING,
                                                                      TaskStatus.LOCKED_FOR_VALIDATION,
                                                                      TaskStatus.READY]:

            last_action = TaskHistory.get_last_action(task.project_id, task.id)

            # User requesting task made the last change, so they are allowed to undo it.
            if last_action.user_id == int(logged_in_user_id):
                return True

        return False

    @staticmethod
    def lock_task_for_mapping(lock_task_dto: LockTaskDTO) -> TaskDTO:
        """
        Sets the task_locked status to locked so no other user can work on it
        :param lock_task_dto: DTO with data needed to lock the task
        :raises TaskServiceError
        :return: Updated task, or None if not found
        """
        task = MappingService.get_task(lock_task_dto.task_id, lock_task_dto.project_id)

        if not task.is_mappable():
            raise MappingServiceError('Task in invalid state for mapping')

        user_can_map, error_reason = ProjectService.is_user_permitted_to_map(lock_task_dto.project_id,
                                                                             lock_task_dto.user_id)
        if not user_can_map:
            if error_reason == MappingNotAllowed.USER_NOT_ACCEPTED_LICENSE:
                raise UserLicenseError('User must accept license to map this task')
            else:
                raise MappingServiceError(f'Mapping not allowed because: {error_reason.name}')

        task.lock_task_for_mapping(lock_task_dto.user_id)
        return task.as_dto_with_instructions(lock_task_dto.preferred_locale)

    @staticmethod
    def unlock_task_after_mapping(mapped_task: MappedTaskDTO) -> TaskDTO:
        """ Unlocks the task and sets the task history appropriately """
        task = MappingService.get_task_locked_by_user(mapped_task.project_id, mapped_task.task_id, mapped_task.user_id)

        new_state = TaskStatus[mapped_task.status.upper()]

        if new_state not in [TaskStatus.MAPPED, TaskStatus.BADIMAGERY, TaskStatus.READY]:
            raise MappingServiceError('Can only set status to MAPPED, BADIMAGERY, READY after mapping')

        # Update stats around the change of state
        last_state = TaskHistory.get_last_status(mapped_task.project_id, mapped_task.task_id, True)
        StatsService.update_stats_after_task_state_change(mapped_task.project_id, mapped_task.user_id,
                                                          last_state, new_state)

        if mapped_task.comment:
            # Parses comment to see if any users have been @'d
            MessageService.send_message_after_comment(mapped_task.user_id, mapped_task.comment, task.id,
                                                      mapped_task.project_id)

        task.unlock_task(mapped_task.user_id, new_state, mapped_task.comment)

        return task.as_dto_with_instructions(mapped_task.preferred_locale)

    @staticmethod
    def stop_mapping_task(stop_task: StopMappingTaskDTO) -> TaskDTO:
        """ Unlocks the task and sets the task history appropriately """
        task = MappingService.get_task_locked_by_user(stop_task.project_id, stop_task.task_id, stop_task.user_id)

        if stop_task.comment:
            # Parses comment to see if any users have been @'d
            MessageService.send_message_after_comment(stop_task.user_id, stop_task.comment, task.id,
                                                      stop_task.project_id)

        task.reset_lock(stop_task.user_id, stop_task.comment)
        return task.as_dto_with_instructions(stop_task.preferred_locale)

    @staticmethod
    def get_task_locked_by_user(project_id: int, task_id: int, user_id: int) -> Task:
        """
        Returns task specified by project id and task id if found and locked for mapping by user
        :raises: MappingServiceError
        """
        task = MappingService.get_task(task_id, project_id)
        if task is None:
            raise MappingServiceError(f'Task {task_id} not found')
        current_state = TaskStatus(task.task_status)
        if current_state != TaskStatus.LOCKED_FOR_MAPPING:
            raise MappingServiceError('Status must be LOCKED_FOR_MAPPING to unlock')
        if task.locked_by != user_id:
            raise MappingServiceError('Attempting to unlock a task owned by another user')
        return task

    @staticmethod
    def add_task_comment(task_comment: TaskCommentDTO) -> TaskDTO:
        """ Adds the comment to the task history """
        task = Task.get(task_comment.task_id, task_comment.project_id)
        if task is None:
            raise MappingServiceError(f'Task {task_id} not found')

        task.set_task_history(TaskAction.COMMENT, task_comment.user_id, task_comment.comment)

        # Parse comment to see if any users have been @'d
        MessageService.send_message_after_comment(task_comment.user_id, task_comment.comment, task.id,
                                                  task_comment.project_id)
        task.update()
        return task.as_dto_with_instructions(task_comment.preferred_locale)

    @staticmethod
    def generate_gpx(project_id: int, task_ids_str: str, timestamp=None):
        """
        Creates a GPX file for supplied tasks.  Timestamp is for unit testing only.  You can use the following URL to test locally:
        http://www.openstreetmap.org/edit?editor=id&#map=11/31.50362930069913/34.628906243797054&comment=CHANGSET_COMMENT&gpx=http://localhost:5000/api/v1/project/111/tasks_as_gpx%3Ftasks=2
        """
        if timestamp is None:
            timestamp = datetime.datetime.utcnow()

        root = ET.Element('gpx', attrib=dict(xmlns='http://www.topografix.com/GPX/1/1', version='1.1',
                                             creator='Kaart Tasking Manager'))

        # Create GPX Metadata element
        metadata = ET.Element('metadata')
        link = ET.SubElement(metadata, 'link', attrib=dict(href='https://github.com/kaartgroup/tasking-manager'))
        ET.SubElement(link, 'text').text = 'Kaart Tasking Manager'
        ET.SubElement(metadata, 'time').text = timestamp.isoformat()
        root.append(metadata)

        # Create trk element
        trk = ET.Element('trk')
        root.append(trk)
        ET.SubElement(trk, 'name').text = f'Task for project {project_id}. Do not edit outside of this area!'

        # Construct trkseg elements
        if task_ids_str is not None:
            task_ids = map(int, task_ids_str.split(','))
            tasks = Task.get_tasks(project_id, task_ids)
            if not tasks or len(tasks) == 0:
                raise NotFound()
        else:
            tasks = Task.get_all_tasks(project_id)
            if not tasks or len(tasks) == 0:
                raise NotFound()

        for task in tasks:
            task_geom = shape.to_shape(task.geometry)
            for poly in task_geom:
                trkseg = ET.SubElement(trk, 'trkseg')
                for point in poly.exterior.coords:
                    ET.SubElement(trkseg, 'trkpt', attrib=dict(lon=str(point[0]), lat=str(point[1])))

                    # Append wpt elements to end of doc
                    wpt = ET.Element('wpt', attrib=dict(lon=str(point[0]), lat=str(point[1])))
                    root.append(wpt)

        xml_gpx = ET.tostring(root, encoding='utf8')
        return xml_gpx

    @staticmethod
    def generate_osm_xml(project_id: int, task_ids_str: str) -> str:
        """ Generate xml response suitable for loading into JOSM.  A sample output file is in
            /server/helpers/testfiles/osm-sample.xml """
        # Note XML created with upload No to ensure it will be rejected by OSM if uploaded by mistake
        root = ET.Element('osm', attrib=dict(version='0.6', upload='never', creator='HOT Tasking Manager'))

        if task_ids_str:
            task_ids = map(int, task_ids_str.split(','))
            tasks = Task.get_tasks(project_id, task_ids)
            if not tasks or len(tasks) == 0:
                raise NotFound()
        else:
            tasks = Task.get_all_tasks(project_id)
            if not tasks or len(tasks) == 0:
                raise NotFound()

        fake_id = -1  # We use fake-ids to ensure XML will not be validated by OSM
        for task in tasks:
            task_geom = shape.to_shape(task.geometry)
            way = ET.SubElement(root, 'way', attrib=dict(id=str((task.id * -1)), action='modify', visible='true'))
            for poly in task_geom:
                for point in poly.exterior.coords:
                    ET.SubElement(root, 'node', attrib=dict(action='modify', visible='true', id=str(fake_id),
                                                            lon=str(point[0]), lat=str(point[1])))
                    ET.SubElement(way, 'nd', attrib=dict(ref=str(fake_id)))
                    fake_id -= 1

        xml_gpx = ET.tostring(root, encoding='utf8')
        return xml_gpx

    @staticmethod
    def undo_mapping(project_id: int, task_id: int, user_id: int, preferred_locale: str = 'en') -> TaskDTO:
        """ Allows a user to Undo the task state they updated """
        task = MappingService.get_task(task_id, project_id)

        if not MappingService._is_task_undoable(user_id, task):
            raise MappingServiceError('Undo not allowed for this user')

        current_state = TaskStatus(task.task_status)
        undo_state = TaskHistory.get_last_status(project_id, task_id, True)

        # Refer to last action for user of it.
        last_action = TaskHistory.get_last_action(project_id, task_id)

        StatsService.update_stats_after_task_state_change(project_id, last_action.user_id,
                                                          current_state, undo_state, 'undo')

        task.unlock_task(user_id, undo_state,
                         f'Undo state from {current_state.name} to {undo_state.name}', True)

        return task.as_dto_with_instructions(preferred_locale)

    @staticmethod
    def map_all_tasks(project_id: int, user_id: int):
        """ Marks all tasks on a project as mapped """
        tasks_to_map = Task.query.filter(Task.project_id == project_id,
                                         Task.task_status.notin_([TaskStatus.BADIMAGERY.value,
                                                                  TaskStatus.MAPPED.value,
                                                                  TaskStatus.VALIDATED.value])).all()

        for task in tasks_to_map:
            if TaskStatus(task.task_status) not in [TaskStatus.LOCKED_FOR_MAPPING, TaskStatus.LOCKED_FOR_VALIDATION]:
                # Only lock tasks that are not already locked to avoid double lock issue
                task.lock_task_for_mapping(user_id)

            task.unlock_task(user_id, new_state=TaskStatus.MAPPED)

        # Set counters to fully mapped
        project = ProjectService.get_project_by_id(project_id)
        project.tasks_mapped = (project.total_tasks - project.tasks_bad_imagery)
        project.save()

    @staticmethod
    def generate_project_file_osm_xml(project_id: int, file_id: int, task_ids_str: str) -> str:
        """ Generate xml response suitable for loading into JOSM created from an extract of the specified project file """

        if task_ids_str:
            task_ids = map(int, task_ids_str.split(','))
            tasks = Task.get_tasks_as_geojson_feature_collection(project_id, task_ids)
            if not tasks:
                raise NotFound()
        else:
            tasks = Task.get_tasks_as_geojson_feature_collection(project_id)
            if not tasks or len(tasks) == 0:
                raise NotFound()

        dto = ProjectFiles.get_file(project_id, file_id)
<<<<<<< HEAD

        with tempfile.TemporaryDirectory() as tmpdirpath:

            tasks_file = os.path.join(tmpdirpath, "{project_id}_tasks.geojson".format(project_id=str(project_id)))

            with open(tasks_file, 'w') as t:
                t.write(str(tasks))

            # Convert the geojson features into separate .poly files
            # to use with osmosis
            poly_cmd = './server/tools/ogr2poly.py {file} -p {tmpdirpath}/ -f taskId'.format(file=tasks_file, tmpdirpath=tmpdirpath)
            subprocess.check_output(poly_cmd, shell=True)
            os.remove(tasks_file)

            osm_files = []
            for poly in os.listdir(tmpdirpath):
                """ Extract from osm file into a file for each poly file """
                task_cmd = './server/tools/osmosis/bin/osmosis  --rx file={xml} enableDateParsing=no --bp completeWays=yes clipIncompleteEntities=true file={task_poly} --wx file={task_xml}'.format(
                        xml=os.path.join(dto.path, dto.file_name),
                        task_poly=os.path.join(tmpdirpath, poly),
                        task_xml=os.path.join(
                            tmpdirpath,
                            "task_{task_id}_{file_name}.osm".format(
                                task_id=os.path.splitext(poly)[0],
                                file_name=os.path.splitext(dto.file_name)[0]
                            )
                        )
                    )
                osm_files.append(
                    os.path.join(
                        tmpdirpath,
                        "task_{task_id}_{file_name}.osm".format(
                            task_id=os.path.splitext(poly)[0],
                            file_name=os.path.splitext(dto.file_name)[0])
                        )
                    )
                subprocess.check_output(task_cmd, shell=True)
=======
        filedir = os.path.join(dto.path, os.path.splitext(dto.file_name)[0])

        if not os.path.exists(filedir):
            os.makedirs(filedir)

        tasks_file = os.path.join(filedir, "{project_id}_tasks.geojson".format(project_id=str(project_id)))

        with open(tasks_file, 'w') as t:
            t.write(str(tasks))

        # Convert the geojson features into separate .poly files
        # to use with osmosis
        poly_cmd = './server/tools/ogr2poly.py {file} -p {filedir}/ -f taskId'.format(file=tasks_file, filedir=filedir)
        subprocess.check_output(poly_cmd, shell=True)
        os.remove(tasks_file)

        osm_files = []
        for poly in os.listdir(filedir):
            """ Extract from osm file into a file for each poly file """
            task_cmd = './server/tools/osmosis/bin/osmosis  --rx file={xml} enableDateParsing=no --bp completeWays=yes clipIncompleteEntities=true file={task_poly} --wx file={task_xml}'.format(
                    xml=os.path.join(dto.path, dto.file_name),
                    task_poly=os.path.join(filedir, poly),
                    task_xml=os.path.join(
                        filedir,
                        "task_{task_id}_{file_name}.osm".format(
                            task_id=os.path.splitext(poly)[0],
                            file_name=os.path.splitext(dto.file_name)[0]
                        )
                    )
                )
            osm_files.append(
                os.path.join(
                    filedir,
                    "task_{task_id}_{file_name}.osm".format(
                        task_id=os.path.splitext(poly)[0],
                        file_name=os.path.splitext(dto.file_name)[0])
                    )
                )
            subprocess.check_output(task_cmd, shell=True)
            os.remove(os.path.join(filedir, poly))
>>>>>>> 9fcd9e2d

            # Merge the extracted files back together. Used if more than one task is sent in request.
            merge_cmd = ['./server/tools/osmosis/bin/osmosis']

            for osm in osm_files:
                merge_cmd.extend(['--rx', 'file={file}'.format(file=osm), '--s'])

            for x in range(0, len(osm_files)-1):
                merge_cmd.append('--m')

            merge_cmd.extend(['--wx', 'file=-'])
            merge_string = ' '.join(merge_cmd)
            xml = subprocess.check_output(merge_string, shell=True)

        return xml

    def reset_all_badimagery(project_id: int, user_id: int):
        """ Marks all bad imagery tasks ready for mapping """
        badimagery_tasks = Task.query.filter(Task.task_status == TaskStatus.BADIMAGERY.value).all()

        for task in badimagery_tasks:
            task.lock_task_for_mapping(user_id)
            task.unlock_task(user_id, new_state=TaskStatus.READY)

        # Reset bad imagery counter
        project = ProjectService.get_project_by_id(project_id)
        project.tasks_bad_imagery = 0
        project.save()<|MERGE_RESOLUTION|>--- conflicted
+++ resolved
@@ -294,7 +294,6 @@
                 raise NotFound()
 
         dto = ProjectFiles.get_file(project_id, file_id)
-<<<<<<< HEAD
 
         with tempfile.TemporaryDirectory() as tmpdirpath:
 
@@ -332,48 +331,6 @@
                         )
                     )
                 subprocess.check_output(task_cmd, shell=True)
-=======
-        filedir = os.path.join(dto.path, os.path.splitext(dto.file_name)[0])
-
-        if not os.path.exists(filedir):
-            os.makedirs(filedir)
-
-        tasks_file = os.path.join(filedir, "{project_id}_tasks.geojson".format(project_id=str(project_id)))
-
-        with open(tasks_file, 'w') as t:
-            t.write(str(tasks))
-
-        # Convert the geojson features into separate .poly files
-        # to use with osmosis
-        poly_cmd = './server/tools/ogr2poly.py {file} -p {filedir}/ -f taskId'.format(file=tasks_file, filedir=filedir)
-        subprocess.check_output(poly_cmd, shell=True)
-        os.remove(tasks_file)
-
-        osm_files = []
-        for poly in os.listdir(filedir):
-            """ Extract from osm file into a file for each poly file """
-            task_cmd = './server/tools/osmosis/bin/osmosis  --rx file={xml} enableDateParsing=no --bp completeWays=yes clipIncompleteEntities=true file={task_poly} --wx file={task_xml}'.format(
-                    xml=os.path.join(dto.path, dto.file_name),
-                    task_poly=os.path.join(filedir, poly),
-                    task_xml=os.path.join(
-                        filedir,
-                        "task_{task_id}_{file_name}.osm".format(
-                            task_id=os.path.splitext(poly)[0],
-                            file_name=os.path.splitext(dto.file_name)[0]
-                        )
-                    )
-                )
-            osm_files.append(
-                os.path.join(
-                    filedir,
-                    "task_{task_id}_{file_name}.osm".format(
-                        task_id=os.path.splitext(poly)[0],
-                        file_name=os.path.splitext(dto.file_name)[0])
-                    )
-                )
-            subprocess.check_output(task_cmd, shell=True)
-            os.remove(os.path.join(filedir, poly))
->>>>>>> 9fcd9e2d
 
             # Merge the extracted files back together. Used if more than one task is sent in request.
             merge_cmd = ['./server/tools/osmosis/bin/osmosis']
