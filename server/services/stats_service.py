--- conflicted
+++ resolved
@@ -1,5 +1,3 @@
-<<<<<<< HEAD
-=======
 from cachetools import TTLCache, cached
 from sqlalchemy import func
 from geoalchemy2.shape import to_shape
@@ -7,26 +5,16 @@
 from shapely.ops import transform
 from functools import partial
 import pyproj
->>>>>>> 6d288cad
 import dateutil.parser
 import datetime
 import math
 from flask import current_app
 
-from sqlalchemy import func
-from cachetools import TTLCache, cached
-from flask import current_app
-
-from server import db
-<<<<<<< HEAD
 from server.models.dtos.stats_dto import (
     ProjectContributionsDTO, UserContribution, Pagination, TaskHistoryDTO,
     ProjectActivityDTO, HomePageStatsDTO, OrganizationStatsDTO
     )
-=======
-from server.models.dtos.stats_dto import ProjectContributionsDTO, UserContribution, Pagination, TaskHistoryDTO, \
-    ProjectActivityDTO, HomePageStatsDTO, OrganizationStatsDTO, CampaignStatsDTO
->>>>>>> 6d288cad
+
 from server.models.postgis.project import Project
 from server.models.postgis.statuses import TaskStatus
 from server.models.postgis.task import TaskHistory, User, Task
@@ -241,7 +229,8 @@
     def get_homepage_stats() -> HomePageStatsDTO:
         """ Get overall TM stats to give community a feel for progress that's being made """
         dto = HomePageStatsDTO()
-<<<<<<< HEAD
+
+        dto.total_projects = Project.query.count()
         dto.mappers_online = Task.query.filter(
             Task.locked_by is not None
             ).distinct(Task.locked_by).count()
@@ -264,17 +253,12 @@
         ).group_by(Project.organisation_tag).all()
 
         untagged_count = 0
-=======
+
         # total_area = 0
-        dto.mappers_online = Task.query.filter(Task.locked_by != None).distinct(Task.locked_by).count()
-        dto.total_mappers = User.query.count()
-        dto.total_projects = Project.query.count()
-        dto.total_validators = Task.query.filter(Task.task_status == TaskStatus.VALIDATED.value)\
-            .distinct(Task.validated_by).count()
-        dto.tasks_mapped = Task.query\
-            .filter(Task.task_status.in_((TaskStatus.MAPPED.value, TaskStatus.VALIDATED.value))).count()
-        dto.tasks_validated = Task.query.filter(Task.task_status == TaskStatus.VALIDATED.value).count()
-        # dto.total_area = 0
+     
+       
+       
+       # dto.total_area = 0
         
         # total_area_sql = """select sum(ST_Area(geometry)) from public.projects as area"""
 
@@ -331,7 +315,6 @@
             .group_by(Project.organisation_tag).all()
         no_org_count = 0
         unique_orgs = 0 
->>>>>>> 6d288cad
 
         for tup in org_proj_count:
             org_stats = OrganizationStatsDTO(tup)
