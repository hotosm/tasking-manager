--- conflicted
+++ resolved
@@ -7,12 +7,8 @@
 from server.models.postgis.task import TaskHistory
 from server.models.postgis.utils import NotFound, InvalidData
 from server.services.license_service import LicenseService
-<<<<<<< HEAD
 from server.services.grid_service import GridService
-=======
 from server.services.user_service import UserService
->>>>>>> a51772a9
-
 
 class ProjectAdminServiceError(Exception):
     """ Custom Exception to notify callers an error occurred when validating a Project """
