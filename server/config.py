import logging
import os
from dotenv import load_dotenv

class EnvironmentConfig:
<<<<<<< HEAD
    """ Base class for config that is shared between environments """
    DEFAULT_CHANGESET_COMMENT = '#Kaart'
    # This is the address we'll use as the sender on all auto generated emails
    EMAIL_FROM_ADDRESS = 'osm@kaartgroup.com'
    LOG_LEVEL = logging.ERROR
    # Mapper Level values represent number of OSM changesets
    MAPPER_LEVEL_INTERMEDIATE = 250
    MAPPER_LEVEL_ADVANCED = 500
    OSM_OAUTH_SETTINGS = {
        'base_url': 'https://www.openstreetmap.org/api/0.6/',
        'consumer_key': os.getenv('TM_CONSUMER_KEY', None),
        'consumer_secret': os.getenv('TM_CONSUMER_SECRET', None),
        'request_token_url': 'https://www.openstreetmap.org/oauth/request_token',
        'access_token_url': 'https://www.openstreetmap.org/oauth/access_token',
        'authorize_url': 'https://www.openstreetmap.org/oauth/authorize'
    }
    SEND_FILE_MAX_AGE_DEFAULT = 0
    SQLALCHEMY_DATABASE_URI = os.getenv('TM_DB', None)
    SQLALCHEMY_TRACK_MODIFICATIONS = False
    SQLALCHEMY_POOL_SIZE = 10
    SQLALCHEMY_MAX_OVERFLOW = 10
    SECRET_KEY = os.getenv('TM_SECRET', None)
    SMTP_SETTINGS = {
        'host': os.getenv('TM_SMTP_HOST', None),
        'smtp_user': os.getenv('TM_SMTP_USER', None),
        'smtp_port': os.getenv('TM_SMTP_PORT', 25),  # GMail SMTP is over port 587 and will fail on the default port
        'smtp_password': os.getenv('TM_SMTP_PASSWORD', None),
    }
    # Note that there must be exactly the same number of Codes as languages, or errors will occur
    SUPPORTED_LANGUAGES = {
        'codes': 'ar, cs, da, de, en, es, fa_IR, fi, fr, hu, gl, id, it, ja, lt, mg, nb, nl_NL, pl, pt, pt_BR, ru, si, sl, ta, uk, vi, zh_TW',
        'languages': 'Arabic, Česky, Dansk, Deutsch, English, Español, Persian (Iran), Suomi, Français, Magyar, Galician, Indonesia, Italiano, 日本語, Lietuvos, Malagasy, Bokmål, Nederlands, Polish, Português, Português (Brasil), Русский, සිංහල, Slovenščina, தமிழ், Українська, tiếng Việt, 中文'
    }
    PROJECT_FILES_DIR = './server/project_files'
    MAPILLARY_API = {
        "base": "https://a.mapillary.com/v3/",
        "clientId": "LVZRT2ZMZkl5RFpGZFp3NzZKaGhaQTpmMGVmNDU1NDI0NmI2YjNm"
    }
=======
    """ Base class for configuration. """
    """ Most settings can be defined through environment variables. """
>>>>>>> f738b4ea

    # Load configuration from file
    load_dotenv(os.path.join(os.path.dirname(__file__), 'tasking-manager.env'))

<<<<<<< HEAD
class ProdConfig(EnvironmentConfig):
    APP_BASE_URL = 'https://tasks.kaart.com'
    API_DOCS_URL = f'{APP_BASE_URL}/api-docs/swagger-ui/index.html?' + \
                   f'url={APP_BASE_URL}/api/docs'
    LOG_DIR = '/var/log/tasking-manager-logs'
    LOG_LEVEL = logging.ERROR


class StageConfig(EnvironmentConfig):
    APP_BASE_URL = 'https://tasks-stage.kaart.com'
    API_DOCS_URL = f'{APP_BASE_URL}/api-docs/swagger-ui/index.html?' + \
                   f'url={APP_BASE_URL}/api/docs'
    LOG_DIR = '/var/log/tasking-manager-stage-logs'
    LOG_LEVEL = logging.DEBUG
=======
    # The base url the application is reachable
    APP_BASE_URL = os.getenv('TM_APP_BASE_URL', 'http://127.0.0.1:5000')
    
    # The default tag used in the OSM changeset comment
    DEFAULT_CHANGESET_COMMENT = os.getenv('TM_DEFAULT_CHANGESET_COMMENT', '#tm-project')
    
    # The address to use as the sender on auto generated emails
    EMAIL_FROM_ADDRESS = os.getenv('TM_EMAIL_FROM_ADDRESS', None)
>>>>>>> f738b4ea

    # A freely definable secret key for connecting the front end with the back end
    SECRET_KEY = os.getenv('TM_SECRET', None)

    # Database connection
    POSTGRES_USER = os.getenv('POSTGRES_USER', None)
    POSTGRES_PASSWORD = os.getenv('POSTGRES_PASSWORD', None)
    POSTGRES_ENDPOINT = os.getenv('POSTGRES_ENDPOINT', 'postgresql')
    POSTGRES_DB = os.getenv('POSTGRES_DB', None)

    # Assamble the database uri
    if os.getenv('TM_DB', False):
        SQLALCHEMY_DATABASE_URI = os.getenv('TM_DB', None)
    else:
        SQLALCHEMY_DATABASE_URI = f'postgresql://{POSTGRES_USER}' +  \
                                        f':{POSTGRES_PASSWORD}' + \
                                            f'@{POSTGRES_ENDPOINT}' + \
                                                f'/{POSTGRES_DB}'
   
    # Logging settings
    LOG_LEVEL = os.getenv('TM_LOG_LEVEL', logging.DEBUG)
    LOG_DIR = os.getenv('TM_LOG_DIR', 'logs')

    # Mapper Level values represent number of OSM changesets
    MAPPER_LEVEL_INTERMEDIATE = os.getenv('TM_MAPPER_LEVEL_INTERMEDIATE', 250)
    MAPPER_LEVEL_ADVANCED = os.getenv('TM_MAPPER_LEVEL_ADVANCED', 500)
    
    # Time to wait until task auto-unlock (e.g. '2h' or '7d' or '30m' or '1h30m')
    TASK_AUTOUNLOCK_AFTER = os.getenv('TM_TASK_AUTOUNLOCK_AFTER', '2h')

    # Configuration for sending emails
    SMTP_SETTINGS = {
        'host': os.getenv('TM_SMTP_HOST', None),
        'smtp_user': os.getenv('TM_SMTP_USER', None),
        'smtp_port': os.getenv('TM_SMTP_PORT', 25),
        'smtp_password': os.getenv('TM_SMTP_PASSWORD', None),
    }

    # Languages offered by the Tasking Manager
    # Please note that there must be exactly the same number of Codes as languages.
    SUPPORTED_LANGUAGES = {
        'codes': os.getenv('TM_SUPPORTED_LANGUAGES_CODES', 'ar, cs, da, de, en, es, fa_IR, fi, fr, hu, gl, id, it, ja, lt, mg, nb, nl_NL, pl, pt, pt_BR, ru, si, sl, ta, uk, vi, zh_TW'),
        'languages': os.getenv('TM_SUPPORTED_LANGUAGES', 'Arabic, Česky, Dansk, Deutsch, English, Español, Persian (Iran), Suomi, Français, Magyar, Galician, Indonesia, Italiano, 日本語, Lietuvos, Malagasy, Bokmål, Nederlands, Polish, Português, Português (Brasil), Русский, සිංහල, Slovenščina, தமிழ், Українська, tiếng Việt, 中文')
    }

    # Connection to OSM authentification system
    OSM_OAUTH_SETTINGS = {
        'base_url': 'https://www.openstreetmap.org/api/0.6/',
        'consumer_key': os.getenv('TM_CONSUMER_KEY', None),
        'consumer_secret': os.getenv('TM_CONSUMER_SECRET', None),
        'request_token_url': 'https://www.openstreetmap.org/oauth/request_token',
        'access_token_url': 'https://www.openstreetmap.org/oauth/access_token',
        'authorize_url': 'https://www.openstreetmap.org/oauth/authorize'
    }

    # Some more definitions (not overridable)
    API_DOCS_URL = f'{APP_BASE_URL}/api-docs/swagger-ui/index.html?' + \
                   f'url={APP_BASE_URL}/api/docs'
    SEND_FILE_MAX_AGE_DEFAULT = 0
    SQLALCHEMY_TRACK_MODIFICATIONS = False
    SQLALCHEMY_POOL_SIZE = 10
    SQLALCHEMY_MAX_OVERFLOW = 10<|MERGE_RESOLUTION|>--- conflicted
+++ resolved
@@ -3,78 +3,20 @@
 from dotenv import load_dotenv
 
 class EnvironmentConfig:
-<<<<<<< HEAD
-    """ Base class for config that is shared between environments """
-    DEFAULT_CHANGESET_COMMENT = '#Kaart'
-    # This is the address we'll use as the sender on all auto generated emails
-    EMAIL_FROM_ADDRESS = 'osm@kaartgroup.com'
-    LOG_LEVEL = logging.ERROR
-    # Mapper Level values represent number of OSM changesets
-    MAPPER_LEVEL_INTERMEDIATE = 250
-    MAPPER_LEVEL_ADVANCED = 500
-    OSM_OAUTH_SETTINGS = {
-        'base_url': 'https://www.openstreetmap.org/api/0.6/',
-        'consumer_key': os.getenv('TM_CONSUMER_KEY', None),
-        'consumer_secret': os.getenv('TM_CONSUMER_SECRET', None),
-        'request_token_url': 'https://www.openstreetmap.org/oauth/request_token',
-        'access_token_url': 'https://www.openstreetmap.org/oauth/access_token',
-        'authorize_url': 'https://www.openstreetmap.org/oauth/authorize'
-    }
-    SEND_FILE_MAX_AGE_DEFAULT = 0
-    SQLALCHEMY_DATABASE_URI = os.getenv('TM_DB', None)
-    SQLALCHEMY_TRACK_MODIFICATIONS = False
-    SQLALCHEMY_POOL_SIZE = 10
-    SQLALCHEMY_MAX_OVERFLOW = 10
-    SECRET_KEY = os.getenv('TM_SECRET', None)
-    SMTP_SETTINGS = {
-        'host': os.getenv('TM_SMTP_HOST', None),
-        'smtp_user': os.getenv('TM_SMTP_USER', None),
-        'smtp_port': os.getenv('TM_SMTP_PORT', 25),  # GMail SMTP is over port 587 and will fail on the default port
-        'smtp_password': os.getenv('TM_SMTP_PASSWORD', None),
-    }
-    # Note that there must be exactly the same number of Codes as languages, or errors will occur
-    SUPPORTED_LANGUAGES = {
-        'codes': 'ar, cs, da, de, en, es, fa_IR, fi, fr, hu, gl, id, it, ja, lt, mg, nb, nl_NL, pl, pt, pt_BR, ru, si, sl, ta, uk, vi, zh_TW',
-        'languages': 'Arabic, Česky, Dansk, Deutsch, English, Español, Persian (Iran), Suomi, Français, Magyar, Galician, Indonesia, Italiano, 日本語, Lietuvos, Malagasy, Bokmål, Nederlands, Polish, Português, Português (Brasil), Русский, සිංහල, Slovenščina, தமிழ், Українська, tiếng Việt, 中文'
-    }
-    PROJECT_FILES_DIR = './server/project_files'
-    MAPILLARY_API = {
-        "base": "https://a.mapillary.com/v3/",
-        "clientId": "LVZRT2ZMZkl5RFpGZFp3NzZKaGhaQTpmMGVmNDU1NDI0NmI2YjNm"
-    }
-=======
     """ Base class for configuration. """
     """ Most settings can be defined through environment variables. """
->>>>>>> f738b4ea
 
     # Load configuration from file
     load_dotenv(os.path.join(os.path.dirname(__file__), 'tasking-manager.env'))
 
-<<<<<<< HEAD
-class ProdConfig(EnvironmentConfig):
-    APP_BASE_URL = 'https://tasks.kaart.com'
-    API_DOCS_URL = f'{APP_BASE_URL}/api-docs/swagger-ui/index.html?' + \
-                   f'url={APP_BASE_URL}/api/docs'
-    LOG_DIR = '/var/log/tasking-manager-logs'
-    LOG_LEVEL = logging.ERROR
-
-
-class StageConfig(EnvironmentConfig):
-    APP_BASE_URL = 'https://tasks-stage.kaart.com'
-    API_DOCS_URL = f'{APP_BASE_URL}/api-docs/swagger-ui/index.html?' + \
-                   f'url={APP_BASE_URL}/api/docs'
-    LOG_DIR = '/var/log/tasking-manager-stage-logs'
-    LOG_LEVEL = logging.DEBUG
-=======
     # The base url the application is reachable
     APP_BASE_URL = os.getenv('TM_APP_BASE_URL', 'http://127.0.0.1:5000')
     
     # The default tag used in the OSM changeset comment
-    DEFAULT_CHANGESET_COMMENT = os.getenv('TM_DEFAULT_CHANGESET_COMMENT', '#tm-project')
+    DEFAULT_CHANGESET_COMMENT = os.getenv('TM_DEFAULT_CHANGESET_COMMENT', '#Kaart')
     
     # The address to use as the sender on auto generated emails
     EMAIL_FROM_ADDRESS = os.getenv('TM_EMAIL_FROM_ADDRESS', None)
->>>>>>> f738b4ea
 
     # A freely definable secret key for connecting the front end with the back end
     SECRET_KEY = os.getenv('TM_SECRET', None)
