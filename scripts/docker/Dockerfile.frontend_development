--- conflicted
+++ resolved
@@ -2,17 +2,10 @@
 
 WORKDIR /usr/src/app
 
-<<<<<<< HEAD
-=======
 COPY ./frontend/package.json .
 COPY ./frontend/yarn.lock .
 
->>>>>>> 4478f63c
 ## SETUP
-
-COPY ./frontend/package.json ./
-COPY ./frontend/yarn.lock ./
-
 RUN yarn install
 
 COPY ./frontend .
