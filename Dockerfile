# Base on Python on Debian stable
FROM python:3-stretch

EXPOSE 8000

# Install dependencies
RUN apt-get update \
  && apt-get upgrade -y \
  && apt-get install -y libgeos-dev \
  && apt-get clean && rm -rf /var/lib/apt/lists/* /tmp/* /var/tmp/*

RUN mkdir /usr/src/app
WORKDIR /usr/src/app

# Add and install Python modules
<<<<<<< HEAD
ADD requirements.txt .
RUN pip install --no-cache-dir -r requirements.txt

ADD . .

# Expose
EXPOSE 8000

# Gunicorn configured for single-core machine, if more cores available increase workers using formula ((cores x 2) + 1))
=======
COPY requirements.txt ./
RUN pip install -r requirements.txt

## Install required dependencies
RUN apt-get install -y python3 libgeos-dev
RUN curl -sL https://deb.nodesource.com/setup_9.x | bash - \ 
  && apt-get install -y nodejs
RUN apt-get clean && rm -rf /var/lib/apt/lists/* /tmp/* /var/tmp/*

# Build front-end
RUN npm i gulp-cli -g

# Build front-end
COPY client/package.json /tmp/package.json
RUN cd /tmp && npm install acorn ajv
RUN mkdir -p /usr/src/app/client && cp -a /tmp/node_modules /usr/src/app/client

RUN npm link gulp
RUN npm i closure-util --save
RUN npm i openlayers --save

# Add code base of Tasking Manager
COPY . . 

# Assamble the tasking manager front-end interface
# RUN cd client && gulp build

# Serve application (be aware this runs on port 5000)
# CMD python manage.py runserver -h 0.0.0.0
#
# Alternative command to serve the application
# Gunicorn has been configured for single-core machine, if more cores available 
# you mayb increase the workers (-w) by using the formula ((cores x 2) + 1))
>>>>>>> f738b4ea
CMD NEW_RELIC_CONFIG_FILE=newrelic.ini newrelic-admin run-program gunicorn -b 0.0.0.0:8000 -w 5 --timeout 179 manage:application<|MERGE_RESOLUTION|>--- conflicted
+++ resolved
@@ -13,17 +13,6 @@
 WORKDIR /usr/src/app
 
 # Add and install Python modules
-<<<<<<< HEAD
-ADD requirements.txt .
-RUN pip install --no-cache-dir -r requirements.txt
-
-ADD . .
-
-# Expose
-EXPOSE 8000
-
-# Gunicorn configured for single-core machine, if more cores available increase workers using formula ((cores x 2) + 1))
-=======
 COPY requirements.txt ./
 RUN pip install -r requirements.txt
 
@@ -57,5 +46,4 @@
 # Alternative command to serve the application
 # Gunicorn has been configured for single-core machine, if more cores available 
 # you mayb increase the workers (-w) by using the formula ((cores x 2) + 1))
->>>>>>> f738b4ea
 CMD NEW_RELIC_CONFIG_FILE=newrelic.ini newrelic-admin run-program gunicorn -b 0.0.0.0:8000 -w 5 --timeout 179 manage:application