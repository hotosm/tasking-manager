--- conflicted
+++ resolved
@@ -13,13 +13,8 @@
 WORKDIR /src
 
 # Add and install Python modules
-<<<<<<< HEAD
-ADD requirements.txt /src/requirements.txt
-RUN pip install -r requirements.txt
-=======
 ADD requirements.txt .
 RUN pip install --no-cache-dir -r requirements.txt
->>>>>>> af90fa37
 
 ADD . .
 
@@ -27,8 +22,4 @@
 EXPOSE 8000
 
 # Gunicorn configured for single-core machine, if more cores available increase workers using formula ((cores x 2) + 1))
-<<<<<<< HEAD
-CMD gunicorn -b 0.0.0.0:8000 -w 3 --timeout 179 manage:application
-=======
-CMD NEW_RELIC_CONFIG_FILE=newrelic.ini newrelic-admin run-program gunicorn -b 0.0.0.0:8000 -w 5 --timeout 179 manage:application
->>>>>>> af90fa37
+CMD NEW_RELIC_CONFIG_FILE=newrelic.ini newrelic-admin run-program gunicorn -b 0.0.0.0:8000 -w 5 --timeout 179 manage:application