version: 2.1

orbs:
  aws-cli: circleci/aws-cli@4.1.1
  aws-ecs: circleci/aws-ecs@4.0.0
  opsgenie: opsgenie/opsgenie@1.0.8


jobs:
  frontend-code-test:
    resource_class: large
    docker:
      - image: cimg/node:18.19.1
    working_directory: /home/circleci/tasking-manager
    steps:
      - checkout
      - restore_cache:
          keys:
            - yarn-deps-{{ checksum "frontend/yarn.lock" }}
      - run:
          name: Install node dependencies
          command: |
            yarn --version
            cd ${CIRCLE_WORKING_DIRECTORY}/frontend
            yarn install
      - save_cache:
          key: yarn-deps-{{ checksum "frontend/yarn.lock" }}
          paths:
            - frontend/node_modules
            - env
      - run:
          name: Run yarn test
          command: |
            cd ${CIRCLE_WORKING_DIRECTORY}/frontend/
            CI=true yarn test -w 3 --silent
            CI=true GENERATE_SOURCEMAP=false yarn build

  backend-code-check-PEP8:
    docker:
      - image: cimg/python:3.10
    steps:
      - checkout
      - run:
          name: flake8 tests
          command: |
            pip install flake8
            flake8 manage.py backend tests migrations

  backend-code-check-Black:
    docker:
      - image: cimg/python:3.10
    steps:
      - checkout
      - run:
          name: black tests
          command: |
            pip install 'black==23.12.1' ## TODO: Update to version 24
            black --check manage.py backend tests migrations

  backend-functional-tests:
    resource_class: large
    docker:

      - image: cimg/python:3.10
        environment:
          SQLALCHEMY_DATABASE_URI: postgresql://taskingmanager@localhost/test_tm
          POSTGRES_TEST_DB: test_tm
          POSTGRES_USER: taskingmanager
          POSTGRES_ENDPOINT: localhost
          TM_ORG_CODE: "CICode"
          TM_ORG_NAME: "CircleCI Test Organisation"

      - image: cimg/postgres:14.9-postgis
        environment:
          POSTGRES_USER: taskingmanager
          POSTGRES_DB: test_tm

    working_directory: /home/circleci/tasking_manager
    steps:
      - checkout
      - run: sudo apt-get update
      - run: sudo apt-get -y install libgeos-dev # Required for shapely
      - run: sudo apt-get -y install proj-bin libproj-dev
      - run: pip install --upgrade pip pdm==2.18.1
      - run: pdm export --dev --without-hashes > requirements.txt
      - run: pip install -r requirements.txt
      - run: mkdir --mode 766 -p /tmp/logs
      - run: mkdir ${CIRCLE_WORKING_DIRECTORY}/tests/backend/results
      - run: find ./tests/backend -name "test*.py" -exec chmod -x {} \;
      - run: echo "export TM_LOG_DIR=/tmp/logs" >> $BASH_ENV
      - run: coverage erase
      - run:
          name: Run backend functional tests
          command: |
            coverage run --source ./backend -m pytest \
              --rootdir ./tests/backend \
              --junit-xml ${CIRCLE_WORKING_DIRECTORY}/tests/backend/results/unitresults.xml
      - run: coverage xml -o ${CIRCLE_WORKING_DIRECTORY}/tests/backend/results/coverage.xml
      - store_test_results:
          path: tests/backend/results/unitresults.xml
      - store_artifacts:
          path: tests/backend/results

  database-backup:
    resource_class: large
    parameters:
      stack_name:
        description: "Cloudformation stack name"
        type: string
    docker:
      - image: cimg/postgres:15.4-postgis
    steps:
      - aws-cli/setup:
          role_arn: "arn:aws:iam::$ORG_AWS_ACCOUNT_ID:role/CircleCI-OIDC-Connect"
          profile_name: "OIDC-Profile"
          role_session_name: "database-snapshot"
          session_duration: "2700"
      - run:
          name: Find the instance ID of the database in the stack to backup
          command: |
            RDS_ID=$(aws rds describe-db-instances \
              --query 'DBInstances[?contains(TagList[].Key, `aws:cloudformation:stack-name`) && contains(TagList[].Value, `tasking-manager-<< parameters.stack_name >>`)].[DBInstanceIdentifier]' \
              --output text)
            echo "export RDS_ID=$RDS_ID" >> $BASH_ENV
            echo "RDS ID is: $RDS_ID"
      - run:
          name: Find Snapshot creation timestamp
          command: |
            # Given instance ID, find the timestamp of the latest snapshot
            SNAPSHOT_TIMESTAMP=$(aws rds describe-db-snapshots \
              --db-instance-identifier=${RDS_ID} \
              --query="max_by(DBSnapshots, &SnapshotCreateTime).OriginalSnapshotCreateTime" \
              --output text)
      - run:
          name: Make Database Backup
          no_output_timeout: 15m
          command: |
            aws rds wait db-instance-available \
                --db-instance-identifier ${RDS_ID}
            # create new aws rds snapshot
            printf -v time_now '%(%Y-%m-%d-%H-%M)T' -1
            aws rds create-db-snapshot \
                --db-snapshot-identifier tm4-<< parameters.stack_name >>-${RDS_ID}-${time_now} \
                --db-instance-identifier ${RDS_ID}
            aws rds wait db-snapshot-completed \
                --db-snapshot-identifier tm4-<< parameters.stack_name >>-${RDS_ID}-${time_now} \
                --db-instance-identifier ${RDS_ID}
            if [[ $? -eq 255 ]]; then
              echo "Production snapshot creation failed. Exiting with exit-code 125"
              exit 125
            fi
      - run:
          name: Check / validate backup
          command: |
            echo "TODO: BACKUP VALIDATION NOT IMPLEMENTED"

  backend_deploy:
    parameters:
      stack_name:
        description: "the name of the stack for cfn-config"
        type: string
      gitsha:
        description: "The 40 char hash of the git commit"
        type: string
      host_ami:
        description: "AMI of the host instance"
        type: string
      pg_version:
        description: "Engine version of PostgreSQL database"
        type: string
        default: "11.19"
      pg_param_group:
        description: "Parameter group for RDS PostgreSQL server"
        type: string
        default: "tm3-logging-postgres11"
      db_instance_type:
        description: "RDS DB Instance class for the backend database"
        type: string
        default: "db.t3.xlarge"
      backend_instance_type:
        description: "Backend EC2 Instance type"
        type: string
        default: "c6a.large"
    working_directory: /home/circleci/tasking-manager
    resource_class: medium
    docker:
      - image: cimg/node:18.19.1
    steps:
      - checkout
      - aws-cli/setup:
          role_arn: "arn:aws:iam::$ORG_AWS_ACCOUNT_ID:role/CircleCI-OIDC-Connect"
          profile_name: "OIDC-Profile"
          role_session_name: "backend-deploy"
          session_duration: "2700"
      - run: sudo apt-get update
      - run: sudo apt-get -y install libgeos-dev jq
      - run: sudo yarn global add @mapbox/cfn-config @mapbox/cloudfriend
      - run:
          name: Download and patch Cloudformation parameter JSON file
          command: |
            tmpfile=$(mktemp)
            aws s3 cp s3://hot-cfn-config/tasking-manager/tasking-manager-<< parameters.stack_name >>-${AWS_REGION}.cfn.json /tmp/tasking-manager.cfn.json
            jq --compact-output \
              --arg GITSHA "<< parameters.gitsha >>" \
              --arg AMI "<< parameters.host_ami >>" \
              --arg PGVERSION "<< parameters.pg_version >>" \
              --arg DBTYPE "<< parameters.db_instance_type >>" \
              --arg EC2TYPE "<< parameters.backend_instance_type >>" \
              --arg DBPARAMG "<< parameters.pg_param_group >>" \
              '.GitSha = $GITSHA | .TaskingManagerBackendAMI = $AMI | .DatabaseEngineVersion = $PGVERSION | .DatabaseInstanceType = $DBTYPE | .DatabaseParameterGroupName = $DBPARAMG | .TaskingManagerBackendInstanceType = $EC2TYPE' \
              /tmp/tasking-manager.cfn.json > "$tmpfile" && mv "$tmpfile" $CIRCLE_WORKING_DIRECTORY/cfn-config-<< parameters.stack_name >>.json
      - run:
          name: Deploy to << parameters.stack_name >>
          no_output_timeout: 15m
          command: |
            export NODE_PATH=/usr/local/share/.config/yarn/global/node_modules/
            validate-template $CIRCLE_WORKING_DIRECTORY/scripts/aws/cloudformation/tasking-manager.template.js
            export JSON_CONFIG="$(< $CIRCLE_WORKING_DIRECTORY/cfn-config-<< parameters.stack_name >>.json)"
            cfn-config update << parameters.stack_name >> $CIRCLE_WORKING_DIRECTORY/scripts/aws/cloudformation/tasking-manager.template.js -f -c hot-cfn-config -t hot-cfn-config -r $AWS_REGION -p "$JSON_CONFIG"

  backend_deploy_containers:
    working_directory: /home/circleci/tasking-manager
    docker:
      - image: cimg/python:3.10.7
    steps:
      - checkout
      - aws-cli/setup:
          role_arn: "arn:aws:iam::$ORG_AWS_ACCOUNT_ID:role/CircleCI-OIDC-Connect"
          profile_name: "OIDC-Profile"
          role_session_name: "backend-deploy-containers"
          session_duration: "2700"
      - run: sudo apt-get update
      - run: sudo apt-get -y install curl
      - run: echo "Run AWS Fargate"

  frontend_deploy:
    working_directory: /home/circleci/tasking-manager
    resource_class: large
    docker:
      - image: cimg/node:18.19.1
    parameters:
      stack_name:
        description: "the name of the stack for cfn-config"
        type: string
    steps:
      - checkout
      - aws-cli/setup:
          role_arn: "arn:aws:iam::$ORG_AWS_ACCOUNT_ID:role/CircleCI-OIDC-Connect"
          profile_name: "OIDC-Profile"
          role_session_name: "frontend-deploy"
          session_duration: "1800"
      - run:
          name: Deploy Frontend to S3
          command: |
            cd ${CIRCLE_WORKING_DIRECTORY}/frontend/
            export TM_ENVIRONMENT=<< parameters.stack_name >>
            yarn
            CI=true GENERATE_SOURCEMAP=true yarn build
            aws s3 sync build/ s3://tasking-manager-<< parameters.stack_name >>-react-app --delete --cache-control max-age=31536000
            aws s3 cp s3://tasking-manager-<< parameters.stack_name >>-react-app s3://tasking-manager-<< parameters.stack_name >>-react-app --recursive --exclude "*" --include "*.html" --metadata-directive REPLACE --cache-control no-cache --content-type text/html
            export DISTRIBUTION_ID=`aws cloudformation list-exports --output=text --query "Exports[?Name=='tasking-manager-<< parameters.stack_name >>-cloudfront-id-${AWS_REGION}'].Value"`
            aws cloudfront create-invalidation --distribution-id $DISTRIBUTION_ID --paths "/*"

workflows:
  version: 2

  production-all:
    when:
      and:
        - equal: [ deployment/hot-tasking-manager, << pipeline.git.branch >> ]
    jobs:
      - database-backup:
          name: Backup production database
          stack_name: "tm4-production"
          context:
            - org-global
            - tasking-manager-tm4-production
      - frontend-code-test
      - frontend_wait_for_approval:
          type: approval
          requires:
            - frontend-code-test
      - backend-functional-tests
      - backend-code-check-PEP8
      - backend-code-check-Black
      - backend_wait_for_approval:
          type: approval
          requires:
            - Backup production database
            - backend-functional-tests
            - backend-code-check-PEP8
            - backend-code-check-Black
      - backend_deploy:
          name: Deploy backend production
          gitsha: $CIRCLE_SHA1
          stack_name: "tm4-production"
          host_ami: "/aws/service/canonical/ubuntu/server/20.04/stable/current/amd64/hvm/ebs-gp2/ami-id"
          backend_instance_type: c6a.large
          pg_version: "13.10"
          pg_param_group: "default.postgres13"
          db_instance_type: "db.t4g.2xlarge"
          requires:
            - backend_wait_for_approval
          context:
            - org-global
            - tasking-manager-tm4-production
      - frontend_deploy:
          name: Deploy frontend production
          stack_name: "tm4-production"
          requires:
            - frontend_wait_for_approval
          context:
            - org-global
            - tasking-manager-tm4-production

  production-frontend-only:
    when:
      and:
        - equal: [ deployment/hot-tasking-manager-frontend, << pipeline.git.branch >> ]
    jobs:
      - frontend-code-test
      - frontend_wait_for_approval:
          type: approval
          requires:
            - frontend-code-test
      - frontend_deploy:
          name: Deploy frontend production
          stack_name: "tm4-production"
          requires:
            - frontend_wait_for_approval
          context:
            - org-global
            - tasking-manager-tm4-production

  production-backend-only:
    when:
      and:
        - equal: [ deployment/hot-tasking-manager-backend, << pipeline.git.branch >> ]
    jobs:
      - database-backup:
          name: Backup production database
          stack_name: "tm4-production"
          context:
            - org-global
            - tasking-manager-tm4-production
      - backend-functional-tests
      - backend-code-check-PEP8
      - backend-code-check-Black
      - backend_wait_for_approval:
          type: approval
          requires:
            - Backup production database
            - backend-functional-tests
            - backend-code-check-PEP8
            - backend-code-check-Black
      - backend_deploy:
          name: Deploy backend production
          gitsha: $CIRCLE_SHA1
          stack_name: "tm4-production"
          host_ami: "/aws/service/canonical/ubuntu/server/20.04/stable/current/amd64/hvm/ebs-gp2/ami-id"
          backend_instance_type: c6a.large
          pg_version: "13.10"
          pg_param_group: "default.postgres13"
          db_instance_type: "db.t4g.2xlarge"
          requires:
            - backend_wait_for_approval
          context:
            - org-global
            - tasking-manager-tm4-production

  teachosm-all:
    when:
      and:
        - equal: [ deployment/teachosm-tasking-manager, << pipeline.git.branch >> ]
    jobs:
      - database-backup:
          name: Backup TeachOSM database
          stack_name: "teachosm"
          context:
            - org-global
            - tasking-manager-teachosm
      - backend-functional-tests
      - backend_deploy:
          name: Deploy TeachOSM Backend
          gitsha: $CIRCLECI_SHA1
          stack_name: "teachosm"
          host_ami: "/aws/service/canonical/ubuntu/server/20.04/stable/current/amd64/hvm/ebs-gp2/ami-id"
          requires:
            - backend-functional-tests
          context: tasking-manager-teachosm
      - frontend_deploy:
          name: Deploy TeachOSM Frontend
          stack_name: "teachosm"
          requires:
            - backend-functional-tests
          context: tasking-manager-teachosm

  staging-all:
    when:
      and:
        - not:
            matches:
              pattern: "^deployment/.*"
              value: << pipeline.git.branch >>
        - equal: [ main, << pipeline.git.branch >> ]
    jobs:
      - database-backup:
          name: Backup staging database
          stack_name: "staging"
          requires:
            - backend-code-check-PEP8
            - backend-code-check-Black
            - backend-functional-tests
          context:
            - org-global
            - tasking-manager-staging
      - frontend-code-test
      - backend-code-check-PEP8
      - backend-code-check-Black
      - backend-functional-tests
      - backend_deploy:
          name: Deploy staging backend
          gitsha: $CIRCLE_SHA1
          stack_name: "staging"
          host_ami: "/aws/service/canonical/ubuntu/server/20.04/stable/current/amd64/hvm/ebs-gp2/ami-id"
          pg_version: "14.8"
          pg_param_group: "default.postgres14"
          db_instance_type: "db.t4g.small"
          backend_instance_type: "t3.medium"
          requires:
            - Backup staging database
            - backend-code-check-PEP8
            - backend-code-check-Black
            - backend-functional-tests
          context:
            - org-global
            - tasking-manager-staging
      - frontend_deploy:
          name: Deploy staging frontend
          stack_name: "staging"
          requires:
            - frontend-code-test
          context:
            - org-global
            - tasking-manager-staging

  development-all:
    when:
      and:
        - not:
            matches:
              pattern: "^deployment/.*"
              value: << pipeline.git.branch >>
        - or:
          - equal: [ develop, << pipeline.git.branch >> ]
<<<<<<< HEAD
          - equal: [ dev-switch-to-sandbox, << pipeline.git.branch >> ] # change this to the branch you wish to test
=======
          - equal: [ fix/ci-deployment-ami-perms, << pipeline.git.branch >> ] # change this to the branch you wish to test
>>>>>>> d639285a
    jobs:
      - database-backup:
          name: Backup development database
          stack_name: "dev"
          requires:
            - backend-code-check-PEP8
            - backend-code-check-Black
            - backend-functional-tests
          context:
            - org-global
            - tasking-manager-dev
      - frontend-code-test
      - backend-code-check-PEP8
      - backend-code-check-Black
      - backend-functional-tests
      - backend_deploy:
          name: Deploy development backend
          gitsha: $CIRCLE_SHA1
          stack_name: "dev"
          host_ami: "/aws/service/canonical/ubuntu/server/20.04/stable/current/amd64/hvm/ebs-gp2/ami-id"
          pg_version: "14.10"
          pg_param_group: "default.postgres14"
          db_instance_type: "db.t4g.small"
          backend_instance_type: "t3.medium"
          requires:
            - Backup development database
            - backend-code-check-PEP8
            - backend-code-check-Black
            - backend-functional-tests
          context:
            - org-global
            - tasking-manager-dev
      - frontend_deploy:
          name: Deploy development frontend
          stack_name: "dev"
          requires:
            - frontend-code-test
          context:
            - org-global
            - tasking-manager-dev

  build-only-all:
    when:
      not:
        or: # don't run this workflow for deployment branches
          - matches:
              pattern: "^deployment/.*"
              value: << pipeline.git.branch >>
          - equal: [ develop, << pipeline.git.branch >> ]
          - equal: [ main, << pipeline.git.branch >> ]
    jobs:
      - frontend-code-test
      - backend-code-check-PEP8
      - backend-code-check-Black
      - backend-functional-tests<|MERGE_RESOLUTION|>--- conflicted
+++ resolved
@@ -453,11 +453,7 @@
               value: << pipeline.git.branch >>
         - or:
           - equal: [ develop, << pipeline.git.branch >> ]
-<<<<<<< HEAD
           - equal: [ dev-switch-to-sandbox, << pipeline.git.branch >> ] # change this to the branch you wish to test
-=======
-          - equal: [ fix/ci-deployment-ami-perms, << pipeline.git.branch >> ] # change this to the branch you wish to test
->>>>>>> d639285a
     jobs:
       - database-backup:
           name: Backup development database
