--- conflicted
+++ resolved
@@ -253,11 +253,7 @@
             export TM_ENVIRONMENT=<< parameters.stack_name >>
             yarn
             CI=true GENERATE_SOURCEMAP=true yarn build
-<<<<<<< HEAD
             aws s3 sync dist/ s3://tasking-manager-<< parameters.stack_name >>-react-app --delete --cache-control max-age=31536000
-=======
-            aws s3 sync disst/ s3://tasking-manager-<< parameters.stack_name >>-react-app --delete --cache-control max-age=31536000
->>>>>>> 5557f9bf
             aws s3 cp s3://tasking-manager-<< parameters.stack_name >>-react-app s3://tasking-manager-<< parameters.stack_name >>-react-app --recursive --exclude "*" --include "*.html" --metadata-directive REPLACE --cache-control no-cache --content-type text/html
             export DISTRIBUTION_ID=`aws cloudformation list-exports --output=text --query "Exports[?Name=='tasking-manager-<< parameters.stack_name >>-cloudfront-id-${AWS_REGION}'].Value"`
             aws cloudfront create-invalidation --distribution-id $DISTRIBUTION_ID --paths "/*"
