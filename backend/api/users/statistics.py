from datetime import date, timedelta
import json

import httpx
from databases import Database
from fastapi import APIRouter, Depends, Request, Query
from fastapi.responses import JSONResponse
from typing import Optional
from backend.api.utils import validate_date_input
from backend.config import settings
from backend.db import get_db
from backend.models.dtos.user_dto import AuthUserDTO
from backend.services.interests_service import InterestService
from backend.services.stats_service import StatsService
from backend.services.users.authentication_service import login_required
from backend.services.users.user_service import UserService
<<<<<<< HEAD
from backend.models.postgis.user import UserStats
=======
from datetime import datetime
from fastapi import HTTPException

>>>>>>> 71a75317

router = APIRouter(
    prefix="/users",
    tags=["users"],
    responses={404: {"description": "Not found"}},
)


@router.get("/{username}/statistics/")
async def get_user_stats(
    request: Request,
    username: str,
    user: AuthUserDTO = Depends(login_required),
    db: Database = Depends(get_db),
):
    """
    Get detailed stats about a user by OpenStreetMap username
    ---
    tags:
        - users
    produces:
        - application/json
    parameters:
        - in: header
            name: Authorization
            description: Base64 encoded session token
            required: true
            type: string
            default: Token sessionTokenHere==
        - name: username
            in: path
            description: Mapper's OpenStreetMap username
            required: true
            type: string
            default: Thinkwhere
    responses:
        200:
            description: User found
        401:
            description: Unauthorized - Invalid credentials
        404:
            description: User not found
        500:
            description: Internal Server Error
    """
    stats_dto = await UserService.get_detailed_stats(username, db)
    return stats_dto


@router.get("/{user_id}/statistics/interests/")
async def get_user_interests_statistics(
    user_id: int,
    db: Database = Depends(get_db),
    user: AuthUserDTO = Depends(login_required),
):
    """
    Get rate of contributions from a user given their interests
    ---
    tags:
        - interests
    produces:
        - application/json
    parameters:
        - in: header
            name: Authorization
            description: Base64 encoded session token
            required: true
            type: string
            default: Token sessionTokenHere==
        - name: user_id
            in: path
            description: User ID
            required: true
            type: integer
    responses:
        200:
            description: Interest found
        401:
            description: Unauthorized - Invalid credentials
        500:
            description: Internal Server Error
    """
    rate = await InterestService.compute_contributions_rate(user_id, db)
    return rate


@router.get("/statistics/")
async def get_period_user_stats(
    start_date_str: str = Query(
        ..., alias="startDate", description="Initial date (e.g., YYYY-MM-DD)"
    ),
    end_date_str: Optional[str] = Query(
        None, alias="endDate", description="Final date (e.g., YYYY-MM-DD)"
    ),
    user: AuthUserDTO = Depends(login_required),
    db: Database = Depends(get_db),
):
    """
    Get stats about users registered within a period of time
    ---
    tags:
        - users
    produces:
        - application/json
    parameters:
        - in: header
            name: Authorization
            description: Base64 encoded session token
            type: string
            required: true
            default: Token sessionTokenHere==
        - in: query
            name: startDate
            description: Initial date
            required: true
            type: string
        - in: query
            name: endDate
            description: Final date.
            type: string
    responses:
        200:
            description: User statistics
        400:
            description: Bad Request
        401:
            description: Request is not authenticated
        500:
            description: Internal Server Error
    """
    try:
        start_date = validate_date_input(start_date_str)
        if end_date_str:
            end_date = validate_date_input(end_date_str)
        else:
            end_date: str = date.today()

        if end_date < start_date:
            raise ValueError(
                "InvalidDateRange- Start date must be earlier than end date"
            )
        if (end_date - start_date) > timedelta(days=366 * 3):
            raise ValueError(
                "InvalidDateRange- Date range can not be bigger than 1 year"
            )

        stats = await StatsService.get_all_users_statistics(start_date, end_date, db)
        return stats.model_dump(by_alias=True)

    except (KeyError, ValueError) as e:
        return JSONResponse(
            content={"Error": str(e).split("-")[1], "SubCode": str(e).split("-")[0]},
            status_code=400,
        )


@router.get("/statistics/ohsome/")
async def get_ohsome_stats(
<<<<<<< HEAD
    db: Database = Depends(get_db),
    user_id: int = Query(None, alias="userId"),
=======
    userId: int = Query(..., description="OSM user ID"),
    topics: str = Query(
        ..., description="Comma-separated list of OSM topics, e.g. building,highway"
    ),
    startdate: Optional[str] = Query(
        None, description="YYYY-MM-DD, start of time range"
    ),
    enddate: Optional[str] = Query(None, description="YYYY-MM-DD, end of time range"),
    hashtag: Optional[str] = Query(None, description="Filter by hashtag"),
>>>>>>> 71a75317
    user: AuthUserDTO = Depends(login_required),
):
    """
    Get OHSOME stats for a given user and topics.
    """
<<<<<<< HEAD
    headers = {"Authorization": f"Basic {settings.OHSOME_STATS_TOKEN}"}
    # Make the GET request with headers
    hashtag = settings.DEFAULT_CHANGESET_COMMENT.replace("#", "")
    url = f"{settings.OHSOME_STATS_API_URL}/stats/user?hashtag={hashtag}-%2A&userId={user_id}&topics={settings.OHSOME_STATS_TOPICS}"
    response = requests.get(url, headers=headers)
    json_data = response.json()

    await UserStats.update(user.id, json_data, db)

    return json_data


@router.get("/statistics/nextlevel/")
async def get_next_level(
    db: Database = Depends(get_db),
    user_id: int = Query(None, alias="userId"),
    user: AuthUserDTO = Depends(login_required),
):
    """
    Get next level and stats towards it
    """
    return await UserService.next_level(user_id, db)
=======

    def format_date(date_str: str) -> str:
        try:
            return datetime.strptime(date_str, "%Y-%m-%d").strftime(
                "%Y-%m-%dT00:00:00Z"
            )
        except ValueError:
            raise HTTPException(
                status_code=400,
                detail=f"Invalid date format for '{date_str}', expected YYYY-MM-DD",
            )

    raw_base = settings.OHSOME_STATS_API_URL
    base_url = raw_base.rstrip("/") + "/stats/user"

    params = {
        "userId": userId,
        "topics": topics,
    }
    if startdate:
        params["startdate"] = format_date(startdate)
    if enddate:
        params["enddate"] = format_date(enddate)
    if hashtag:
        params["hashtag"] = hashtag

    headers = {"Authorization": f"Basic {settings.OHSOME_STATS_TOKEN}"}
    try:
        async with httpx.AsyncClient(timeout=10.0) as client:
            response = await client.get(base_url, params=params, headers=headers)
            response.raise_for_status()

        return JSONResponse(content=response.json(), status_code=response.status_code)

    except Exception as e:
        return JSONResponse(
            content={"Error": str(e), "SubCode": "Error fetching data"}, status_code=400
        )
>>>>>>> 71a75317
<|MERGE_RESOLUTION|>--- conflicted
+++ resolved
@@ -1,11 +1,12 @@
-from datetime import date, timedelta
+from datetime import date, timedelta, datetime
+from typing import Optional
 import json
 
 import httpx
 from databases import Database
-from fastapi import APIRouter, Depends, Request, Query
+from fastapi import APIRouter, Depends, Request, Query, HTTPException
 from fastapi.responses import JSONResponse
-from typing import Optional
+
 from backend.api.utils import validate_date_input
 from backend.config import settings
 from backend.db import get_db
@@ -14,13 +15,7 @@
 from backend.services.stats_service import StatsService
 from backend.services.users.authentication_service import login_required
 from backend.services.users.user_service import UserService
-<<<<<<< HEAD
 from backend.models.postgis.user import UserStats
-=======
-from datetime import datetime
-from fastapi import HTTPException
-
->>>>>>> 71a75317
 
 router = APIRouter(
     prefix="/users",
@@ -179,10 +174,7 @@
 
 @router.get("/statistics/ohsome/")
 async def get_ohsome_stats(
-<<<<<<< HEAD
-    db: Database = Depends(get_db),
-    user_id: int = Query(None, alias="userId"),
-=======
+    db: Database = Depends(get_db),
     userId: int = Query(..., description="OSM user ID"),
     topics: str = Query(
         ..., description="Comma-separated list of OSM topics, e.g. building,highway"
@@ -192,37 +184,12 @@
     ),
     enddate: Optional[str] = Query(None, description="YYYY-MM-DD, end of time range"),
     hashtag: Optional[str] = Query(None, description="Filter by hashtag"),
->>>>>>> 71a75317
     user: AuthUserDTO = Depends(login_required),
 ):
     """
     Get OHSOME stats for a given user and topics.
     """
-<<<<<<< HEAD
     headers = {"Authorization": f"Basic {settings.OHSOME_STATS_TOKEN}"}
-    # Make the GET request with headers
-    hashtag = settings.DEFAULT_CHANGESET_COMMENT.replace("#", "")
-    url = f"{settings.OHSOME_STATS_API_URL}/stats/user?hashtag={hashtag}-%2A&userId={user_id}&topics={settings.OHSOME_STATS_TOPICS}"
-    response = requests.get(url, headers=headers)
-    json_data = response.json()
-
-    await UserStats.update(user.id, json_data, db)
-
-    return json_data
-
-
-@router.get("/statistics/nextlevel/")
-async def get_next_level(
-    db: Database = Depends(get_db),
-    user_id: int = Query(None, alias="userId"),
-    user: AuthUserDTO = Depends(login_required),
-):
-    """
-    Get next level and stats towards it
-    """
-    return await UserService.next_level(user_id, db)
-=======
-
     def format_date(date_str: str) -> str:
         try:
             return datetime.strptime(date_str, "%Y-%m-%d").strftime(
@@ -241,6 +208,7 @@
         "userId": userId,
         "topics": topics,
     }
+
     if startdate:
         params["startdate"] = format_date(startdate)
     if enddate:
@@ -248,16 +216,29 @@
     if hashtag:
         params["hashtag"] = hashtag
 
-    headers = {"Authorization": f"Basic {settings.OHSOME_STATS_TOKEN}"}
     try:
         async with httpx.AsyncClient(timeout=10.0) as client:
             response = await client.get(base_url, params=params, headers=headers)
             response.raise_for_status()
 
-        return JSONResponse(content=response.json(), status_code=response.status_code)
-
+        json_data = response.json()
+
+        await UserStats.update(user.id, json_data, db)
+
+        return JSONResponse(content=json_data, status_code=response.status_code)
     except Exception as e:
         return JSONResponse(
             content={"Error": str(e), "SubCode": "Error fetching data"}, status_code=400
         )
->>>>>>> 71a75317
+
+
+@router.get("/statistics/nextlevel/")
+async def get_next_level(
+    db: Database = Depends(get_db),
+    user_id: int = Query(None, alias="userId"),
+    user: AuthUserDTO = Depends(login_required),
+):
+    """
+    Get next level and stats towards it
+    """
+    return await UserService.next_level(user_id, db)