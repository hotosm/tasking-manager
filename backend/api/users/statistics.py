from datetime import date, timedelta
import json

import requests
from databases import Database
from fastapi import APIRouter, Depends, Request, Query
from fastapi.responses import JSONResponse
from typing import Optional
from backend.api.utils import validate_date_input
from backend.config import settings
from backend.db import get_db
from backend.models.dtos.user_dto import AuthUserDTO
from backend.services.interests_service import InterestService
from backend.services.stats_service import StatsService
from backend.services.users.authentication_service import login_required
from backend.services.users.user_service import UserService
from backend.models.postgis.user import UserStats

router = APIRouter(
    prefix="/users",
    tags=["users"],
    responses={404: {"description": "Not found"}},
)


@router.get("/{username}/statistics/")
async def get_user_stats(
    request: Request,
    username: str,
    user: AuthUserDTO = Depends(login_required),
    db: Database = Depends(get_db),
):
    """
    Get detailed stats about a user by OpenStreetMap username
    ---
    tags:
        - users
    produces:
        - application/json
    parameters:
        - in: header
            name: Authorization
            description: Base64 encoded session token
            required: true
            type: string
            default: Token sessionTokenHere==
        - name: username
            in: path
            description: Mapper's OpenStreetMap username
            required: true
            type: string
            default: Thinkwhere
    responses:
        200:
            description: User found
        401:
            description: Unauthorized - Invalid credentials
        404:
            description: User not found
        500:
            description: Internal Server Error
    """
    stats_dto = await UserService.get_detailed_stats(username, db)
    return stats_dto


@router.get("/{user_id}/statistics/interests/")
async def get_user_interests_statistics(
    user_id: int,
    db: Database = Depends(get_db),
    user: AuthUserDTO = Depends(login_required),
):
    """
    Get rate of contributions from a user given their interests
    ---
    tags:
        - interests
    produces:
        - application/json
    parameters:
        - in: header
            name: Authorization
            description: Base64 encoded session token
            required: true
            type: string
            default: Token sessionTokenHere==
        - name: user_id
            in: path
            description: User ID
            required: true
            type: integer
    responses:
        200:
            description: Interest found
        401:
            description: Unauthorized - Invalid credentials
        500:
            description: Internal Server Error
    """
    rate = await InterestService.compute_contributions_rate(user_id, db)
    return rate


@router.get("/statistics/")
async def get_period_user_stats(
    start_date_str: str = Query(
        ..., alias="startDate", description="Initial date (e.g., YYYY-MM-DD)"
    ),
    end_date_str: Optional[str] = Query(
        None, alias="endDate", description="Final date (e.g., YYYY-MM-DD)"
    ),
    user: AuthUserDTO = Depends(login_required),
    db: Database = Depends(get_db),
):
    """
    Get stats about users registered within a period of time
    ---
    tags:
        - users
    produces:
        - application/json
    parameters:
        - in: header
            name: Authorization
            description: Base64 encoded session token
            type: string
            required: true
            default: Token sessionTokenHere==
        - in: query
            name: startDate
            description: Initial date
            required: true
            type: string
        - in: query
            name: endDate
            description: Final date.
            type: string
    responses:
        200:
            description: User statistics
        400:
            description: Bad Request
        401:
            description: Request is not authenticated
        500:
            description: Internal Server Error
    """
    try:
        start_date = validate_date_input(start_date_str)
        if end_date_str:
            end_date = validate_date_input(end_date_str)
        else:
            end_date: str = date.today()

        if end_date < start_date:
            raise ValueError(
                "InvalidDateRange- Start date must be earlier than end date"
            )
        if (end_date - start_date) > timedelta(days=366 * 3):
            raise ValueError(
                "InvalidDateRange- Date range can not be bigger than 1 year"
            )

        stats = await StatsService.get_all_users_statistics(start_date, end_date, db)
        return stats.model_dump(by_alias=True)

    except (KeyError, ValueError) as e:
        return JSONResponse(
            content={"Error": str(e).split("-")[1], "SubCode": str(e).split("-")[0]},
            status_code=400,
        )


@router.get("/statistics/ohsome/")
async def get_ohsome_stats(
<<<<<<< HEAD
    request: Request,
    user: AuthUserDTO = Depends(login_required),
    db: Database = Depends(get_db),
=======
    url: str = Query(None, description="Get user stats for OSM contributions"),
    user: AuthUserDTO = Depends(login_required),
>>>>>>> 45e84fc8
):
    """
    Get HomePage Stats
    ---
    tags:
        - system
    produces:
        - application/json
    parameters:
    - in: header
        name: Authorization
        description: Base64 encoded session token
        required: true
        type: string
        default: Token sessionTokenHere==
    - in: query
        name: url
        type: string
        description: get user stats for osm contributions
    responses:
        200:
            description: User stats
        500:
            description: Internal Server Error
    """
<<<<<<< HEAD
    url = request.query_params.get("url")

=======
>>>>>>> 45e84fc8
    if not url:
        return JSONResponse(
            content={"Error": "URL is None", "SubCode": "URL not provided"},
            status_code=400,
        )

    try:
        headers = {"Authorization": f"Basic {settings.OHSOME_STATS_TOKEN}"}
<<<<<<< HEAD
=======
        # Make the GET request with headers
>>>>>>> 45e84fc8
        response = requests.get(url, headers=headers)
        json_data = response.json()

        await UserStats.update(user.id, json.dumps(json_data["result"]), db)

        return json_data
    except Exception as e:
        return JSONResponse(
            content={"Error": str(e), "SubCode": "Error fetching data"}, status_code=400
        )<|MERGE_RESOLUTION|>--- conflicted
+++ resolved
@@ -173,14 +173,9 @@
 
 @router.get("/statistics/ohsome/")
 async def get_ohsome_stats(
-<<<<<<< HEAD
-    request: Request,
-    user: AuthUserDTO = Depends(login_required),
-    db: Database = Depends(get_db),
-=======
+    db: Database = Depends(get_db),
     url: str = Query(None, description="Get user stats for OSM contributions"),
     user: AuthUserDTO = Depends(login_required),
->>>>>>> 45e84fc8
 ):
     """
     Get HomePage Stats
@@ -206,11 +201,7 @@
         500:
             description: Internal Server Error
     """
-<<<<<<< HEAD
-    url = request.query_params.get("url")
-
-=======
->>>>>>> 45e84fc8
+
     if not url:
         return JSONResponse(
             content={"Error": "URL is None", "SubCode": "URL not provided"},
@@ -219,10 +210,7 @@
 
     try:
         headers = {"Authorization": f"Basic {settings.OHSOME_STATS_TOKEN}"}
-<<<<<<< HEAD
-=======
         # Make the GET request with headers
->>>>>>> 45e84fc8
         response = requests.get(url, headers=headers)
         json_data = response.json()
 
