from flask_restful import Resource, request, current_app
from schematics.exceptions import DataError

from backend.services.team_service import TeamService, TeamServiceError, NotFound
from backend.services.project_admin_service import ProjectAdminService
from backend.services.users.authentication_service import token_auth


class ProjectsTeamsAPI(Resource):
    @token_auth.login_required
    def get(self, project_id):
        """Get teams assigned with a project
        ---
        tags:
          - teams
        produces:
          - application/json
        parameters:
            - in: header
              name: Authorization
              description: Base64 encoded session token
              required: true
              type: string
              default: Token sessionTokenHere==
            - name: project_id
              in: path
              description: Unique project ID
              required: true
              type: integer
              default: 1
        responses:
            200:
                description: Teams listed successfully
            403:
                description: Forbidden, if user is not authenticated
            404:
                description: Not found
            500:
                description: Internal Server Error
        """
        try:
            teams_dto = TeamService.get_project_teams_as_dto(project_id)
            return teams_dto.to_primitive(), 200
        except Exception as e:
            error_msg = f"Team GET - unhandled error: {str(e)}"
            current_app.logger.critical(error_msg)
            return {"Error": error_msg, "SubCode": "InternalServerError"}, 500

    @token_auth.login_required
    def post(self, team_id, project_id):
        """Assign a team to a project
        ---
        tags:
          - teams
        produces:
          - application/json
        parameters:
            - in: header
              name: Authorization
              description: Base64 encoded session token
              required: true
              type: string
              default: Token sessionTokenHere==
            - name: project_id
              in: path
              description: Unique project ID
              required: true
              type: integer
              default: 1
            - name: team_id
              in: path
              description: Unique team ID
              required: true
              type: integer
              default: 1
            - in: body
              name: body
              required: true
              description: The role that the team will have on the project
              schema:
                  properties:
                      role:
                        type: string
        responses:
            201:
                description: Team project assignment created
            401:
                description: Forbidden, if user is not a manager of the project
            403:
                description: Forbidden, if user is not authenticated
            404:
                description: Not found
            500:
                description: Internal Server Error
        """
<<<<<<< HEAD
=======
        if not TeamService.is_user_team_manager(team_id, token_auth.current_user()):
            return {
                "Error": "User is not an admin or a manager for the team",
                "SubCode": "UserPermissionError",
            }, 401

>>>>>>> b70388fb
        try:
            role = request.get_json(force=True)["role"]
        except DataError as e:
            current_app.logger.error(f"Error validating request: {str(e)}")
            return {"Error": str(e), "SubCode": "InvalidData"}, 400

        try:
            if not ProjectAdminService.is_user_action_permitted_on_project(
                token_auth.current_user, project_id
            ):
                raise ValueError()
            TeamService.add_team_project(team_id, project_id, role)
            return (
                {
                    "Success": "Team {} assigned to project {} with role {}".format(
                        team_id, project_id, role
                    )
                },
                201,
            )
        except ValueError:
            return {
                "Error": "User is not a manager of the project",
                "SubCode": "UserPermissionError",
            }, 403
        except Exception as e:
            error_msg = f"Project Team POST - unhandled error: {str(e)}"
            current_app.logger.critical(error_msg)
            return {"Error": error_msg, "SubCode": "InternalServerError"}, 500

    @token_auth.login_required
    def patch(self, team_id, project_id):
        """Update role of a team on a project
        ---
        tags:
          - teams
        produces:
          - application/json
        parameters:
            - in: header
              name: Authorization
              description: Base64 encoded session token
              required: true
              type: string
              default: Token sessionTokenHere==
            - name: project_id
              in: path
              description: Unique project ID
              required: true
              type: integer
              default: 1
            - name: team_id
              in: path
              description: Unique team ID
              required: true
              type: integer
              default: 1
            - in: body
              name: body
              required: true
              description: The role that the team will have on the project
              schema:
                  properties:
                      role:
                        type: string
        responses:
            201:
                description: Team project assignment created
            401:
                description: Forbidden, if user is not a manager of the project
            403:
                description: Forbidden, if user is not authenticated
            404:
                description: Not found
            500:
                description: Internal Server Error
        """
        try:
            role = request.get_json(force=True)["role"]
        except DataError as e:
            current_app.logger.error(f"Error validating request: {str(e)}")
            return {"Error": str(e), "SubCode": "InvalidData"}, 400

        try:
            if not ProjectAdminService.is_user_action_permitted_on_project(
                token_auth.current_user, project_id
            ):
                raise ValueError()
            TeamService.change_team_role(team_id, project_id, role)
            return {"Status": "Team role updated successfully."}, 200
        except NotFound as e:
            return {"Error": str(e), "SubCode": "NotFound"}, 404
<<<<<<< HEAD
        except ValueError:
            return {
                "Error": "User is not a manager of the project",
                "SubCode": "UserPermissionError",
            }, 403
=======
>>>>>>> b70388fb
        except TeamServiceError as e:
            return str(e), 402
        except Exception as e:
            error_msg = f"Team-Project PATCH - unhandled error: {str(e)}"
            current_app.logger.critical(error_msg)
            return {"Error": error_msg, "SubCode": "InternalServerError"}, 500

    @token_auth.login_required
    def delete(self, team_id, project_id):
        """
        Deletes the specified team project assignment
        ---
        tags:
          - teams
        produces:
          - application/json
        parameters:
            - in: header
              name: Authorization
              description: Base64 encoded session token
              required: true
              type: string
              default: Token sessionTokenHere==
            - name: message_id
              in: path
              description: Unique message ID
              required: true
              type: integer
              default: 1
        responses:
            200:
                description: Team unassigned of the project
            401:
                description: Forbidden, if user is not a manager of the project
            403:
                description: Forbidden, if user is not authenticated
            404:
                description: Not found
            500:
                description: Internal Server Error
        """
        try:
            if not ProjectAdminService.is_user_action_permitted_on_project(
                token_auth.current_user, project_id
            ):
                raise ValueError()
            TeamService.delete_team_project(team_id, project_id)
            return {"Success": True}, 200
        except ValueError:
            return {
                "Error": "User is not a manager of the project",
                "SubCode": "UserPermissionError",
            }, 403
        except NotFound:
            return {"Error": "No team found", "SubCode": "NotFound"}, 404
        except Exception as e:
            error_msg = f"TeamMembers DELETE - unhandled error: {str(e)}"
            current_app.logger.critical(error_msg)
            return {"Error": error_msg, "SubCode": "InternalServerError"}, 500<|MERGE_RESOLUTION|>--- conflicted
+++ resolved
@@ -93,15 +93,12 @@
             500:
                 description: Internal Server Error
         """
-<<<<<<< HEAD
-=======
         if not TeamService.is_user_team_manager(team_id, token_auth.current_user()):
             return {
                 "Error": "User is not an admin or a manager for the team",
                 "SubCode": "UserPermissionError",
             }, 401
 
->>>>>>> b70388fb
         try:
             role = request.get_json(force=True)["role"]
         except DataError as e:
@@ -194,14 +191,11 @@
             return {"Status": "Team role updated successfully."}, 200
         except NotFound as e:
             return {"Error": str(e), "SubCode": "NotFound"}, 404
-<<<<<<< HEAD
         except ValueError:
             return {
                 "Error": "User is not a manager of the project",
                 "SubCode": "UserPermissionError",
             }, 403
-=======
->>>>>>> b70388fb
         except TeamServiceError as e:
             return str(e), 402
         except Exception as e:
