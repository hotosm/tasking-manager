--- conflicted
+++ resolved
@@ -197,12 +197,8 @@
             authenticated_user_id = token_auth.current_user()
             if not ProjectAdminService.is_user_action_permitted_on_project(
                 authenticated_user_id, project_id
-<<<<<<< HEAD
             ):
                 raise ValueError()
-=======
-            )
->>>>>>> b70388fb
         except ValueError:
             return {
                 "Error": "User is not a manager of the project",
@@ -258,17 +254,11 @@
                 description: Internal Server Error
         """
         try:
-<<<<<<< HEAD
             authenticated_user_id = token_auth.current_user()
             if not ProjectAdminService.is_user_action_permitted_on_project(
                 authenticated_user_id, project_id
             ):
                 raise ValueError()
-=======
-            ProjectAdminService.is_user_action_permitted_on_project(
-                token_auth.current_user(), project_id
-            )
->>>>>>> b70388fb
         except ValueError:
             return {
                 "Error": "User is not a manager of the project",
@@ -334,17 +324,11 @@
                 description: Internal Server Error
         """
         try:
-<<<<<<< HEAD
             authenticated_user_id = token_auth.current_user()
             if not ProjectAdminService.is_user_action_permitted_on_project(
                 authenticated_user_id, project_id
             ):
                 raise ValueError()
-=======
-            ProjectAdminService.is_user_action_permitted_on_project(
-                token_auth.current_user(), project_id
-            )
->>>>>>> b70388fb
         except ValueError:
             return {
                 "Error": "User is not a manager of the project",
