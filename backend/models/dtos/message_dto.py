from backend.models.dtos.stats_dto import Pagination
from pydantic import BaseModel, Field
from datetime import datetime
from typing import List, Optional


class MessageDTO(BaseModel):
    """DTO used to define a message that will be sent to a user"""

<<<<<<< HEAD
    message_id: int = Field(None, serialization_alias="message_id")
    subject: str = Field(None, serialization_alias="subject")
    message: str = Field(None, serialization_alias="message")
    from_username: Optional[str] = Field("", serialization_alias="fromUsername")
    display_picture_url: Optional[str] = Field(
        "", serialization_alias="displayPictureUrl"
    )
    project_id: Optional[int] = Field(None, serialization_alias="projectId")
    project_title: Optional[str] = Field(None, serialization_alias="projectTitle")
    task_id: Optional[int] = Field(None, serialization_alias="taskId")
    message_type: Optional[str] = Field(None, serialization_alias="message_type")
    sent_date: datetime = Field(None, serialization_alias="sentDate")
=======
    message_id: int = Field(alias="messageId")
    subject: str
    message: str
    from_username: Optional[str] = Field("", alias="fromUsername")
    display_picture_url: Optional[str] = Field("", alias="displayPictureUrl")
    project_id: Optional[int] = Field(None, alias="projectId")
    project_title: Optional[str] = Field(None, alias="projectTitle")
    task_id: Optional[int] = Field(None, alias="taskId")
    message_type: Optional[str] = Field(alias="messageType")
    sent_date: datetime = Field(None, alias="sentDate")
>>>>>>> a9576ff4
    read: bool = False

    class Config:
        populate_by_name = True


class MessagesDTO(BaseModel):
    """DTO used to return all user messages"""

    def __init__(self):
        """DTO constructor initialise all arrays to empty"""
        super().__init__()
        self.user_messages = []

    pagination: Optional[Pagination] = None
    user_messages: Optional[List[MessageDTO]] = Field([], alias="userMessages")

    class Config:
        populate_by_name = True


class ChatMessageDTO(BaseModel):
    """DTO describing an individual project chat message"""

    id: Optional[int] = Field(None, alias="id", serialize_when_none=False)
    message: str = Field(required=True)
    user_id: int = Field(required=True, serialize_when_none=False)
    project_id: int = Field(required=True, serialize_when_none=False)
    picture_url: str = Field(default=None, alias="pictureUrl")
    timestamp: datetime
    username: str

    class Config:
        populate_by_name = True


class ProjectChatDTO(BaseModel):
    """DTO describing all chat messages on one project"""

    def __init__(self):
        """DTO constructor initialise all arrays to empty"""
        super().__init__()
        self.chat = []

    chat: Optional[List[ChatMessageDTO]] = None
    pagination: Optional[Pagination] = None<|MERGE_RESOLUTION|>--- conflicted
+++ resolved
@@ -7,7 +7,6 @@
 class MessageDTO(BaseModel):
     """DTO used to define a message that will be sent to a user"""
 
-<<<<<<< HEAD
     message_id: int = Field(None, serialization_alias="message_id")
     subject: str = Field(None, serialization_alias="subject")
     message: str = Field(None, serialization_alias="message")
@@ -20,18 +19,6 @@
     task_id: Optional[int] = Field(None, serialization_alias="taskId")
     message_type: Optional[str] = Field(None, serialization_alias="message_type")
     sent_date: datetime = Field(None, serialization_alias="sentDate")
-=======
-    message_id: int = Field(alias="messageId")
-    subject: str
-    message: str
-    from_username: Optional[str] = Field("", alias="fromUsername")
-    display_picture_url: Optional[str] = Field("", alias="displayPictureUrl")
-    project_id: Optional[int] = Field(None, alias="projectId")
-    project_title: Optional[str] = Field(None, alias="projectTitle")
-    task_id: Optional[int] = Field(None, alias="taskId")
-    message_type: Optional[str] = Field(alias="messageType")
-    sent_date: datetime = Field(None, alias="sentDate")
->>>>>>> a9576ff4
     read: bool = False
 
     class Config:
