import logging
import os
from logging.handlers import RotatingFileHandler

from flask import Flask, redirect
from flask_cors import CORS
from flask_migrate import Migrate
from requests_oauthlib import OAuth2Session
from flask_restful import Api
from flask_sqlalchemy import SQLAlchemy
from flask_mail import Mail

from backend.config import EnvironmentConfig


def sentry_init():
    """Initialize sentry.io event tracking"""
    import sentry_sdk
    from sentry_sdk.integrations.flask import FlaskIntegration

    sentry_sdk.init(
        dsn=EnvironmentConfig.SENTRY_BACKEND_DSN,
        environment=EnvironmentConfig.ENVIRONMENT,
        integrations=[FlaskIntegration()],
        traces_sample_rate=0.1,
    )


def format_url(endpoint):
    parts = endpoint.strip("/")
    return "/api/{}/{}/".format(EnvironmentConfig.API_VERSION, parts)


db = SQLAlchemy()
migrate = Migrate()
<<<<<<< HEAD
=======
mail = Mail()
oauth = OAuth()
>>>>>>> 16132c86

osm = OAuth2Session(
    client_id=EnvironmentConfig.OAUTH_CLIENT_ID, scope=EnvironmentConfig.OAUTH_SCOPE
)

# Import all models so that they are registered with SQLAlchemy
from backend.models.postgis import *  # noqa


def create_app(env="backend.config.EnvironmentConfig"):
    """
    Bootstrap function to initialise the Flask app and config
    :return: Initialised Flask app
    """
    # If SENTRY_BACKEND_DSN is configured, init sentry_sdk tracking
    if EnvironmentConfig.SENTRY_BACKEND_DSN:
        sentry_init()

    app = Flask(__name__, template_folder="services/messaging/templates/")

    # Load configuration options from environment
    app.config.from_object(env)
    # Enable logging to files
    initialise_logger(app)
    app.logger.info("Starting up a new Tasking Manager application")

    # Connect to database
    app.logger.debug("Connecting to the database")
    db.init_app(app)
    migrate.init_app(app, db)
    mail.init_app(app)

    app.logger.debug("Add root redirect route")

    @app.route("/")
    def index_redirect():
        return redirect(format_url("system/heartbeat/"), code=302)

    # Add paths to API endpoints
    add_api_endpoints(app)

    # Enables CORS on all API routes, meaning API is callable from anywhere
    CORS(app)

    # Add basic oauth setup
    app.secret_key = app.config[
        "SECRET_KEY"
    ]  # Required by itsdangerous, Flask-OAuthlib for creating entropy

    return app


def initialise_logger(app):
    """
    Read environment config then initialise a 2MB rotating log.  Prod Log Level can be reduced to help diagnose Prod
    only issues.
    """
    log_dir = app.config["LOG_DIR"]
    log_level = app.config["LOG_LEVEL"]
    if not os.path.exists(log_dir):
        os.makedirs(log_dir)

    file_handler = RotatingFileHandler(
        log_dir + "/tasking-manager.log", "a", 2 * 1024 * 1024, 3
    )
    file_handler.setLevel(log_level)
    file_handler.setFormatter(
        logging.Formatter(
            "%(asctime)s %(levelname)s: %(message)s [in %(pathname)s:%(lineno)d]"
        )
    )
    app.logger.addHandler(file_handler)
    app.logger.setLevel(log_level)


def initialise_counters(app):
    """ Initialise homepage counters so that users don't see 0 users on first load of application"""
    from backend.services.stats_service import StatsService

    with app.app_context():
        StatsService.get_homepage_stats()


def add_api_endpoints(app):
    """
    Define the routes the API exposes using Flask-Restful.
    """
    app.logger.debug("Adding routes to API endpoints")
    api = Api(app)

    # Projects API import
    from backend.api.projects.resources import (
        ProjectsRestAPI,
        ProjectsAllAPI,
        ProjectsQueriesBboxAPI,
        ProjectsQueriesOwnerAPI,
        ProjectsQueriesTouchedAPI,
        ProjectsQueriesSummaryAPI,
        ProjectsQueriesNoGeometriesAPI,
        ProjectsQueriesNoTasksAPI,
        ProjectsQueriesAoiAPI,
        ProjectsQueriesPriorityAreasAPI,
        ProjectsQueriesFeaturedAPI,
    )
    from backend.api.projects.activities import (
        ProjectsActivitiesAPI,
        ProjectsLastActivitiesAPI,
    )
    from backend.api.projects.contributions import (
        ProjectsContributionsAPI,
        ProjectsContributionsQueriesDayAPI,
    )
    from backend.api.projects.statistics import (
        ProjectsStatisticsAPI,
        ProjectsStatisticsQueriesUsernameAPI,
        ProjectsStatisticsQueriesPopularAPI,
    )
    from backend.api.projects.teams import ProjectsTeamsAPI
    from backend.api.projects.campaigns import ProjectsCampaignsAPI
    from backend.api.projects.actions import (
        ProjectsActionsTransferAPI,
        ProjectsActionsMessageContributorsAPI,
        ProjectsActionsFeatureAPI,
        ProjectsActionsUnFeatureAPI,
        ProjectsActionsSetInterestsAPI,
        ProjectActionsIntersectingTilesAPI,
    )

    from backend.api.projects.favorites import ProjectsFavoritesAPI

    # Tasks API import
    from backend.api.tasks.resources import (
        TasksRestAPI,
        TasksQueriesJsonAPI,
        TasksQueriesXmlAPI,
        TasksQueriesGpxAPI,
        TasksQueriesAoiAPI,
        TasksQueriesMappedAPI,
        TasksQueriesOwnInvalidatedAPI,
    )
    from backend.api.tasks.actions import (
        TasksActionsMappingLockAPI,
        TasksActionsMappingStopAPI,
        TasksActionsMappingUnlockAPI,
        TasksActionsMappingUndoAPI,
        TasksActionsValidationLockAPI,
        TasksActionsValidationStopAPI,
        TasksActionsValidationUnlockAPI,
        TasksActionsMapAllAPI,
        TasksActionsValidateAllAPI,
        TasksActionsInvalidateAllAPI,
        TasksActionsResetBadImageryAllAPI,
        TasksActionsResetAllAPI,
        TasksActionsSplitAPI,
    )
    from backend.api.tasks.statistics import (
        TasksStatisticsAPI,
    )

    # Comments API impor
    from backend.api.comments.resources import (
        CommentsProjectsRestAPI,
        CommentsTasksRestAPI,
    )

    # Annotations API import
    from backend.api.annotations.resources import AnnotationsRestAPI

    # Issues API import
    from backend.api.issues.resources import IssuesRestAPI, IssuesAllAPI

    # Interests API import
    from backend.api.interests.resources import InterestsRestAPI, InterestsAllAPI

    # Licenses API import
    from backend.api.licenses.resources import LicensesRestAPI, LicensesAllAPI
    from backend.api.licenses.actions import LicensesActionsAcceptAPI

    # Campaigns API endpoint
    from backend.api.campaigns.resources import CampaignsRestAPI, CampaignsAllAPI

    # Organisations API endpoint
    from backend.api.organisations.resources import (
        OrganisationsStatsAPI,
        OrganisationsRestAPI,
        OrganisationsBySlugRestAPI,
        OrganisationsAllAPI,
    )
    from backend.api.organisations.campaigns import OrganisationsCampaignsAPI

    # Countries API endpoint
    from backend.api.countries.resources import CountriesRestAPI

    # Teams API endpoint
    from backend.api.teams.resources import TeamsRestAPI, TeamsAllAPI
    from backend.api.teams.actions import (
        TeamsActionsJoinAPI,
        TeamsActionsLeaveAPI,
        TeamsActionsMessageMembersAPI,
    )

    # Notifications API endpoint
    from backend.api.notifications.resources import (
        NotificationsRestAPI,
        NotificationsAllAPI,
        NotificationsQueriesCountUnreadAPI,
        NotificationsQueriesPostUnreadAPI,
    )
    from backend.api.notifications.actions import NotificationsActionsDeleteMultipleAPI

    # Users API endpoint
    from backend.api.users.resources import (
        UsersRestAPI,
        UsersAllAPI,
        UsersQueriesUsernameAPI,
        UsersQueriesUsernameFilterAPI,
        UsersQueriesOwnLockedAPI,
        UsersQueriesOwnLockedDetailsAPI,
        UsersQueriesFavoritesAPI,
        UsersQueriesInterestsAPI,
        UsersRecommendedProjectsAPI,
    )
    from backend.api.users.tasks import UsersTasksAPI
    from backend.api.users.actions import (
        UsersActionsSetUsersAPI,
        UsersActionsSetLevelAPI,
        UsersActionsSetRoleAPI,
        UsersActionsSetExpertModeAPI,
        UsersActionsVerifyEmailAPI,
        UsersActionsRegisterEmailAPI,
        UsersActionsSetInterestsAPI,
    )
    from backend.api.users.openstreetmap import UsersOpenStreetMapAPI
    from backend.api.users.statistics import (
        UsersStatisticsAPI,
        UsersStatisticsInterestsAPI,
        UsersStatisticsAllAPI,
    )

    # System API endpoint
    from backend.api.system.general import (
        SystemDocsAPI,
        SystemHeartbeatAPI,
        SystemLanguagesAPI,
        SystemContactAdminRestAPI,
    )
    from backend.api.system.statistics import SystemStatisticsAPI
    from backend.api.system.authentication import (
        SystemAuthenticationEmailAPI,
        SystemAuthenticationLoginAPI,
        SystemAuthenticationCallbackAPI,
    )
    from backend.api.system.applications import SystemApplicationsRestAPI
    from backend.api.system.image_upload import SystemImageUploadRestAPI

    # Projects REST endpoint
    api.add_resource(ProjectsAllAPI, format_url("projects/"), methods=["GET"])
    api.add_resource(
        ProjectsRestAPI,
        format_url("projects/"),
        endpoint="create_project",
        methods=["POST"],
    )
    api.add_resource(
        ProjectsRestAPI,
        format_url("projects/<int:project_id>/"),
        methods=["GET", "PATCH", "DELETE"],
    )

    # Projects queries endoints (TODO: Refactor them into the REST endpoints)
    api.add_resource(ProjectsQueriesBboxAPI, format_url("projects/queries/bbox/"))
    api.add_resource(
        ProjectsQueriesOwnerAPI, format_url("projects/queries/myself/owner/")
    )
    api.add_resource(
        ProjectsQueriesTouchedAPI,
        format_url("projects/queries/<string:username>/touched/"),
    )
    api.add_resource(
        ProjectsQueriesSummaryAPI,
        format_url("projects/<int:project_id>/queries/summary/"),
    )
    api.add_resource(
        ProjectsQueriesNoGeometriesAPI,
        format_url("projects/<int:project_id>/queries/nogeometries/"),
    )
    api.add_resource(
        ProjectsQueriesNoTasksAPI,
        format_url("projects/<int:project_id>/queries/notasks/"),
    )
    api.add_resource(
        ProjectsQueriesAoiAPI, format_url("projects/<int:project_id>/queries/aoi/")
    )
    api.add_resource(
        ProjectsQueriesPriorityAreasAPI,
        format_url("projects/<int:project_id>/queries/priority-areas/"),
    )
    api.add_resource(
        ProjectsQueriesFeaturedAPI, format_url("projects/queries/featured/")
    )

    # Projects' addtional resources
    api.add_resource(
        ProjectsActivitiesAPI, format_url("projects/<int:project_id>/activities/")
    )
    api.add_resource(
        ProjectsLastActivitiesAPI,
        format_url("projects/<int:project_id>/activities/latest/"),
    )
    api.add_resource(
        ProjectsContributionsAPI, format_url("projects/<int:project_id>/contributions/")
    )
    api.add_resource(
        ProjectsContributionsQueriesDayAPI,
        format_url("projects/<int:project_id>/contributions/queries/day/"),
    )
    api.add_resource(
        ProjectsStatisticsAPI, format_url("projects/<int:project_id>/statistics/")
    )

    api.add_resource(
        ProjectsStatisticsQueriesUsernameAPI,
        format_url("projects/<int:project_id>/statistics/queries/<string:username>/"),
    )

    api.add_resource(
        ProjectsStatisticsQueriesPopularAPI, format_url("projects/queries/popular/")
    )

    api.add_resource(
        ProjectsTeamsAPI,
        format_url("projects/<int:project_id>/teams/"),
        endpoint="get_all_project_teams",
        methods=["GET"],
    )
    api.add_resource(
        ProjectsTeamsAPI,
        format_url("projects/<int:project_id>/teams/<int:team_id>/"),
        methods=["POST", "DELETE", "PATCH"],
    )
    api.add_resource(
        ProjectsCampaignsAPI,
        format_url("projects/<int:project_id>/campaigns/"),
        endpoint="get_all_project_campaigns",
        methods=["GET"],
    )
    api.add_resource(
        ProjectsCampaignsAPI,
        format_url("projects/<int:project_id>/campaigns/<int:campaign_id>/"),
        endpoint="assign_remove_campaign_to_project",
        methods=["POST", "DELETE"],
    )

    # Projects actions endoints
    api.add_resource(
        ProjectsActionsMessageContributorsAPI,
        format_url("projects/<int:project_id>/actions/message-contributors/"),
    )
    api.add_resource(
        ProjectsActionsTransferAPI,
        format_url("projects/<int:project_id>/actions/transfer-ownership/"),
    )
    api.add_resource(
        ProjectsActionsFeatureAPI,
        format_url("projects/<int:project_id>/actions/feature/"),
    )
    api.add_resource(
        ProjectsActionsUnFeatureAPI,
        format_url("projects/<int:project_id>/actions/remove-feature/"),
        methods=["POST"],
    )

    api.add_resource(
        ProjectsFavoritesAPI,
        format_url("projects/<int:project_id>/favorite/"),
        methods=["GET", "POST", "DELETE"],
    )

    api.add_resource(
        ProjectsActionsSetInterestsAPI,
        format_url("projects/<int:project_id>/actions/set-interests/"),
        methods=["POST"],
    )

    api.add_resource(
        ProjectActionsIntersectingTilesAPI,
        format_url("projects/actions/intersecting-tiles/"),
        methods=["POST"],
    )

    api.add_resource(
        UsersActionsSetInterestsAPI,
        format_url("users/me/actions/set-interests/"),
        endpoint="create_user_interest",
        methods=["POST"],
    )

    api.add_resource(
        UsersStatisticsInterestsAPI,
        format_url("users/<int:user_id>/statistics/interests/"),
        methods=["GET"],
    )

    api.add_resource(
        InterestsAllAPI,
        format_url("interests/"),
        endpoint="create_interest",
        methods=["POST", "GET"],
    )
    api.add_resource(
        InterestsRestAPI,
        format_url("interests/<int:interest_id>/"),
        methods=["GET", "PATCH", "DELETE"],
    )

    # Tasks REST endpoint
    api.add_resource(
        TasksRestAPI, format_url("projects/<int:project_id>/tasks/<int:task_id>/")
    )

    # Tasks queries endoints (TODO: Refactor them into the REST endpoints)
    api.add_resource(
        TasksQueriesJsonAPI,
        format_url("projects/<int:project_id>/tasks/"),
        methods=["GET", "DELETE"],
    )
    api.add_resource(
        TasksQueriesXmlAPI, format_url("projects/<int:project_id>/tasks/queries/xml/")
    )
    api.add_resource(
        TasksQueriesGpxAPI, format_url("projects/<int:project_id>/tasks/queries/gpx/")
    )
    api.add_resource(
        TasksQueriesAoiAPI, format_url("projects/<int:project_id>/tasks/queries/aoi/")
    )
    api.add_resource(
        TasksQueriesMappedAPI,
        format_url("projects/<int:project_id>/tasks/queries/mapped/"),
    )
    api.add_resource(
        TasksQueriesOwnInvalidatedAPI,
        format_url("projects/<int:project_id>/tasks/queries/own/invalidated/"),
    )

    # Tasks actions endoints
    api.add_resource(
        TasksActionsMappingLockAPI,
        format_url(
            "projects/<int:project_id>/tasks/actions/lock-for-mapping/<int:task_id>/"
        ),
    )
    api.add_resource(
        TasksActionsMappingStopAPI,
        format_url(
            "projects/<int:project_id>/tasks/actions/stop-mapping/<int:task_id>/"
        ),
    )
    api.add_resource(
        TasksActionsMappingUnlockAPI,
        format_url(
            "projects/<int:project_id>/tasks/actions/unlock-after-mapping/<int:task_id>/"
        ),
    )
    api.add_resource(
        TasksActionsMappingUndoAPI,
        format_url(
            "projects/<int:project_id>/tasks/actions/undo-last-action/<int:task_id>/"
        ),
    )
    api.add_resource(
        TasksActionsValidationLockAPI,
        format_url("projects/<int:project_id>/tasks/actions/lock-for-validation/"),
    )
    api.add_resource(
        TasksActionsValidationStopAPI,
        format_url("projects/<int:project_id>/tasks/actions/stop-validation/"),
    )
    api.add_resource(
        TasksActionsValidationUnlockAPI,
        format_url("projects/<int:project_id>/tasks/actions/unlock-after-validation/"),
    )
    api.add_resource(
        TasksActionsMapAllAPI,
        format_url("projects/<int:project_id>/tasks/actions/map-all/"),
    )
    api.add_resource(
        TasksActionsValidateAllAPI,
        format_url("projects/<int:project_id>/tasks/actions/validate-all/"),
    )
    api.add_resource(
        TasksActionsInvalidateAllAPI,
        format_url("projects/<int:project_id>/tasks/actions/invalidate-all/"),
    )
    api.add_resource(
        TasksActionsResetBadImageryAllAPI,
        format_url("projects/<int:project_id>/tasks/actions/reset-all-badimagery/"),
    )
    api.add_resource(
        TasksActionsResetAllAPI,
        format_url("projects/<int:project_id>/tasks/actions/reset-all/"),
    )
    api.add_resource(
        TasksActionsSplitAPI,
        format_url("projects/<int:project_id>/tasks/actions/split/<int:task_id>/"),
    )

    # Tasks Statistics endpoint
    api.add_resource(
        TasksStatisticsAPI,
        format_url("tasks/statistics/"),
        methods=["GET"],
    )

    # Comments REST endoints
    api.add_resource(
        CommentsProjectsRestAPI,
        format_url("projects/<int:project_id>/comments/"),
        methods=["GET", "POST"],
    )
    api.add_resource(
        CommentsTasksRestAPI,
        format_url("projects/<int:project_id>/comments/tasks/<int:task_id>/"),
        methods=["GET", "POST"],
    )

    # Annotations REST endoints
    api.add_resource(
        AnnotationsRestAPI,
        format_url("projects/<int:project_id>/annotations/<string:annotation_type>/"),
        format_url("projects/<int:project_id>/annotations/"),
        methods=["GET", "POST"],
    )

    # Issues REST endpoints
    api.add_resource(
        IssuesAllAPI, format_url("tasks/issues/categories/"), methods=["GET", "POST"]
    )
    api.add_resource(
        IssuesRestAPI,
        format_url("tasks/issues/categories/<int:category_id>/"),
        methods=["GET", "PATCH", "DELETE"],
    )

    # Licenses REST endpoints
    api.add_resource(LicensesAllAPI, format_url("licenses/"))
    api.add_resource(
        LicensesRestAPI,
        format_url("licenses/"),
        endpoint="create_license",
        methods=["POST"],
    )
    api.add_resource(
        LicensesRestAPI,
        format_url("licenses/<int:license_id>/"),
        methods=["GET", "PATCH", "DELETE"],
    )

    # Licenses actions endpoint
    api.add_resource(
        LicensesActionsAcceptAPI,
        format_url("licenses/<int:license_id>/actions/accept-for-me/"),
    )

    # Countries REST endpoints
    api.add_resource(CountriesRestAPI, format_url("countries/"))

    # Organisations REST endpoints
    api.add_resource(OrganisationsAllAPI, format_url("organisations/"))
    api.add_resource(
        OrganisationsRestAPI,
        format_url("organisations/"),
        endpoint="create_organisation",
        methods=["POST"],
    )
    api.add_resource(
        OrganisationsRestAPI,
        format_url("organisations/<int:organisation_id>/"),
        endpoint="get_organisation",
        methods=["GET"],
    )
    api.add_resource(
        OrganisationsBySlugRestAPI,
        format_url("organisations/<string:slug>/"),
        endpoint="get_organisation_by_slug",
        methods=["GET"],
    )
    api.add_resource(
        OrganisationsRestAPI,
        format_url("organisations/<int:organisation_id>/"),
        methods=["PUT", "DELETE", "PATCH"],
    )

    # Organisations additional resources endpoints
    api.add_resource(
        OrganisationsStatsAPI,
        format_url("organisations/<int:organisation_id>/statistics/"),
        endpoint="get_organisation_stats",
        methods=["GET"],
    )
    api.add_resource(
        OrganisationsCampaignsAPI,
        format_url("organisations/<int:organisation_id>/campaigns/"),
        endpoint="get_all_organisation_campaigns",
        methods=["GET"],
    )
    api.add_resource(
        OrganisationsCampaignsAPI,
        format_url("organisations/<int:organisation_id>/campaigns/<int:campaign_id>/"),
        endpoint="assign_campaign_to_organisation",
        methods=["POST", "DELETE"],
    )

    # Teams REST endpoints
    api.add_resource(TeamsAllAPI, format_url("teams"), methods=["GET"])
    api.add_resource(
        TeamsAllAPI, format_url("teams/"), endpoint="create_team", methods=["POST"]
    )
    api.add_resource(
        TeamsRestAPI,
        format_url("teams/<int:team_id>/"),
        methods=["GET", "PUT", "DELETE", "PATCH"],
    )

    # Teams actions endpoints
    api.add_resource(
        TeamsActionsJoinAPI,
        format_url("teams/<int:team_id>/actions/join/"),
        methods=["POST", "PATCH"],
    )
    api.add_resource(
        TeamsActionsLeaveAPI,
        format_url("teams/<int:team_id>/actions/leave/"),
        endpoint="leave_team",
        methods=["POST"],
    )
    api.add_resource(
        TeamsActionsMessageMembersAPI,
        format_url("teams/<int:team_id>/actions/message-members/"),
    )

    # Campaigns REST endpoints
    api.add_resource(
        CampaignsAllAPI,
        format_url("campaigns/"),
        endpoint="get_all_campaign",
        methods=["GET"],
    )
    api.add_resource(
        CampaignsAllAPI,
        format_url("campaigns/"),
        endpoint="create_campaign",
        methods=["POST"],
    )
    api.add_resource(
        CampaignsRestAPI,
        format_url("campaigns/<int:campaign_id>/"),
        methods=["GET", "PATCH", "DELETE"],
    )

    # Notifications REST endpoints
    api.add_resource(
        NotificationsRestAPI, format_url("notifications/<int:message_id>/")
    )
    api.add_resource(NotificationsAllAPI, format_url("notifications/"))
    api.add_resource(
        NotificationsQueriesCountUnreadAPI,
        format_url("notifications/queries/own/count-unread/"),
    )
    api.add_resource(
        NotificationsQueriesPostUnreadAPI,
        format_url("notifications/queries/own/post-unread/"),
        methods=["POST"],
    )
    # Notifications Actions endpoints
    api.add_resource(
        NotificationsActionsDeleteMultipleAPI,
        format_url("notifications/delete-multiple/"),
        methods=["DELETE"],
    )

    # Users REST endpoint
    api.add_resource(UsersAllAPI, format_url("users/"))
    api.add_resource(UsersRestAPI, format_url("users/<int:user_id>/"))
    api.add_resource(
        UsersQueriesUsernameFilterAPI,
        format_url("users/queries/filter/<string:username>/"),
    )
    api.add_resource(
        UsersQueriesUsernameAPI, format_url("users/queries/<string:username>/")
    )
    api.add_resource(UsersQueriesFavoritesAPI, format_url("users/queries/favorites/"))
    api.add_resource(
        UsersQueriesOwnLockedAPI, format_url("users/queries/tasks/locked/")
    )
    api.add_resource(
        UsersQueriesOwnLockedDetailsAPI,
        format_url("users/queries/tasks/locked/details/"),
    )

    # Users Actions endpoint
    api.add_resource(UsersActionsSetUsersAPI, format_url("users/me/actions/set-user/"))

    api.add_resource(
        UsersActionsSetLevelAPI,
        format_url("users/<string:username>/actions/set-level/<string:level>/"),
    )
    api.add_resource(
        UsersActionsSetRoleAPI,
        format_url("users/<string:username>/actions/set-role/<string:role>/"),
    )
    api.add_resource(
        UsersActionsSetExpertModeAPI,
        format_url(
            "users/<string:username>/actions/set-expert-mode/<string:is_expert>/"
        ),
    )

    api.add_resource(UsersTasksAPI, format_url("users/<int:user_id>/tasks/"))
    api.add_resource(
        UsersActionsVerifyEmailAPI, format_url("users/me/actions/verify-email/")
    )
    api.add_resource(
        UsersActionsRegisterEmailAPI, format_url("users/actions/register/")
    )

    # Users Statistics endpoint
    api.add_resource(
        UsersStatisticsAPI, format_url("users/<string:username>/statistics/")
    )

    api.add_resource(
        UsersStatisticsAllAPI,
        format_url("users/statistics/"),
    )
    # User RecommendedProjects endpoint
    api.add_resource(
        UsersRecommendedProjectsAPI,
        format_url("users/<string:username>/recommended-projects/"),
    )

    # User Interests endpoint
    api.add_resource(
        UsersQueriesInterestsAPI,
        format_url("users/<string:username>/queries/interests/"),
    )

    # Users openstreetmap endpoint
    api.add_resource(
        UsersOpenStreetMapAPI, format_url("users/<string:username>/openstreetmap/")
    )

    # System endpoint
    api.add_resource(SystemDocsAPI, format_url("system/docs/json/"))
    api.add_resource(SystemHeartbeatAPI, format_url("system/heartbeat/"))
    api.add_resource(SystemLanguagesAPI, format_url("system/languages/"))
    api.add_resource(SystemStatisticsAPI, format_url("system/statistics/"))
    api.add_resource(
        SystemAuthenticationLoginAPI, format_url("system/authentication/login/")
    )
    api.add_resource(
        SystemAuthenticationCallbackAPI, format_url("system/authentication/callback/")
    )
    api.add_resource(
        SystemAuthenticationEmailAPI, format_url("system/authentication/email/")
    )
    api.add_resource(
        SystemImageUploadRestAPI,
        format_url("system/image-upload/"),
        methods=["POST"],
    )
    api.add_resource(
        SystemApplicationsRestAPI,
        format_url("system/authentication/applications/"),
        methods=["POST", "GET"],
    )
    api.add_resource(
        SystemApplicationsRestAPI,
        format_url("system/authentication/applications/<string:application_key>/"),
        endpoint="delete_application",
        methods=["DELETE"],
    )
    api.add_resource(
        SystemApplicationsRestAPI,
        format_url("system/authentication/applications/<string:application_key>/"),
        endpoint="check_application",
        methods=["PATCH"],
    )
    api.add_resource(
        SystemContactAdminRestAPI, format_url("system/contact-admin/"), methods=["POST"]
    )<|MERGE_RESOLUTION|>--- conflicted
+++ resolved
@@ -33,11 +33,9 @@
 
 db = SQLAlchemy()
 migrate = Migrate()
-<<<<<<< HEAD
-=======
+
 mail = Mail()
-oauth = OAuth()
->>>>>>> 16132c86
+
 
 osm = OAuth2Session(
     client_id=EnvironmentConfig.OAUTH_CLIENT_ID, scope=EnvironmentConfig.OAUTH_SCOPE
