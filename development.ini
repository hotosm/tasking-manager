###
# app configuration
# http://docs.pylonsproject.org/projects/pyramid/en/latest/narr/environment.html
###

[app:main]
use = egg:osmtm

pyramid.reload_templates = true
pyramid.debug_authorization = false
pyramid.debug_notfound = false
pyramid.debug_routematch = false
pyramid.default_locale_name = en
pyramid.includes =
    pyramid_debugtoolbar

<<<<<<< HEAD
available_languages = en fr es de pt ja lt zh_TW id da pt_BR ru it nl_NL
# Full language names in native language (comma separated)
available_languages_full = English, Français, Español, Deutsch, Português, 日本語, Lietuvos, 中文, Indonesia, Dansk, Português (Brasil), Русский, Italiano, Nederlands
=======
available_languages = en fr es de pt ja lt zh_TW id da pt_BR ru sl it nl_NL
>>>>>>> 935bd4bf

sqlalchemy.url = postgresql://username:password@localhost/osmtm
local_settings_path = %(here)s/local.ini

# By default, the toolbar only appears for clients from IP addresses
# '127.0.0.1' and '::1'.
# debugtoolbar.hosts = 127.0.0.1 ::1

###
# wsgi server configuration
###

[server:main]
use = egg:waitress#main
host = 0.0.0.0
port = 6543

###
# logging configuration
# http://docs.pylonsproject.org/projects/pyramid/en/latest/narr/logging.html
###

[loggers]
keys = root, osmtm, sqlalchemy

[handlers]
keys = console

[formatters]
keys = generic

[logger_root]
level = INFO
handlers = console

[logger_osmtm]
level = DEBUG
handlers =
qualname = osmtm

[logger_sqlalchemy]
level = INFO
handlers =
qualname = sqlalchemy.engine
# "level = INFO" logs SQL queries.
# "level = DEBUG" logs SQL queries and results.
# "level = WARN" logs neither.  (Recommended for production systems.)

[handler_console]
class = StreamHandler
args = (sys.stderr,)
level = NOTSET
formatter = generic

[formatter_generic]
format = %(asctime)s %(levelname)-5.5s [%(name)s][%(threadName)s] %(message)s<|MERGE_RESOLUTION|>--- conflicted
+++ resolved
@@ -14,13 +14,9 @@
 pyramid.includes =
     pyramid_debugtoolbar
 
-<<<<<<< HEAD
-available_languages = en fr es de pt ja lt zh_TW id da pt_BR ru it nl_NL
+available_languages = en fr es de pt ja lt zh_TW id da pt_BR ru sl it nl_NL
 # Full language names in native language (comma separated)
 available_languages_full = English, Français, Español, Deutsch, Português, 日本語, Lietuvos, 中文, Indonesia, Dansk, Português (Brasil), Русский, Italiano, Nederlands
-=======
-available_languages = en fr es de pt ja lt zh_TW id da pt_BR ru sl it nl_NL
->>>>>>> 935bd4bf
 
 sqlalchemy.url = postgresql://username:password@localhost/osmtm
 local_settings_path = %(here)s/local.ini
