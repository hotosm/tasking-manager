--- conflicted
+++ resolved
@@ -61,13 +61,7 @@
     "react-tether": "^0.5.5",
     "run-sequence": "^1.2.2",
     "showdown": "^1.7.1",
-<<<<<<< HEAD
-    "turf": "^3.0.14"
-  },
-  "dependencies": {}
-=======
     "turf": "^3.0.14",
     "ng-table": "^3.0.1"
   }
->>>>>>> f738b4ea
 }