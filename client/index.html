--- conflicted
+++ resolved
@@ -4,11 +4,7 @@
     <meta charset="UTF-8">
     <meta http-equiv="X-UA-Compatible" content="IE=edge">
     <meta name="viewport" content="width=device-width, initial-scale=1">
-<<<<<<< HEAD
-    <title>Kaart TM</title>
-=======
-    <title>{{ title | translate }} - HOT Tasking Manager</title>
->>>>>>> f738b4ea
+    <title>{{ title | translate }} - Kaart Tasking Manager</title>
     <base href="/">
 
     <!-- for Google -->
@@ -128,13 +124,8 @@
 
 <footer class="page__footer section">
     <div class='inner'>
-<<<<<<< HEAD
-        <span>Made by the <a href="https://www.hotosm.org/">HOTOSM</a> Community, modified by <a href="https://www.kaart.com">Kaart</a>. <a href="/about">{{ 'Get in touch' | translate }}</a>.</span>
+        {{ 'Made by the' | translate }} <a href="https://www.hotosm.org/">HOTOSM</a> {{ 'Community, modified by' | translate }} <a href="https://www.kaart.com">Kaart</a>. <a href="/about">{{ 'Get in touch' | translate }}</a>.</span>
         <span class="right">{{ 'Give feedback on' | translate }} <a href="https://github.com/KaartGroup/tasking-manager" target="_blank" rel="noopener">{{ 'GitHub' | translate }}</a>. {{ 'Learn more about' | translate }} <a href="https://www.openstreetmap.org/about">OpenStreetMap</a>.</span>
-=======
-        <span>{{ 'Made by the' | translate }} <a href="https://www.hotosm.org/">HOTOSM</a> {{ 'Community' | translate }}. <a href="/about">{{ 'Get in touch' | translate }}</a>.</span>
-        <span class="right">{{ 'Give feedback on' | translate }} <a href="https://github.com/hotosm/tasking-manager" target="_blank" rel="noopener">{{ 'GitHub' | translate }}</a>. {{ 'Learn more about' | translate }} <a href="https://www.openstreetmap.org/about">OpenStreetMap</a>.</span>
->>>>>>> f738b4ea
     </div>
 </footer>
 
