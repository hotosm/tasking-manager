--- conflicted
+++ resolved
@@ -29,10 +29,7 @@
       "atticQueryOffsetMinutes": 10,
       "maxCommentLength": 5000,
       "maxChatLength": 5000,
-<<<<<<< HEAD
       "idPresetsLimitedByDefault": false,
-=======
->>>>>>> a47d0d53
       "mapillaryAPI": {
         "base": "https://a.mapillary.com/v3/",
         "clientId": "LVZRT2ZMZkl5RFpGZFp3NzZKaGhaQTpmMGVmNDU1NDI0NmI2YjNm",
