--- conflicted
+++ resolved
@@ -80,14 +80,13 @@
                     controller: 'projectController',
                     controllerAs: 'projectCtrl'
                 })
-<<<<<<< HEAD
                 
                 .when('/user/:id', {
                     templateUrl: 'app/profile/user-profile.html',
                     controller: 'profileController',
                     controllerAs: 'profileCtrl'
-=======
-
+                })
+                
                 .when('/authorized', {
                     templateUrl: 'app/login/authorized.html',
                     controller: 'loginController',
@@ -96,7 +95,6 @@
 
                 .when('/auth-failed', {
                     templateUrl: 'app/login/auth-failed.html'
->>>>>>> 5cac3beb
                 });
             
             // Enable HTML5Mode which means URLS don't have ugly hashbangs in them
