--- conflicted
+++ resolved
@@ -106,19 +106,17 @@
                     controller: 'licenseEditController',
                     controllerAs: 'licenseEditCtrl'
                 })
-<<<<<<< HEAD
 
                 .when('/admin/dashboard', {
                     templateUrl: 'app/admin/dashboard/dashboard.html',
                     controller: 'dashboardController',
                     controllerAs: 'dashboardCtrl'
-=======
-            
+                })
+   
                 .when('/admin/users', {
                     templateUrl: 'app/admin/users/users.html',
                     controller: 'usersController',
                     controllerAs: 'usersCtrl'
->>>>>>> faec05e1
                 });
             
             // Enable HTML5Mode which means URLS don't have ugly hashbangs in them
