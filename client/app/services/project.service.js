(function () {
    'use strict';

    angular
        .module('taskingManager')
        .service('projectService', ['$http', '$q', 'mapService', 'configService', 'authService', 'geospatialService', projectService]);

    /**
     * @fileoverview This file provides a project service.
     * It generates the task grid for the project using Turf.js (spatial analysis)
     * The task grid matches up with OSM's grid.
     * Code is similar to Tasking Manager 2 (where this was written server side in Python)
     */
    function projectService($http, $q, mapService, configService, authService, geospatialService) {

        // Maximum resolution of OSM
        var MAXRESOLUTION = 156543.0339;

        // X/Y axis offset
        var AXIS_OFFSET = MAXRESOLUTION * 256 / 2;

        var map = null;
        var taskGrid = null;
        var aoi = null;
        var projectServiceDefined = null;

        // OpenLayers source for the task grid
        var taskGridSource = null;

        var service = {
            init: init,
            createTaskGrid: createTaskGrid,
            getTaskGrid: getTaskGrid,
            validateAOI: validateAOI,
            setTaskGrid: setTaskGrid,
            removeTaskGrid: removeTaskGrid,
            getTaskSize: getTaskSize,
            getNumberOfTasks: getNumberOfTasks,
            addTaskGridToMap: addTaskGridToMap,
            createProject: createProject,
            setAOI: setAOI,
            getAOI: getAOI,
            splitTasks: splitTasks,
            getProject: getProject,
            getProjectMetadata: getProjectMetadata,
            updateProject: updateProject,
            deleteProject: deleteProject,
            invalidateAllTasks: invalidateAllTasks,
            validateAllTasks: validateAllTasks,
            getCommentsForProject: getCommentsForProject,
<<<<<<< HEAD
            userCanMapProject: userCanMapProject,
            userCanValidateProject: userCanValidateProject
=======
            getMyProjects: getMyProjects
>>>>>>> 842a4c7e
        };

        return service;

        /**
         * Initialise the draw tools
         */
        function init() {
            if (!projectServiceDefined) {
                map = mapService.getOSMMap();
                addVectorLayer();
                projectServiceDefined = true;
            }
        }

        /**
         * Adds a vector layer to the map which is needed for the draw tool
         */
        function addVectorLayer() {
            taskGridSource = new ol.source.Vector();
            var vector = new ol.layer.Vector({
                source: taskGridSource
            });
            // Use a high Z index to ensure it draws on top of other layers
            vector.setZIndex(100);
            map.addLayer(vector);
        }

        /**
         * Creates a task grid with features for a polygon feature.
         * It snaps to the OSM grid
         * @param areaOfInterest (ol.Feature) - this should be a polygon
         * @param zoomLevel - the OSM zoom level the task squares will align with
         */
        function createTaskGrid(areaOfInterest, zoomLevel) {

            var zoomLevel = zoomLevel;
            var extent = areaOfInterest.getGeometry().getExtent();
            var areaOfInterestGeoJSON = geospatialService.getGeoJSONFromFeature(areaOfInterest);

            var xmin = Math.ceil(extent[0]);
            var ymin = Math.ceil(extent[1]);
            var xmax = Math.floor(extent[2]);
            var ymax = Math.floor(extent[3]);

            // task size (in meters) at the required zoom level
            var step = AXIS_OFFSET / (Math.pow(2, (zoomLevel - 1)));

            // Calculate the min and max task indices at the required zoom level to cover the whole area of interest
            var xminstep = parseInt(Math.floor((xmin + AXIS_OFFSET) / step));
            var xmaxstep = parseInt(Math.ceil((xmax + AXIS_OFFSET) / step));
            var yminstep = parseInt(Math.floor((ymin + AXIS_OFFSET) / step));
            var ymaxstep = parseInt(Math.ceil((ymax + AXIS_OFFSET) / step));

            // Generate an array of task features
            var taskFeatures = [];
            for (var x = xminstep; x < xmaxstep; x++) {
                for (var y = yminstep; y < ymaxstep; y++) {
                    var taskFeature = createTaskFeature_(step, x, y);
                    var taskFeatureGeoJSON = geospatialService.getGeoJSONFromFeature(taskFeature);
                    // Check if the generated task feature intersects with the area of interest
                    var intersection = turf.intersect(JSON.parse(taskFeatureGeoJSON), JSON.parse(areaOfInterestGeoJSON));
                    // Add the task feature to the array if it intersects
                    if (intersection) {
                        taskFeature.setProperties({
                            'x': x,
                            'y': y,
                            'zoom': zoomLevel
                        });
                        taskFeatures.push(taskFeature);
                    }
                }
            }
            return taskFeatures;
        }

        /**
         * Return the task grid
         * @returns {*}
         */
        function getTaskGrid() {
            return taskGrid;
        }

        /**
         * Sets the task grid
         * @param grid
         */
        function setTaskGrid(grid) {
            taskGrid = grid;
        }

        /**
         * Remove the task grid from the map
         */
        function removeTaskGrid() {
            taskGridSource.clear();
            taskGrid = null;
        }

        /**
         * Get the task size in square kilometers
         * Only use this when using a task grid. It takes the first task in the array to calculate the task size
         * so for arbitrary  tasks it wouldn't be representative.
         * Use Turf.js to calculate the area of one of the task sizes
         * @returns {number} the size of the task
         */
        function getTaskSize() {
            var taskGeoJSON = geospatialService.getGeoJSONFromFeature(taskGrid[0]);
            return turf.area(JSON.parse(taskGeoJSON)) / 1000000;
        }

        /**
         * Return the number of tasks in the task grid
         * @returns {number} of tasks in the task grid
         */
        function getNumberOfTasks() {
            var numberOfTasks = 0;
            if (taskGrid) {
                numberOfTasks = taskGrid.length;
            }
            return numberOfTasks;
        }

        /**
         * Add the task grid to the map
         */
        function addTaskGridToMap() {
            // Add the task grid features to the vector layer on the map
            taskGridSource.addFeatures(taskGrid);
        }

        /**
         * Returns a task feature with a polygon geometry defining the task area
         * @param step (task size in meters)
         * @param x (x task index)
         * @param y (y task index)
         * @returns {ol.Feature}
         * @private
         */
        function createTaskFeature_(step, x, y) {
            var xmin = x * step - AXIS_OFFSET;
            var ymin = y * step - AXIS_OFFSET;
            var xmax = (x + 1) * step - AXIS_OFFSET;
            var ymax = (y + 1) * step - AXIS_OFFSET;
            var polygon = new ol.geom.Polygon.fromExtent([xmin, ymin, xmax, ymax]);
            var multiPolygon = new ol.geom.MultiPolygon();
            multiPolygon.appendPolygon(polygon);
            var feature = new ol.Feature({
                geometry: multiPolygon
            });
            return feature;
        }

        /**
         * Set the AOI
         * @param areaOfInterest
         */
        function setAOI(areaOfInterest) {
            aoi = areaOfInterest;

        }

        /**
         * Get the AOI
         * @returns {*}
         */
        function getAOI() {
            return aoi;
        }

        /**
         * Validate a candidate AOI.
         * Supports Polygons and MultiPolygons
         * @param features to be validated {*|ol.Collection.<ol.Feature>|Array.<ol.Feature>}
         * @returns {{valid: boolean, message: string}}
         */
        function validateAOI(features) {

            var validationResult = {
                valid: true,
                message: ''
            };

            // check we have a non empty array of things
            if (!features || !features.length || features.length == 0) {
                validationResult.valid = false;
                validationResult.message = 'NO_FEATURES';
                return validationResult;
            }

            //check we have an array of ol.Feature objects
            for (var i = 0; i < features.length; i++) {
                if (!(features[i] instanceof ol.Feature)) {
                    validationResult.valid = false;
                    validationResult.message = 'UNKNOWN_OBJECT_CLASS';
                    return validationResult;
                }
            }

            // check for self-intersections
            for (var featureCount = 0; featureCount < features.length; featureCount++) {
                if (features[featureCount].getGeometry() instanceof ol.geom.MultiPolygon) {
                    // it should only have one polygon per multipolygon at the moment
                    var polygonsInFeatures = features[featureCount].getGeometry().getPolygons();
                    var hasSelfIntersections;
                    for (var polyCount = 0; polyCount < polygonsInFeatures.length; polyCount++) {
                        var feature = new ol.Feature({
                            geometry: polygonsInFeatures[polyCount]
                        });
                        var selfIntersect = checkFeatureSelfIntersections_(feature);
                        if (selfIntersect) {
                            hasSelfIntersections = true;
                            // If only one self intersection exists, return as having self intersections
                            break;
                        }
                    }
                    if (hasSelfIntersections) {
                        validationResult.valid = false;
                        validationResult.message = 'SELF_INTERSECTIONS';
                        return validationResult;
                    }
                }
                else {
                    var hasSelfIntersections = checkFeatureSelfIntersections_(features[featureCount]);
                    if (hasSelfIntersections) {
                        validationResult.valid = false;
                        validationResult.message = 'SELF_INTERSECTIONS';
                        return validationResult;
                    }
                }
            }
            return validationResult;
        }

        /**
         * Splits the tasks into four for every task that intersects the drawn polygon
         * and updates the task grid.
         * @param drawnPolygon
         */
        function splitTasks(drawnPolygon) {

            var drawnPolygonGeoJSON = geospatialService.getGeoJSONObjectFromFeature(drawnPolygon);

            var newTaskGrid = [];
            for (var i = 0; i < taskGrid.length; i++) {
                var taskGeoJSON = geospatialService.getGeoJSONObjectFromFeature(taskGrid[i]);
                // Check if the task intersects with the drawn polygon
                var intersection = turf.intersect(drawnPolygonGeoJSON, taskGeoJSON);
                // If the task doesn't intersect with the drawn polygon, copy the existing task into the new task grid
                if (!intersection) {
                    newTaskGrid.push(taskGrid[i]);
                }
                // If the task does intersect, get the split tasks and add these to the new task grid
                else {
                    var grid = getSplitTasks(taskGrid[i]);
                    for (var j = 0; j < grid.length; j++) {
                        newTaskGrid.push(grid[j]);
                    }
                }
            }
            // Remove the old task grid and add the new one to the map
            removeTaskGrid();
            setTaskGrid(newTaskGrid);
            addTaskGridToMap();
        }

        /**
         * Get the split tasks for a single task
         * @param task
         * @returns {*}
         */
        function getSplitTasks(task) {
            // For smaller tasks, increase the zoom level by 1
            var zoomLevel = task.getProperties().zoom + 1;
            var grid = createTaskGrid(task, zoomLevel);
            return grid;
        }

        /**
         * Check an individual feature for self intersections with Turf.js
         * Only supports Polygons
         * @param feature - has to be a Polygon
         * @returns {boolean}
         */
        function checkFeatureSelfIntersections_(feature) {
            var hasSelfIntersections = false;
            var featureAsGeoJSON = geospatialService.getGeoJSONObjectFromFeature(feature);
            if (turf.kinks(featureAsGeoJSON).features.length > 0) {
                hasSelfIntersections = true;
            }
            return hasSelfIntersections;
        }

        /**
         * Creates a project by calling the API with the AOI, a task grid and a project name
         * @returns {*|!jQuery.jqXHR|!jQuery.Promise|!jQuery.deferred}
         */
        function createProject(projectName) {

            var areaOfInterestGeoJSON = geospatialService.getGeoJSONObjectFromFeatures(aoi);
            var taskGridGeoJSON = geospatialService.getGeoJSONObjectFromFeatures(taskGrid);

            // Get the geometry of the area of interest. It should only have one feature.
            var newProject = {
                areaOfInterest: areaOfInterestGeoJSON.features[0].geometry,
                projectName: projectName,
                tasks: taskGridGeoJSON
            };

            // Returns a promise
            return $http({
                method: 'PUT',
                url: configService.tmAPI + '/admin/project',
                data: newProject,
                headers: authService.getAuthenticatedHeader()
            }).then(function successCallback(response) {
                // this callback will be called asynchronously
                // when the response is available
                return (response.data);
            }, function errorCallback() {
                // called asynchronously if an error occurs
                // or server returns response with an error status.
                return $q.reject("error");
            });
        }

        /**
         * Get a project JSON
         * @param id - project id
         * @returns {!jQuery.Promise|*|!jQuery.deferred|!jQuery.jqXHR}
         */
        function getProject(id) {

            // Returns a promise
            return $http({
                method: 'GET',
                url: configService.tmAPI + '/project/' + id,
                headers: authService.getAuthenticatedHeader()
            }).then(function successCallback(response) {
                // this callback will be called asynchronously
                // when the response is available
                return response.data;
            }, function errorCallback() {
                // called asynchronously if an error occurs
                // or server returns response with an error status.
                return $q.reject("error");
            });
        }

        /**
         * Get a project JSON
         * @param id - project id
         * @returns {!jQuery.Promise|*|!jQuery.deferred|!jQuery.jqXHR}
         */
        function getProjectMetadata(id) {

            // Returns a promise
            return $http({
                method: 'GET',
                url: configService.tmAPI + '/admin/project/' + id,
                headers: authService.getAuthenticatedHeader()
            }).then(function successCallback(response) {
                // this callback will be called asynchronously
                // when the response is available
                return response.data;
            }, function errorCallback() {
                // called asynchronously if an error occurs
                // or server returns response with an error status.
                return $q.reject("error");
            });
        }

        /**
         * Updates a project
         * @param id
         * @returns {*|!jQuery.deferred|!jQuery.jqXHR|!jQuery.Promise}
         */
        function updateProject(id, projectData) {

            // Returns a promise
            return $http({
                method: 'POST',
                url: configService.tmAPI + '/admin/project/' + id,
                data: projectData,
                headers: authService.getAuthenticatedHeader()
            }).then(function successCallback(response) {
                // this callback will be called asynchronously 
                // when the response is available
                return response.data;
            }, function errorCallback() {
                // called asynchronously if an error occurs
                // or server returns response with an error status.
                return $q.reject("error");
            })
        }

        /**
         * Deletes a project
         * @param id
         * @returns {*|!jQuery.Promise|!jQuery.deferred|!jQuery.jqXHR}
         */
        function deleteProject(id) {

            // Returns a promise
            return $http({
                method: 'DELETE',
                url: configService.tmAPI + '/admin/project/' + id,
                headers: authService.getAuthenticatedHeader()
            }).then(function successCallback(response) {
                // this callback will be called asynchronously 
                // when the response is available
                return response.data;
            }, function errorCallback() {
                // called asynchronously if an error occurs
                // or server returns response with an error status.
                return $q.reject("error");
            })
        }

        /**
         * Invalidate all tasks on the project
         * @param projectId
         * @param comment
         * @returns {!jQuery.deferred|*|!jQuery.jqXHR|!jQuery.Promise}
         */
        function invalidateAllTasks(projectId) {
            // Returns a promise
            return $http({
                method: 'POST',
                url: configService.tmAPI + '/admin/project/' + projectId + '/invalidate-all',
                headers: authService.getAuthenticatedHeader()
            }).then(function successCallback(response) {
                // this callback will be called asynchronously
                // when the response is available
                return response.data;
            }, function errorCallback() {
                // called asynchronously if an error occurs
                // or server returns response with an error status.
                return $q.reject("error");
            })
        }

        /**
         * Validate all tasks on the project
         * @param projectId
         * @param comment
         * @returns {!jQuery.deferred|*|!jQuery.jqXHR|!jQuery.Promise}
         */
        function validateAllTasks(projectId) {
            // Returns a promise
            return $http({
                method: 'POST',
                url: configService.tmAPI + '/admin/project/' + projectId + '/validate-all',
                headers: authService.getAuthenticatedHeader()
            }).then(function successCallback(response) {
                // this callback will be called asynchronously
                // when the response is available
                return response.data;
            }, function errorCallback() {
                // called asynchronously if an error occurs
                // or server returns response with an error status.
                return $q.reject("error");
            });
        }

        /** Get comments for a project
         * @param id
         * @returns {*|!jQuery.jqXHR|!jQuery.deferred|!jQuery.Promise}
         */
        function getCommentsForProject(id) {

            // Returns a promise
            return $http({
                method: 'GET',
                url: configService.tmAPI + '/admin/project/' + id + '/comments',
                headers: authService.getAuthenticatedHeader()
            }).then(function successCallback(response) {
                // this callback will be called asynchronously
                // when the response is available
                return response.data;
            }, function errorCallback() {
                // called asynchronously if an error occurs
                // or server returns response with an error status.
                return $q.reject("error");
            });
        }

        /**
<<<<<<< HEAD
         *
         * @param levelText
         * @returns {string|*}
         */
        function enumerateMapperLevel(levelText) {
            var levelEnum = -1;
            switch (levelText) {
                case 'BEGINNER':
                    levelEnum = 1;
                    break;
                case 'INTERMEDIATE':
                    levelEnum = 2;
                    break;
                case 'ADVANCED':
                    levelEnum = 3;
                    break;
            }
            return levelEnum;
        }

        /**
         * Convenience function for logic associated with deciding if a user can map on a project
         * TODO this should be an api call since we should not have business logic in the client
         * @param userLevel
         * @param projectLevel
         * @param enforceLevel
         * @returns {boolean}
         */
        function userCanMapProject( userLevel, projectLevel, enforceLevel ) {
            if (enforceLevel) {
                var userLevel = enumerateMapperLevel(userLevel);
                var projectLevel = enumerateMapperLevel(projectLevel);
                return (userLevel >= projectLevel);
            }
            return true;
        }

        /**
         * Convenience function for logic associated with deciding if a user can validate on a project
         * TODO this should be an api call since we should not have business logic in the client
         * @param userRole
         * @param enforceValidateRole*
         * @returns {boolean}
         */
        function userCanValidateProject(userRole, enforceValidateRole) {
            if(enforceValidateRole) {
                var validatorRoles = ['ADMIN', 'PROJECT_MANAGER', 'VALIDATOR'];
                return validatorRoles.indexOf(userRole) != -1;
            }
            return true;
=======
         * Get my projects
         * @returns {*|!jQuery.jqXHR|!jQuery.deferred|!jQuery.Promise}
         */
        function getMyProjects(){
            // Returns a promise
            return $http({
                method: 'GET',
                url: configService.tmAPI + '/admin/my-projects',
                headers: authService.getAuthenticatedHeader()
            }).then(function successCallback(response) {
                // this callback will be called asynchronously
                // when the response is available
                return response.data;
            }, function errorCallback() {
                // called asynchronously if an error occurs
                // or server returns response with an error status.
                return $q.reject("error");
            });
>>>>>>> 842a4c7e
        }
    }
})();<|MERGE_RESOLUTION|>--- conflicted
+++ resolved
@@ -1,619 +1,617 @@
 (function () {
-    'use strict';
-
-    angular
-        .module('taskingManager')
-        .service('projectService', ['$http', '$q', 'mapService', 'configService', 'authService', 'geospatialService', projectService]);
-
-    /**
-     * @fileoverview This file provides a project service.
-     * It generates the task grid for the project using Turf.js (spatial analysis)
-     * The task grid matches up with OSM's grid.
-     * Code is similar to Tasking Manager 2 (where this was written server side in Python)
-     */
-    function projectService($http, $q, mapService, configService, authService, geospatialService) {
-
-        // Maximum resolution of OSM
-        var MAXRESOLUTION = 156543.0339;
-
-        // X/Y axis offset
-        var AXIS_OFFSET = MAXRESOLUTION * 256 / 2;
-
-        var map = null;
-        var taskGrid = null;
-        var aoi = null;
-        var projectServiceDefined = null;
-
-        // OpenLayers source for the task grid
-        var taskGridSource = null;
-
-        var service = {
-            init: init,
-            createTaskGrid: createTaskGrid,
-            getTaskGrid: getTaskGrid,
-            validateAOI: validateAOI,
-            setTaskGrid: setTaskGrid,
-            removeTaskGrid: removeTaskGrid,
-            getTaskSize: getTaskSize,
-            getNumberOfTasks: getNumberOfTasks,
-            addTaskGridToMap: addTaskGridToMap,
-            createProject: createProject,
-            setAOI: setAOI,
-            getAOI: getAOI,
-            splitTasks: splitTasks,
-            getProject: getProject,
-            getProjectMetadata: getProjectMetadata,
-            updateProject: updateProject,
-            deleteProject: deleteProject,
-            invalidateAllTasks: invalidateAllTasks,
-            validateAllTasks: validateAllTasks,
-            getCommentsForProject: getCommentsForProject,
-<<<<<<< HEAD
-            userCanMapProject: userCanMapProject,
-            userCanValidateProject: userCanValidateProject
-=======
-            getMyProjects: getMyProjects
->>>>>>> 842a4c7e
-        };
-
-        return service;
+        'use strict';
+
+        angular
+            .module('taskingManager')
+            .service('projectService', ['$http', '$q', 'mapService', 'configService', 'authService', 'geospatialService', projectService]);
 
         /**
-         * Initialise the draw tools
+         * @fileoverview This file provides a project service.
+         * It generates the task grid for the project using Turf.js (spatial analysis)
+         * The task grid matches up with OSM's grid.
+         * Code is similar to Tasking Manager 2 (where this was written server side in Python)
          */
-        function init() {
-            if (!projectServiceDefined) {
-                map = mapService.getOSMMap();
-                addVectorLayer();
-                projectServiceDefined = true;
-            }
-        }
-
-        /**
-         * Adds a vector layer to the map which is needed for the draw tool
-         */
-        function addVectorLayer() {
-            taskGridSource = new ol.source.Vector();
-            var vector = new ol.layer.Vector({
-                source: taskGridSource
-            });
-            // Use a high Z index to ensure it draws on top of other layers
-            vector.setZIndex(100);
-            map.addLayer(vector);
-        }
-
-        /**
-         * Creates a task grid with features for a polygon feature.
-         * It snaps to the OSM grid
-         * @param areaOfInterest (ol.Feature) - this should be a polygon
-         * @param zoomLevel - the OSM zoom level the task squares will align with
-         */
-        function createTaskGrid(areaOfInterest, zoomLevel) {
-
-            var zoomLevel = zoomLevel;
-            var extent = areaOfInterest.getGeometry().getExtent();
-            var areaOfInterestGeoJSON = geospatialService.getGeoJSONFromFeature(areaOfInterest);
-
-            var xmin = Math.ceil(extent[0]);
-            var ymin = Math.ceil(extent[1]);
-            var xmax = Math.floor(extent[2]);
-            var ymax = Math.floor(extent[3]);
-
-            // task size (in meters) at the required zoom level
-            var step = AXIS_OFFSET / (Math.pow(2, (zoomLevel - 1)));
-
-            // Calculate the min and max task indices at the required zoom level to cover the whole area of interest
-            var xminstep = parseInt(Math.floor((xmin + AXIS_OFFSET) / step));
-            var xmaxstep = parseInt(Math.ceil((xmax + AXIS_OFFSET) / step));
-            var yminstep = parseInt(Math.floor((ymin + AXIS_OFFSET) / step));
-            var ymaxstep = parseInt(Math.ceil((ymax + AXIS_OFFSET) / step));
-
-            // Generate an array of task features
-            var taskFeatures = [];
-            for (var x = xminstep; x < xmaxstep; x++) {
-                for (var y = yminstep; y < ymaxstep; y++) {
-                    var taskFeature = createTaskFeature_(step, x, y);
-                    var taskFeatureGeoJSON = geospatialService.getGeoJSONFromFeature(taskFeature);
-                    // Check if the generated task feature intersects with the area of interest
-                    var intersection = turf.intersect(JSON.parse(taskFeatureGeoJSON), JSON.parse(areaOfInterestGeoJSON));
-                    // Add the task feature to the array if it intersects
-                    if (intersection) {
-                        taskFeature.setProperties({
-                            'x': x,
-                            'y': y,
-                            'zoom': zoomLevel
-                        });
-                        taskFeatures.push(taskFeature);
-                    }
-                }
-            }
-            return taskFeatures;
-        }
-
-        /**
-         * Return the task grid
-         * @returns {*}
-         */
-        function getTaskGrid() {
-            return taskGrid;
-        }
-
-        /**
-         * Sets the task grid
-         * @param grid
-         */
-        function setTaskGrid(grid) {
-            taskGrid = grid;
-        }
-
-        /**
-         * Remove the task grid from the map
-         */
-        function removeTaskGrid() {
-            taskGridSource.clear();
-            taskGrid = null;
-        }
-
-        /**
-         * Get the task size in square kilometers
-         * Only use this when using a task grid. It takes the first task in the array to calculate the task size
-         * so for arbitrary  tasks it wouldn't be representative.
-         * Use Turf.js to calculate the area of one of the task sizes
-         * @returns {number} the size of the task
-         */
-        function getTaskSize() {
-            var taskGeoJSON = geospatialService.getGeoJSONFromFeature(taskGrid[0]);
-            return turf.area(JSON.parse(taskGeoJSON)) / 1000000;
-        }
-
-        /**
-         * Return the number of tasks in the task grid
-         * @returns {number} of tasks in the task grid
-         */
-        function getNumberOfTasks() {
-            var numberOfTasks = 0;
-            if (taskGrid) {
-                numberOfTasks = taskGrid.length;
-            }
-            return numberOfTasks;
-        }
-
-        /**
-         * Add the task grid to the map
-         */
-        function addTaskGridToMap() {
-            // Add the task grid features to the vector layer on the map
-            taskGridSource.addFeatures(taskGrid);
-        }
-
-        /**
-         * Returns a task feature with a polygon geometry defining the task area
-         * @param step (task size in meters)
-         * @param x (x task index)
-         * @param y (y task index)
-         * @returns {ol.Feature}
-         * @private
-         */
-        function createTaskFeature_(step, x, y) {
-            var xmin = x * step - AXIS_OFFSET;
-            var ymin = y * step - AXIS_OFFSET;
-            var xmax = (x + 1) * step - AXIS_OFFSET;
-            var ymax = (y + 1) * step - AXIS_OFFSET;
-            var polygon = new ol.geom.Polygon.fromExtent([xmin, ymin, xmax, ymax]);
-            var multiPolygon = new ol.geom.MultiPolygon();
-            multiPolygon.appendPolygon(polygon);
-            var feature = new ol.Feature({
-                geometry: multiPolygon
-            });
-            return feature;
-        }
-
-        /**
-         * Set the AOI
-         * @param areaOfInterest
-         */
-        function setAOI(areaOfInterest) {
-            aoi = areaOfInterest;
-
-        }
-
-        /**
-         * Get the AOI
-         * @returns {*}
-         */
-        function getAOI() {
-            return aoi;
-        }
-
-        /**
-         * Validate a candidate AOI.
-         * Supports Polygons and MultiPolygons
-         * @param features to be validated {*|ol.Collection.<ol.Feature>|Array.<ol.Feature>}
-         * @returns {{valid: boolean, message: string}}
-         */
-        function validateAOI(features) {
-
-            var validationResult = {
-                valid: true,
-                message: ''
+        function projectService($http, $q, mapService, configService, authService, geospatialService) {
+
+            // Maximum resolution of OSM
+            var MAXRESOLUTION = 156543.0339;
+
+            // X/Y axis offset
+            var AXIS_OFFSET = MAXRESOLUTION * 256 / 2;
+
+            var map = null;
+            var taskGrid = null;
+            var aoi = null;
+            var projectServiceDefined = null;
+
+            // OpenLayers source for the task grid
+            var taskGridSource = null;
+
+            var service = {
+                init: init,
+                createTaskGrid: createTaskGrid,
+                getTaskGrid: getTaskGrid,
+                validateAOI: validateAOI,
+                setTaskGrid: setTaskGrid,
+                removeTaskGrid: removeTaskGrid,
+                getTaskSize: getTaskSize,
+                getNumberOfTasks: getNumberOfTasks,
+                addTaskGridToMap: addTaskGridToMap,
+                createProject: createProject,
+                setAOI: setAOI,
+                getAOI: getAOI,
+                splitTasks: splitTasks,
+                getProject: getProject,
+                getProjectMetadata: getProjectMetadata,
+                updateProject: updateProject,
+                deleteProject: deleteProject,
+                invalidateAllTasks: invalidateAllTasks,
+                validateAllTasks: validateAllTasks,
+                getCommentsForProject: getCommentsForProject,
+                userCanMapProject: userCanMapProject,
+                userCanValidateProject: userCanValidateProject,
+                getMyProjects: getMyProjects
+
             };
 
-            // check we have a non empty array of things
-            if (!features || !features.length || features.length == 0) {
-                validationResult.valid = false;
-                validationResult.message = 'NO_FEATURES';
-                return validationResult;
-            }
-
-            //check we have an array of ol.Feature objects
-            for (var i = 0; i < features.length; i++) {
-                if (!(features[i] instanceof ol.Feature)) {
-                    validationResult.valid = false;
-                    validationResult.message = 'UNKNOWN_OBJECT_CLASS';
-                    return validationResult;
-                }
-            }
-
-            // check for self-intersections
-            for (var featureCount = 0; featureCount < features.length; featureCount++) {
-                if (features[featureCount].getGeometry() instanceof ol.geom.MultiPolygon) {
-                    // it should only have one polygon per multipolygon at the moment
-                    var polygonsInFeatures = features[featureCount].getGeometry().getPolygons();
-                    var hasSelfIntersections;
-                    for (var polyCount = 0; polyCount < polygonsInFeatures.length; polyCount++) {
-                        var feature = new ol.Feature({
-                            geometry: polygonsInFeatures[polyCount]
-                        });
-                        var selfIntersect = checkFeatureSelfIntersections_(feature);
-                        if (selfIntersect) {
-                            hasSelfIntersections = true;
-                            // If only one self intersection exists, return as having self intersections
-                            break;
+            return service;
+
+            /**
+             * Initialise the draw tools
+             */
+            function init() {
+                if (!projectServiceDefined) {
+                    map = mapService.getOSMMap();
+                    addVectorLayer();
+                    projectServiceDefined = true;
+                }
+            }
+
+            /**
+             * Adds a vector layer to the map which is needed for the draw tool
+             */
+            function addVectorLayer() {
+                taskGridSource = new ol.source.Vector();
+                var vector = new ol.layer.Vector({
+                    source: taskGridSource
+                });
+                // Use a high Z index to ensure it draws on top of other layers
+                vector.setZIndex(100);
+                map.addLayer(vector);
+            }
+
+            /**
+             * Creates a task grid with features for a polygon feature.
+             * It snaps to the OSM grid
+             * @param areaOfInterest (ol.Feature) - this should be a polygon
+             * @param zoomLevel - the OSM zoom level the task squares will align with
+             */
+            function createTaskGrid(areaOfInterest, zoomLevel) {
+
+                var zoomLevel = zoomLevel;
+                var extent = areaOfInterest.getGeometry().getExtent();
+                var areaOfInterestGeoJSON = geospatialService.getGeoJSONFromFeature(areaOfInterest);
+
+                var xmin = Math.ceil(extent[0]);
+                var ymin = Math.ceil(extent[1]);
+                var xmax = Math.floor(extent[2]);
+                var ymax = Math.floor(extent[3]);
+
+                // task size (in meters) at the required zoom level
+                var step = AXIS_OFFSET / (Math.pow(2, (zoomLevel - 1)));
+
+                // Calculate the min and max task indices at the required zoom level to cover the whole area of interest
+                var xminstep = parseInt(Math.floor((xmin + AXIS_OFFSET) / step));
+                var xmaxstep = parseInt(Math.ceil((xmax + AXIS_OFFSET) / step));
+                var yminstep = parseInt(Math.floor((ymin + AXIS_OFFSET) / step));
+                var ymaxstep = parseInt(Math.ceil((ymax + AXIS_OFFSET) / step));
+
+                // Generate an array of task features
+                var taskFeatures = [];
+                for (var x = xminstep; x < xmaxstep; x++) {
+                    for (var y = yminstep; y < ymaxstep; y++) {
+                        var taskFeature = createTaskFeature_(step, x, y);
+                        var taskFeatureGeoJSON = geospatialService.getGeoJSONFromFeature(taskFeature);
+                        // Check if the generated task feature intersects with the area of interest
+                        var intersection = turf.intersect(JSON.parse(taskFeatureGeoJSON), JSON.parse(areaOfInterestGeoJSON));
+                        // Add the task feature to the array if it intersects
+                        if (intersection) {
+                            taskFeature.setProperties({
+                                'x': x,
+                                'y': y,
+                                'zoom': zoomLevel
+                            });
+                            taskFeatures.push(taskFeature);
                         }
                     }
-                    if (hasSelfIntersections) {
+                }
+                return taskFeatures;
+            }
+
+            /**
+             * Return the task grid
+             * @returns {*}
+             */
+            function getTaskGrid() {
+                return taskGrid;
+            }
+
+            /**
+             * Sets the task grid
+             * @param grid
+             */
+            function setTaskGrid(grid) {
+                taskGrid = grid;
+            }
+
+            /**
+             * Remove the task grid from the map
+             */
+            function removeTaskGrid() {
+                taskGridSource.clear();
+                taskGrid = null;
+            }
+
+            /**
+             * Get the task size in square kilometers
+             * Only use this when using a task grid. It takes the first task in the array to calculate the task size
+             * so for arbitrary  tasks it wouldn't be representative.
+             * Use Turf.js to calculate the area of one of the task sizes
+             * @returns {number} the size of the task
+             */
+            function getTaskSize() {
+                var taskGeoJSON = geospatialService.getGeoJSONFromFeature(taskGrid[0]);
+                return turf.area(JSON.parse(taskGeoJSON)) / 1000000;
+            }
+
+            /**
+             * Return the number of tasks in the task grid
+             * @returns {number} of tasks in the task grid
+             */
+            function getNumberOfTasks() {
+                var numberOfTasks = 0;
+                if (taskGrid) {
+                    numberOfTasks = taskGrid.length;
+                }
+                return numberOfTasks;
+            }
+
+            /**
+             * Add the task grid to the map
+             */
+            function addTaskGridToMap() {
+                // Add the task grid features to the vector layer on the map
+                taskGridSource.addFeatures(taskGrid);
+            }
+
+            /**
+             * Returns a task feature with a polygon geometry defining the task area
+             * @param step (task size in meters)
+             * @param x (x task index)
+             * @param y (y task index)
+             * @returns {ol.Feature}
+             * @private
+             */
+            function createTaskFeature_(step, x, y) {
+                var xmin = x * step - AXIS_OFFSET;
+                var ymin = y * step - AXIS_OFFSET;
+                var xmax = (x + 1) * step - AXIS_OFFSET;
+                var ymax = (y + 1) * step - AXIS_OFFSET;
+                var polygon = new ol.geom.Polygon.fromExtent([xmin, ymin, xmax, ymax]);
+                var multiPolygon = new ol.geom.MultiPolygon();
+                multiPolygon.appendPolygon(polygon);
+                var feature = new ol.Feature({
+                    geometry: multiPolygon
+                });
+                return feature;
+            }
+
+            /**
+             * Set the AOI
+             * @param areaOfInterest
+             */
+            function setAOI(areaOfInterest) {
+                aoi = areaOfInterest;
+
+            }
+
+            /**
+             * Get the AOI
+             * @returns {*}
+             */
+            function getAOI() {
+                return aoi;
+            }
+
+            /**
+             * Validate a candidate AOI.
+             * Supports Polygons and MultiPolygons
+             * @param features to be validated {*|ol.Collection.<ol.Feature>|Array.<ol.Feature>}
+             * @returns {{valid: boolean, message: string}}
+             */
+            function validateAOI(features) {
+
+                var validationResult = {
+                    valid: true,
+                    message: ''
+                };
+
+                // check we have a non empty array of things
+                if (!features || !features.length || features.length == 0) {
+                    validationResult.valid = false;
+                    validationResult.message = 'NO_FEATURES';
+                    return validationResult;
+                }
+
+                //check we have an array of ol.Feature objects
+                for (var i = 0; i < features.length; i++) {
+                    if (!(features[i] instanceof ol.Feature)) {
                         validationResult.valid = false;
-                        validationResult.message = 'SELF_INTERSECTIONS';
+                        validationResult.message = 'UNKNOWN_OBJECT_CLASS';
                         return validationResult;
                     }
                 }
-                else {
-                    var hasSelfIntersections = checkFeatureSelfIntersections_(features[featureCount]);
-                    if (hasSelfIntersections) {
-                        validationResult.valid = false;
-                        validationResult.message = 'SELF_INTERSECTIONS';
-                        return validationResult;
+
+                // check for self-intersections
+                for (var featureCount = 0; featureCount < features.length; featureCount++) {
+                    if (features[featureCount].getGeometry() instanceof ol.geom.MultiPolygon) {
+                        // it should only have one polygon per multipolygon at the moment
+                        var polygonsInFeatures = features[featureCount].getGeometry().getPolygons();
+                        var hasSelfIntersections;
+                        for (var polyCount = 0; polyCount < polygonsInFeatures.length; polyCount++) {
+                            var feature = new ol.Feature({
+                                geometry: polygonsInFeatures[polyCount]
+                            });
+                            var selfIntersect = checkFeatureSelfIntersections_(feature);
+                            if (selfIntersect) {
+                                hasSelfIntersections = true;
+                                // If only one self intersection exists, return as having self intersections
+                                break;
+                            }
+                        }
+                        if (hasSelfIntersections) {
+                            validationResult.valid = false;
+                            validationResult.message = 'SELF_INTERSECTIONS';
+                            return validationResult;
+                        }
                     }
-                }
-            }
-            return validationResult;
+                    else {
+                        var hasSelfIntersections = checkFeatureSelfIntersections_(features[featureCount]);
+                        if (hasSelfIntersections) {
+                            validationResult.valid = false;
+                            validationResult.message = 'SELF_INTERSECTIONS';
+                            return validationResult;
+                        }
+                    }
+                }
+                return validationResult;
+            }
+
+            /**
+             * Splits the tasks into four for every task that intersects the drawn polygon
+             * and updates the task grid.
+             * @param drawnPolygon
+             */
+            function splitTasks(drawnPolygon) {
+
+                var drawnPolygonGeoJSON = geospatialService.getGeoJSONObjectFromFeature(drawnPolygon);
+
+                var newTaskGrid = [];
+                for (var i = 0; i < taskGrid.length; i++) {
+                    var taskGeoJSON = geospatialService.getGeoJSONObjectFromFeature(taskGrid[i]);
+                    // Check if the task intersects with the drawn polygon
+                    var intersection = turf.intersect(drawnPolygonGeoJSON, taskGeoJSON);
+                    // If the task doesn't intersect with the drawn polygon, copy the existing task into the new task grid
+                    if (!intersection) {
+                        newTaskGrid.push(taskGrid[i]);
+                    }
+                    // If the task does intersect, get the split tasks and add these to the new task grid
+                    else {
+                        var grid = getSplitTasks(taskGrid[i]);
+                        for (var j = 0; j < grid.length; j++) {
+                            newTaskGrid.push(grid[j]);
+                        }
+                    }
+                }
+                // Remove the old task grid and add the new one to the map
+                removeTaskGrid();
+                setTaskGrid(newTaskGrid);
+                addTaskGridToMap();
+            }
+
+            /**
+             * Get the split tasks for a single task
+             * @param task
+             * @returns {*}
+             */
+            function getSplitTasks(task) {
+                // For smaller tasks, increase the zoom level by 1
+                var zoomLevel = task.getProperties().zoom + 1;
+                var grid = createTaskGrid(task, zoomLevel);
+                return grid;
+            }
+
+            /**
+             * Check an individual feature for self intersections with Turf.js
+             * Only supports Polygons
+             * @param feature - has to be a Polygon
+             * @returns {boolean}
+             */
+            function checkFeatureSelfIntersections_(feature) {
+                var hasSelfIntersections = false;
+                var featureAsGeoJSON = geospatialService.getGeoJSONObjectFromFeature(feature);
+                if (turf.kinks(featureAsGeoJSON).features.length > 0) {
+                    hasSelfIntersections = true;
+                }
+                return hasSelfIntersections;
+            }
+
+            /**
+             * Creates a project by calling the API with the AOI, a task grid and a project name
+             * @returns {*|!jQuery.jqXHR|!jQuery.Promise|!jQuery.deferred}
+             */
+            function createProject(projectName) {
+
+                var areaOfInterestGeoJSON = geospatialService.getGeoJSONObjectFromFeatures(aoi);
+                var taskGridGeoJSON = geospatialService.getGeoJSONObjectFromFeatures(taskGrid);
+
+                // Get the geometry of the area of interest. It should only have one feature.
+                var newProject = {
+                    areaOfInterest: areaOfInterestGeoJSON.features[0].geometry,
+                    projectName: projectName,
+                    tasks: taskGridGeoJSON
+                };
+
+                // Returns a promise
+                return $http({
+                    method: 'PUT',
+                    url: configService.tmAPI + '/admin/project',
+                    data: newProject,
+                    headers: authService.getAuthenticatedHeader()
+                }).then(function successCallback(response) {
+                    // this callback will be called asynchronously
+                    // when the response is available
+                    return (response.data);
+                }, function errorCallback() {
+                    // called asynchronously if an error occurs
+                    // or server returns response with an error status.
+                    return $q.reject("error");
+                });
+            }
+
+            /**
+             * Get a project JSON
+             * @param id - project id
+             * @returns {!jQuery.Promise|*|!jQuery.deferred|!jQuery.jqXHR}
+             */
+            function getProject(id) {
+
+                // Returns a promise
+                return $http({
+                    method: 'GET',
+                    url: configService.tmAPI + '/project/' + id,
+                    headers: authService.getAuthenticatedHeader()
+                }).then(function successCallback(response) {
+                    // this callback will be called asynchronously
+                    // when the response is available
+                    return response.data;
+                }, function errorCallback() {
+                    // called asynchronously if an error occurs
+                    // or server returns response with an error status.
+                    return $q.reject("error");
+                });
+            }
+
+            /**
+             * Get a project JSON
+             * @param id - project id
+             * @returns {!jQuery.Promise|*|!jQuery.deferred|!jQuery.jqXHR}
+             */
+            function getProjectMetadata(id) {
+
+                // Returns a promise
+                return $http({
+                    method: 'GET',
+                    url: configService.tmAPI + '/admin/project/' + id,
+                    headers: authService.getAuthenticatedHeader()
+                }).then(function successCallback(response) {
+                    // this callback will be called asynchronously
+                    // when the response is available
+                    return response.data;
+                }, function errorCallback() {
+                    // called asynchronously if an error occurs
+                    // or server returns response with an error status.
+                    return $q.reject("error");
+                });
+            }
+
+            /**
+             * Updates a project
+             * @param id
+             * @returns {*|!jQuery.deferred|!jQuery.jqXHR|!jQuery.Promise}
+             */
+            function updateProject(id, projectData) {
+
+                // Returns a promise
+                return $http({
+                    method: 'POST',
+                    url: configService.tmAPI + '/admin/project/' + id,
+                    data: projectData,
+                    headers: authService.getAuthenticatedHeader()
+                }).then(function successCallback(response) {
+                    // this callback will be called asynchronously
+                    // when the response is available
+                    return response.data;
+                }, function errorCallback() {
+                    // called asynchronously if an error occurs
+                    // or server returns response with an error status.
+                    return $q.reject("error");
+                })
+            }
+
+            /**
+             * Deletes a project
+             * @param id
+             * @returns {*|!jQuery.Promise|!jQuery.deferred|!jQuery.jqXHR}
+             */
+            function deleteProject(id) {
+
+                // Returns a promise
+                return $http({
+                    method: 'DELETE',
+                    url: configService.tmAPI + '/admin/project/' + id,
+                    headers: authService.getAuthenticatedHeader()
+                }).then(function successCallback(response) {
+                    // this callback will be called asynchronously
+                    // when the response is available
+                    return response.data;
+                }, function errorCallback() {
+                    // called asynchronously if an error occurs
+                    // or server returns response with an error status.
+                    return $q.reject("error");
+                })
+            }
+
+            /**
+             * Invalidate all tasks on the project
+             * @param projectId
+             * @param comment
+             * @returns {!jQuery.deferred|*|!jQuery.jqXHR|!jQuery.Promise}
+             */
+            function invalidateAllTasks(projectId) {
+                // Returns a promise
+                return $http({
+                    method: 'POST',
+                    url: configService.tmAPI + '/admin/project/' + projectId + '/invalidate-all',
+                    headers: authService.getAuthenticatedHeader()
+                }).then(function successCallback(response) {
+                    // this callback will be called asynchronously
+                    // when the response is available
+                    return response.data;
+                }, function errorCallback() {
+                    // called asynchronously if an error occurs
+                    // or server returns response with an error status.
+                    return $q.reject("error");
+                })
+            }
+
+            /**
+             * Validate all tasks on the project
+             * @param projectId
+             * @param comment
+             * @returns {!jQuery.deferred|*|!jQuery.jqXHR|!jQuery.Promise}
+             */
+            function validateAllTasks(projectId) {
+                // Returns a promise
+                return $http({
+                    method: 'POST',
+                    url: configService.tmAPI + '/admin/project/' + projectId + '/validate-all',
+                    headers: authService.getAuthenticatedHeader()
+                }).then(function successCallback(response) {
+                    // this callback will be called asynchronously
+                    // when the response is available
+                    return response.data;
+                }, function errorCallback() {
+                    // called asynchronously if an error occurs
+                    // or server returns response with an error status.
+                    return $q.reject("error");
+                });
+            }
+
+            /** Get comments for a project
+             * @param id
+             * @returns {*|!jQuery.jqXHR|!jQuery.deferred|!jQuery.Promise}
+             */
+            function getCommentsForProject(id) {
+
+                // Returns a promise
+                return $http({
+                    method: 'GET',
+                    url: configService.tmAPI + '/admin/project/' + id + '/comments',
+                    headers: authService.getAuthenticatedHeader()
+                }).then(function successCallback(response) {
+                    // this callback will be called asynchronously
+                    // when the response is available
+                    return response.data;
+                }, function errorCallback() {
+                    // called asynchronously if an error occurs
+                    // or server returns response with an error status.
+                    return $q.reject("error");
+                });
+            }
+
+            /**
+             *
+             * @param levelText
+             * @returns {string|*}
+             */
+            function enumerateMapperLevel(levelText) {
+                var levelEnum = -1;
+                switch (levelText) {
+                    case 'BEGINNER':
+                        levelEnum = 1;
+                        break;
+                    case 'INTERMEDIATE':
+                        levelEnum = 2;
+                        break;
+                    case 'ADVANCED':
+                        levelEnum = 3;
+                        break;
+                }
+                return levelEnum;
+            }
+
+            /**
+             * Convenience function for logic associated with deciding if a user can map on a project
+             * TODO this should be an api call since we should not have business logic in the client
+             * @param userLevel
+             * @param projectLevel
+             * @param enforceLevel
+             * @returns {boolean}
+             */
+            function userCanMapProject(userLevel, projectLevel, enforceLevel) {
+                if (enforceLevel) {
+                    var userLevel = enumerateMapperLevel(userLevel);
+                    var projectLevel = enumerateMapperLevel(projectLevel);
+                    return (userLevel >= projectLevel);
+                }
+                return true;
+            }
+
+            /**
+             * Convenience function for logic associated with deciding if a user can validate on a project
+             * TODO this should be an api call since we should not have business logic in the client
+             * @param userRole
+             * @param enforceValidateRole*
+             * @returns {boolean}
+             */
+            function userCanValidateProject(userRole, enforceValidateRole) {
+                if (enforceValidateRole) {
+                    var validatorRoles = ['ADMIN', 'PROJECT_MANAGER', 'VALIDATOR'];
+                    return validatorRoles.indexOf(userRole) != -1;
+                }
+                return true;
+            }
+
+            /**
+             * Get my projects
+             * @returns {*|!jQuery.jqXHR|!jQuery.deferred|!jQuery.Promise}
+             */
+            function getMyProjects() {
+                // Returns a promise
+                return $http({
+                    method: 'GET',
+                    url: configService.tmAPI + '/admin/my-projects',
+                    headers: authService.getAuthenticatedHeader()
+                }).then(function successCallback(response) {
+                    // this callback will be called asynchronously
+                    // when the response is available
+                    return response.data;
+                }, function errorCallback() {
+                    // called asynchronously if an error occurs
+                    // or server returns response with an error status.
+                    return $q.reject("error");
+                });
+            }
         }
-
-        /**
-         * Splits the tasks into four for every task that intersects the drawn polygon
-         * and updates the task grid.
-         * @param drawnPolygon
-         */
-        function splitTasks(drawnPolygon) {
-
-            var drawnPolygonGeoJSON = geospatialService.getGeoJSONObjectFromFeature(drawnPolygon);
-
-            var newTaskGrid = [];
-            for (var i = 0; i < taskGrid.length; i++) {
-                var taskGeoJSON = geospatialService.getGeoJSONObjectFromFeature(taskGrid[i]);
-                // Check if the task intersects with the drawn polygon
-                var intersection = turf.intersect(drawnPolygonGeoJSON, taskGeoJSON);
-                // If the task doesn't intersect with the drawn polygon, copy the existing task into the new task grid
-                if (!intersection) {
-                    newTaskGrid.push(taskGrid[i]);
-                }
-                // If the task does intersect, get the split tasks and add these to the new task grid
-                else {
-                    var grid = getSplitTasks(taskGrid[i]);
-                    for (var j = 0; j < grid.length; j++) {
-                        newTaskGrid.push(grid[j]);
-                    }
-                }
-            }
-            // Remove the old task grid and add the new one to the map
-            removeTaskGrid();
-            setTaskGrid(newTaskGrid);
-            addTaskGridToMap();
-        }
-
-        /**
-         * Get the split tasks for a single task
-         * @param task
-         * @returns {*}
-         */
-        function getSplitTasks(task) {
-            // For smaller tasks, increase the zoom level by 1
-            var zoomLevel = task.getProperties().zoom + 1;
-            var grid = createTaskGrid(task, zoomLevel);
-            return grid;
-        }
-
-        /**
-         * Check an individual feature for self intersections with Turf.js
-         * Only supports Polygons
-         * @param feature - has to be a Polygon
-         * @returns {boolean}
-         */
-        function checkFeatureSelfIntersections_(feature) {
-            var hasSelfIntersections = false;
-            var featureAsGeoJSON = geospatialService.getGeoJSONObjectFromFeature(feature);
-            if (turf.kinks(featureAsGeoJSON).features.length > 0) {
-                hasSelfIntersections = true;
-            }
-            return hasSelfIntersections;
-        }
-
-        /**
-         * Creates a project by calling the API with the AOI, a task grid and a project name
-         * @returns {*|!jQuery.jqXHR|!jQuery.Promise|!jQuery.deferred}
-         */
-        function createProject(projectName) {
-
-            var areaOfInterestGeoJSON = geospatialService.getGeoJSONObjectFromFeatures(aoi);
-            var taskGridGeoJSON = geospatialService.getGeoJSONObjectFromFeatures(taskGrid);
-
-            // Get the geometry of the area of interest. It should only have one feature.
-            var newProject = {
-                areaOfInterest: areaOfInterestGeoJSON.features[0].geometry,
-                projectName: projectName,
-                tasks: taskGridGeoJSON
-            };
-
-            // Returns a promise
-            return $http({
-                method: 'PUT',
-                url: configService.tmAPI + '/admin/project',
-                data: newProject,
-                headers: authService.getAuthenticatedHeader()
-            }).then(function successCallback(response) {
-                // this callback will be called asynchronously
-                // when the response is available
-                return (response.data);
-            }, function errorCallback() {
-                // called asynchronously if an error occurs
-                // or server returns response with an error status.
-                return $q.reject("error");
-            });
-        }
-
-        /**
-         * Get a project JSON
-         * @param id - project id
-         * @returns {!jQuery.Promise|*|!jQuery.deferred|!jQuery.jqXHR}
-         */
-        function getProject(id) {
-
-            // Returns a promise
-            return $http({
-                method: 'GET',
-                url: configService.tmAPI + '/project/' + id,
-                headers: authService.getAuthenticatedHeader()
-            }).then(function successCallback(response) {
-                // this callback will be called asynchronously
-                // when the response is available
-                return response.data;
-            }, function errorCallback() {
-                // called asynchronously if an error occurs
-                // or server returns response with an error status.
-                return $q.reject("error");
-            });
-        }
-
-        /**
-         * Get a project JSON
-         * @param id - project id
-         * @returns {!jQuery.Promise|*|!jQuery.deferred|!jQuery.jqXHR}
-         */
-        function getProjectMetadata(id) {
-
-            // Returns a promise
-            return $http({
-                method: 'GET',
-                url: configService.tmAPI + '/admin/project/' + id,
-                headers: authService.getAuthenticatedHeader()
-            }).then(function successCallback(response) {
-                // this callback will be called asynchronously
-                // when the response is available
-                return response.data;
-            }, function errorCallback() {
-                // called asynchronously if an error occurs
-                // or server returns response with an error status.
-                return $q.reject("error");
-            });
-        }
-
-        /**
-         * Updates a project
-         * @param id
-         * @returns {*|!jQuery.deferred|!jQuery.jqXHR|!jQuery.Promise}
-         */
-        function updateProject(id, projectData) {
-
-            // Returns a promise
-            return $http({
-                method: 'POST',
-                url: configService.tmAPI + '/admin/project/' + id,
-                data: projectData,
-                headers: authService.getAuthenticatedHeader()
-            }).then(function successCallback(response) {
-                // this callback will be called asynchronously 
-                // when the response is available
-                return response.data;
-            }, function errorCallback() {
-                // called asynchronously if an error occurs
-                // or server returns response with an error status.
-                return $q.reject("error");
-            })
-        }
-
-        /**
-         * Deletes a project
-         * @param id
-         * @returns {*|!jQuery.Promise|!jQuery.deferred|!jQuery.jqXHR}
-         */
-        function deleteProject(id) {
-
-            // Returns a promise
-            return $http({
-                method: 'DELETE',
-                url: configService.tmAPI + '/admin/project/' + id,
-                headers: authService.getAuthenticatedHeader()
-            }).then(function successCallback(response) {
-                // this callback will be called asynchronously 
-                // when the response is available
-                return response.data;
-            }, function errorCallback() {
-                // called asynchronously if an error occurs
-                // or server returns response with an error status.
-                return $q.reject("error");
-            })
-        }
-
-        /**
-         * Invalidate all tasks on the project
-         * @param projectId
-         * @param comment
-         * @returns {!jQuery.deferred|*|!jQuery.jqXHR|!jQuery.Promise}
-         */
-        function invalidateAllTasks(projectId) {
-            // Returns a promise
-            return $http({
-                method: 'POST',
-                url: configService.tmAPI + '/admin/project/' + projectId + '/invalidate-all',
-                headers: authService.getAuthenticatedHeader()
-            }).then(function successCallback(response) {
-                // this callback will be called asynchronously
-                // when the response is available
-                return response.data;
-            }, function errorCallback() {
-                // called asynchronously if an error occurs
-                // or server returns response with an error status.
-                return $q.reject("error");
-            })
-        }
-
-        /**
-         * Validate all tasks on the project
-         * @param projectId
-         * @param comment
-         * @returns {!jQuery.deferred|*|!jQuery.jqXHR|!jQuery.Promise}
-         */
-        function validateAllTasks(projectId) {
-            // Returns a promise
-            return $http({
-                method: 'POST',
-                url: configService.tmAPI + '/admin/project/' + projectId + '/validate-all',
-                headers: authService.getAuthenticatedHeader()
-            }).then(function successCallback(response) {
-                // this callback will be called asynchronously
-                // when the response is available
-                return response.data;
-            }, function errorCallback() {
-                // called asynchronously if an error occurs
-                // or server returns response with an error status.
-                return $q.reject("error");
-            });
-        }
-
-        /** Get comments for a project
-         * @param id
-         * @returns {*|!jQuery.jqXHR|!jQuery.deferred|!jQuery.Promise}
-         */
-        function getCommentsForProject(id) {
-
-            // Returns a promise
-            return $http({
-                method: 'GET',
-                url: configService.tmAPI + '/admin/project/' + id + '/comments',
-                headers: authService.getAuthenticatedHeader()
-            }).then(function successCallback(response) {
-                // this callback will be called asynchronously
-                // when the response is available
-                return response.data;
-            }, function errorCallback() {
-                // called asynchronously if an error occurs
-                // or server returns response with an error status.
-                return $q.reject("error");
-            });
-        }
-
-        /**
-<<<<<<< HEAD
-         *
-         * @param levelText
-         * @returns {string|*}
-         */
-        function enumerateMapperLevel(levelText) {
-            var levelEnum = -1;
-            switch (levelText) {
-                case 'BEGINNER':
-                    levelEnum = 1;
-                    break;
-                case 'INTERMEDIATE':
-                    levelEnum = 2;
-                    break;
-                case 'ADVANCED':
-                    levelEnum = 3;
-                    break;
-            }
-            return levelEnum;
-        }
-
-        /**
-         * Convenience function for logic associated with deciding if a user can map on a project
-         * TODO this should be an api call since we should not have business logic in the client
-         * @param userLevel
-         * @param projectLevel
-         * @param enforceLevel
-         * @returns {boolean}
-         */
-        function userCanMapProject( userLevel, projectLevel, enforceLevel ) {
-            if (enforceLevel) {
-                var userLevel = enumerateMapperLevel(userLevel);
-                var projectLevel = enumerateMapperLevel(projectLevel);
-                return (userLevel >= projectLevel);
-            }
-            return true;
-        }
-
-        /**
-         * Convenience function for logic associated with deciding if a user can validate on a project
-         * TODO this should be an api call since we should not have business logic in the client
-         * @param userRole
-         * @param enforceValidateRole*
-         * @returns {boolean}
-         */
-        function userCanValidateProject(userRole, enforceValidateRole) {
-            if(enforceValidateRole) {
-                var validatorRoles = ['ADMIN', 'PROJECT_MANAGER', 'VALIDATOR'];
-                return validatorRoles.indexOf(userRole) != -1;
-            }
-            return true;
-=======
-         * Get my projects
-         * @returns {*|!jQuery.jqXHR|!jQuery.deferred|!jQuery.Promise}
-         */
-        function getMyProjects(){
-            // Returns a promise
-            return $http({
-                method: 'GET',
-                url: configService.tmAPI + '/admin/my-projects',
-                headers: authService.getAuthenticatedHeader()
-            }).then(function successCallback(response) {
-                // this callback will be called asynchronously
-                // when the response is available
-                return response.data;
-            }, function errorCallback() {
-                // called asynchronously if an error occurs
-                // or server returns response with an error status.
-                return $q.reject("error");
-            });
->>>>>>> 842a4c7e
-        }
-    }
-})();+    })();