--- conflicted
+++ resolved
@@ -37,22 +37,15 @@
             init: init,
             createTaskGrid: createTaskGrid,
             getTaskGrid: getTaskGrid,
-<<<<<<< HEAD
             validateAOI: validateAOI,
-=======
             setTaskGrid: setTaskGrid,
->>>>>>> cc929df5
             removeTaskGrid: removeTaskGrid,
             getTaskSize: getTaskSize,
             getNumberOfTasks: getNumberOfTasks,
             addTaskGridToMap: addTaskGridToMap,
-<<<<<<< HEAD
-            createProject: createProject
-=======
+            createProject: createProject,
             setAOI: setAOI,
-            validateAOI: validateAOI,
             splitTasks: splitTasks
->>>>>>> cc929df5
         };
 
         return service;
