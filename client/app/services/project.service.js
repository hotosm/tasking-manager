(function () {
    'use strict';

    angular
        .module('taskingManager')
        .service('projectService', ['mapService', projectService]);

    /**
     * @fileoverview This file provides a project service.
     * It generates the task grid for the project using Turf.js (spatial analysis)
     * The task grid matches up with OSM's grid.
     * Code is similar to Tasking Manager 2 (where this was written server side in Python)
     */
    function projectService(mapService) {

        // Maximum resolution of OSM
        var MAXRESOLUTION = 156543.0339;

        // X/Y axis offset
        var AXIS_OFFSET = MAXRESOLUTION * 256 / 2;

        // Target projection for Turf.js
        var TARGETPROJECTION = 'EPSG:4326';

        // Map projection in OpenLayers
        var MAPPROJECTION = 'EPSG:3857';

        var map = null;
        var taskGrid = null;
        var projectServiceDefined = null;
        
        // OpenLayers source for the task grid
        var taskGridSource = null;

        var service = {
<<<<<<< HEAD
            init: init,
            createTaskGrid: createTaskGrid,
            getTaskGrid: getTaskGrid,
            removeTaskGrid: removeTaskGrid,
            getTaskSize: getTaskSize,
            getNumberOfTasks: getNumberOfTasks,
            addTaskGridToMap: addTaskGridToMap
=======
            getTaskGrid: getTaskGrid,
            validateAOI: validateAOI
>>>>>>> cd22968d
        };

        return service;
        
        /**
         * Initialise the draw tools
         */
        function init() {
            if (!projectServiceDefined) {
                map = mapService.getOSMMap();
                addVectorLayer();
                projectServiceDefined = true;
            }
        }

        /**
         * Adds a vector layer to the map which is needed for the draw tool
         */
        function addVectorLayer(){
            taskGridSource = new ol.source.Vector();
            var vector = new ol.layer.Vector({
                source: taskGridSource
            });
            map.addLayer(vector);
        }

        /**
         * Creates a task grid with features for a polygon feature.
         * It snaps to the OSM grid
         * @param areaOfInterest (ol.Feature) - this should be a polygon
         * @param zoomLevel - the OSM zoom level the task squares will align with
         */
        function createTaskGrid(areaOfInterest, zoomLevel) {

            var extent = areaOfInterest.getGeometry().getExtent();

            var format = new ol.format.GeoJSON();

            // Convert feature to GeoJSON for Turf.js to process
            var areaOfInterestGeoJSON = format.writeFeature(areaOfInterest, {
                dataProjection: TARGETPROJECTION,
                featureProjection: MAPPROJECTION
            });

            var xmin = extent[0];
            var ymin = extent[1];
            var xmax = extent[2];
            var ymax = extent[3];

            // task size (in meters) at the required zoom level
            var step = AXIS_OFFSET / (Math.pow(2, (zoomLevel - 1)));

            // Calculate the min and max task indices at the required zoom level to cover the whole area of interest
            var xminstep = parseInt(Math.floor((xmin + AXIS_OFFSET) / step));
            var xmaxstep = parseInt(Math.ceil((xmax + AXIS_OFFSET) / step));
            var yminstep = parseInt(Math.floor((ymin + AXIS_OFFSET) / step));
            var ymaxstep = parseInt(Math.ceil((ymax + AXIS_OFFSET) / step));

            // Generate an array of task features
            var taskFeatures = [];
            for (var x = xminstep; x < xmaxstep; x++) {
                for (var y = yminstep; y < ymaxstep; y++) {
                    var taskFeature = createTaskFeature_(step, x, y);
                    // Write the feature as GeoJSON and transform to the projection Turf.js needs
                    var taskFeatureGeoJSON = format.writeFeature(taskFeature, {
                        dataProjection: TARGETPROJECTION,
                        featureProjection: MAPPROJECTION
                    });
                    // Check if the generated task feature intersects with the area of interest
                    var intersection = turf.intersect(JSON.parse(taskFeatureGeoJSON), JSON.parse(areaOfInterestGeoJSON));
                    // Add the task feature to the array if it intersects
                    if (intersection) {
                        taskFeatures.push(taskFeature);
                    }
                }
            }
            // Store the task features in the service
            taskGrid = taskFeatures;
        }

        /**
         * Return the task grid
         * @returns {*}
         */
        function getTaskGrid(){
            return taskGrid;
        }

        /**
         * Remove the task grid from the map 
         */
        function removeTaskGrid(){
            taskGridSource.clear();
            taskGrid = null;
        }

        /**
         * Get the task size in square kilometers
         * Only use this when using a task grid. It takes the first task in the array to calculate the task size
         * so for arbitrary  tasks it wouldn't be representative.
         * Use Turf.js to calculate the area of one of the task sizes
         * @returns {number} the size of the task
         */
        function getTaskSize(){
            // Write the feature as GeoJSON and transform to the projection Turf.js needs
            var format = new ol.format.GeoJSON();
            var taskGeoJSON = format.writeFeature(taskGrid[0], {
                dataProjection: TARGETPROJECTION,
                featureProjection: MAPPROJECTION
            });
            return turf.area(JSON.parse(taskGeoJSON)) / 1000000;
        }

        /**
         * Return the number of tasks in the task grid
         * @returns {number} of tasks in the task grid
         */
        function getNumberOfTasks(){
            var numberOfTasks = 0;
            if (taskGrid){
                numberOfTasks = taskGrid.length;
            }
            return numberOfTasks;
        }

        /**
         * Add the task grid to the map
         */
        function addTaskGridToMap(){
            // Add the task grid features to the vector layer on the map
            taskGridSource.addFeatures(taskGrid);
        }

        /**
         * Returns a task feature with a polygon geometry defining the task area
         * @param step (task size in meters)
         * @param x (x task index)
         * @param y (y task index)
         * @returns {ol.Feature}
         * @private
         */
        function createTaskFeature_(step, x, y) {
            var xmin = x * step - AXIS_OFFSET;
            var ymin = y * step - AXIS_OFFSET;
            var xmax = (x + 1) * step - AXIS_OFFSET;
            var ymax = (y + 1) * step - AXIS_OFFSET;
            var polygon = new ol.geom.Polygon.fromExtent([xmin, ymin, xmax, ymax]);
            var feature = new ol.Feature({
                geometry: polygon
            });
            return feature;
        }

        /**
         * Validate a candidate AOI.
         * @param features to be validated {*|ol.Collection.<ol.Feature>|Array.<ol.Feature>}
         * @returns {{valid: boolean, message: string}}
         */
        function validateAOI(features){

            var validationResult = {
                valid: true,
                message: ''
            }

            // check we have a non empty array of things
            if (!features || !features.length || features.length == 0){
                validationResult.valid = false;
                validationResult.message = 'NO_FEATURES';
                return validationResult;
            }

            //check we have an array of ol.Feature objects
            for (var i = 0; i < features.length; i++) {
                if (!(features[i] instanceof ol.Feature)) {
                    validationResult.valid = false;
                    validationResult.message = 'UNKNOWN_OBJECT_CLASS';
                    return validationResult;
                }
            }

            // check for self-intersections
            var format = new ol.format.GeoJSON();
            for (var i = 0; i < features.length; i++) {
                var features_as_gj = format.writeFeatureObject(features[i], {
                    dataProjection: TARGETPROJECTION,
                    featureProjection: MAPPROJECTION
                });
                if (turf.kinks(features_as_gj).features.length > 0) {
                    validationResult.valid = false;
                    validationResult.message = 'SELF_INTERSECTIONS';
                    return validationResult;
                }
            }

            return validationResult;
        }
    }
})();<|MERGE_RESOLUTION|>--- conflicted
+++ resolved
@@ -33,18 +33,15 @@
         var taskGridSource = null;
 
         var service = {
-<<<<<<< HEAD
             init: init,
             createTaskGrid: createTaskGrid,
             getTaskGrid: getTaskGrid,
             removeTaskGrid: removeTaskGrid,
             getTaskSize: getTaskSize,
             getNumberOfTasks: getNumberOfTasks,
-            addTaskGridToMap: addTaskGridToMap
-=======
-            getTaskGrid: getTaskGrid,
+            addTaskGridToMap: addTaskGridToMap,
             validateAOI: validateAOI
->>>>>>> cd22968d
+
         };
 
         return service;
