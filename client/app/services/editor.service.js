--- conflicted
+++ resolved
@@ -18,7 +18,6 @@
             launchFieldPapersEditor: launchFieldPapersEditor,
             launchPotlatch2Editor: launchPotlatch2Editor,
             launchIdEditor: launchIdEditor,
-<<<<<<< HEAD
             launchCustomIdEditor: launchCustomIdEditor,
             launchRapidEditor: launchRapidEditor,
             getGPXUrl: getGPXUrl,
@@ -26,12 +25,6 @@
             idPresetCategories: idPresetCategories,
             allIdPresets: allIdPresets,
             getProjectFileOSMXMLUrl: getProjectFileOSMXMLUrl,
-=======
-            launchRapidEditor: launchRapidEditor,
-            getGPXUrl: getGPXUrl,
-            getOSMXMLUrl: getOSMXMLUrl,
-            getProjectFileOSMXMLUrl: getProjectFileOSMXMLUrl
->>>>>>> a47d0d53
         };
 
         return service;
@@ -303,7 +296,6 @@
         }
 
         /**
-<<<<<<< HEAD
          * Returns a flat (uncategorized) array of all available iD presets in
          * alphabetical order
          */
@@ -325,8 +317,6 @@
         }
 
         /**
-=======
->>>>>>> a47d0d53
          * Format the OSM url for the project files
          * @param projectId
          * @param taskId
