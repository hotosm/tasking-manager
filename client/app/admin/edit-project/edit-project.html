<div class="inner">
    <section class="section section--asided">
        <header class="section__header section__header--nodescription">
            <div class="inner">
                <h1 class="section__title">
                    {{ 'Edit project' | translate }}: # {{ editProjectCtrl.project.projectId }}
                </h1>
            </div>
        </header>
        <div class="section-container edit-project">
            <div class="section__body section__body--secondary">
                <div class="inner">
                    <aside class="section__aside-content">
                        <h1 class="section__aside-title">{{ 'In this area' | translate }}</h1>
                        <nav class="section__aside-nav" role="navigation">
                            <ul class="aside-menu">
                                <li>
                                    <a title="{{ 'Edit description' | translate }}" ng-click="editProjectCtrl.currentSection = 'description'"
                                       class="aside-menu-item" ng-class="editProjectCtrl.currentSection === 'description' ? 'aside-menu-item--active' : ''">
                                    {{ 'Description' | translate }} *
                                        <span ng-show="editProjectCtrl.nameMissing || editProjectCtrl.shortDescriptionMissing || editProjectCtrl.descriptionMissing">
                                            <span class="missing-email-indicator fa fa-exclamation"></span>
                                        </span>
                                    </a>
                                </li>
                                <li>
                                    <a title="{{ 'Edit instructions' | translate }}" ng-click="editProjectCtrl.currentSection = 'instructions'"
                                       class="aside-menu-item" ng-class="editProjectCtrl.currentSection === 'instructions' ? 'aside-menu-item--active' : ''">
                                        {{ 'Instructions' | translate }} *
                                        <span ng-show="editProjectCtrl.instructionsMissing">
                                            <span class="missing-email-indicator fa fa-exclamation"></span>
                                        </span>
                                    </a>
                                </li>
                                <li>
                                    <a title="{{ 'Edit tags' | translate }}" ng-click="editProjectCtrl.currentSection = 'metadata'"
                                       class="aside-menu-item" ng-class="editProjectCtrl.currentSection === 'metadata' ? 'aside-menu-item--active' : ''">
                                        {{ 'Metadata' | translate }} *
                                        <span ng-show="!editProjectCtrl.editForm.organisationTag.$valid || !editProjectCtrl.editForm.campaignTag.$valid || editProjectCtrl.organisationTagMissing || editProjectCtrl.mappingTypeMissing">
                                            <span class="missing-email-indicator fa fa-exclamation"></span>
                                        </span>
                                    </a>
                                </li>
                                <li>
                                    <a title="{{ 'Edit priority areas' | translate }}" ng-click="editProjectCtrl.currentSection = 'priorityareas'"
                                       class="aside-menu-item" ng-class="editProjectCtrl.currentSection === 'priorityareas' ? 'aside-menu-item--active' : ''">
                                        {{ 'Priority areas' | translate }}
                                    </a>
                                </li>
                                <li>
                                    <a title="{{ 'Edit imagery' | translate }}" ng-click="editProjectCtrl.currentSection = 'imagery'"
                                       class="aside-menu-item" ng-class="editProjectCtrl.currentSection === 'imagery' ? 'aside-menu-item--active' : ''">
                                        {{ 'Imagery' | translate }}
                                    </a>
                                </li>
                                <li>
                                    <a title="{{ 'Edit permissions' | translate }}" ng-click="editProjectCtrl.currentSection = 'permissions'"
                                       class="aside-menu-item" ng-class="editProjectCtrl.currentSection === 'permissions' ? 'aside-menu-item--active' : ''">
                                        {{ 'Permissions' | translate }}
                                        <span ng-show="editProjectCtrl.project.private && editProjectCtrl.project.allowedUsernames.length < 1">
                                            <span class="missing-email-indicator fa fa-exclamation"></span>
                                        </span>
                                    </a>
                                </li>
                                <li>
                                    <a title="{{ 'Edit settings' | translate }}" ng-click="editProjectCtrl.currentSection = 'settings'"
                                       class="aside-menu-item" ng-class="editProjectCtrl.currentSection === 'settings' ? 'aside-menu-item--active' : ''">
                                        {{ 'Settings' | translate }}
                                        <span ng-show="editProjectCtrl.project.mappingEditors.length < 1 || editProjectCtrl.project.validationEditors.length < 1">
                                            <span class="missing-email-indicator fa fa-exclamation"></span>
                                        </span>
                                    </a>

                                </li>
                                <li>
                                    <a title="{{ 'Project wide actions' | translate }}" ng-click="editProjectCtrl.currentSection = 'actions'"
                                       class="aside-menu-item" ng-class="editProjectCtrl.currentSection === 'actions' ? 'aside-menu-item--active' : ''">
                                        {{ 'Actions' | translate }}
                                    </a>
                                </li>
                                <li>
<<<<<<< HEAD
                                    <a title="{{ 'Add or edit a custom editor' | translate }}" ng-click="editProjectCtrl.currentSection = 'customEditor'"
                                       class="aside-menu-item" ng-class="editProjectCtrl.currentSection === 'customEditor' ? 'aside-menu-item--active' : ''"
                                       ng-show="editProjectCtrl.userIsExpert">
                                        {{ 'Custom Editor' | translate }}
                                    </a>
                                </li>
                                <li>
=======
>>>>>>> a47d0d53
                                    <a title="{{ 'Project Wide JOSM Settings' | translate }}" ng-click="editProjectCtrl.currentSection = 'josmsettings'"
                                       class="aside-menu-item" ng-class="editProjectCtrl.currentSection === 'josmsettings' ? 'aside-menu-item--active' : ''">
                                        {{ 'JOSM Settings' | translate }}
                                    </a>
                                </li>
                            </ul>
                        </nav>
                    </aside>

                    <!-- section main content -->
                    <div class="section__main-content">
                        <form class="form" name="editProjectCtrl.editForm">
                        <!-- error -->
                        <p class="error" ng-show="editProjectCtrl.errorReturningProjectMetadata">{{ 'An error occurred' | translate }}</p>
                        <!-- /error -->
                        <!-- description section -->
                        <div ng-show="editProjectCtrl.currentSection === 'description'">
                            <fieldset class="form__fieldset">
                                <div class="form__group form__group--section">
                                    <label class="form__label">{{ 'Status' | translate }}</label>
                                    <select class="form__control" ng-model="editProjectCtrl.project.projectStatus">
                                        <option value="PUBLISHED">{{ 'Published' | translate }}</option>
                                        <option value="ARCHIVED">{{ 'Archived' | translate }}</option>
                                        <option value="DRAFT">{{ 'Draft' | translate }}</option>
                                    </select>
                                </div>
                                <div class="form__group form__group--section">
                                    <label class="form__label">{{ 'Priority' | translate }}</label>
                                    <select class="form__control" ng-model="editProjectCtrl.project.projectPriority">
                                        <option value="URGENT">{{ 'Urgent' | translate }}</option>
                                        <option value="HIGH">{{ 'High' | translate }}</option>
                                        <option value="MEDIUM">{{ 'Medium' | translate }}</option>
                                        <option value="LOW">{{ 'Low' | translate }}</option>
                                    </select>
                                </div>
                                <div class="form__group form__group--section">
                                    <label class="form__label">{{ 'Name of the project' | translate }} *</label>
                                    <ul class="buttons--language">
                                        <li class="button-group button-group--horizontal"
                                             ng-repeat="locale in editProjectCtrl.locales"
                                             role="group"
                                             aria-label="{{ 'choose locale' | translate }}">
                                            <button class="button button--small button--achromic" type="button"
                                                    ng-class="editProjectCtrl.nameLanguage === locale ? 'button--active' : ''"
                                                    ng-click="editProjectCtrl.changeLanguageName(locale)">
                                                    {{ locale }}
                                            </button>
                                        </li>
                                    </ul>
                                    <div ng-repeat="info in editProjectCtrl.project.projectInfoLocales">
                                        <div ng-show="info.locale === editProjectCtrl.nameLanguage">
                                            <input type="text" class="form__control"
                                                   name="name"
                                                   ng-model="info.name"/>
                                        </div>
                                    </div>
                                    <p class="error" ng-show="editProjectCtrl.nameMissing">
                                        {{ 'A name for the default locale' | translate }} "{{ editProjectCtrl.project.defaultLocale }}" {{ 'is missing.' | translate }}
                                    </p>
                                </div>
                                <div class="form__group form__group--section">
                                    <label class="form__label">{{ 'Short description' | translate }} *</label>
                                    <ul class="buttons--language">
                                        <li class="button-group button-group--horizontal"
                                             ng-repeat="locale in editProjectCtrl.locales"
                                             role="group"
                                             aria-label="{{ 'choose locale' | translate }}">
                                            <button class="button button--small button--achromic" type="button"
                                                    ng-class="editProjectCtrl.shortDescriptionLanguage === locale ? 'button--active' : ''"
                                                    ng-click="editProjectCtrl.changeLanguageShortDescription(locale)">
                                                    {{ locale }}
                                            </button>
                                        </li>
                                    </ul>
                                    <div ng-repeat="info in editProjectCtrl.project.projectInfoLocales">
                                        <div ng-show="info.locale === editProjectCtrl.shortDescriptionLanguage">
                                            <textarea
                                                    class="form__control"
                                                    ng-model="info.shortDescription" rows="4">
                                            </textarea>
                                            <p><strong>{{ 'Tip' | translate }}:</strong> {{ 'You can use Markdown. (HTML is not allowed)' | translate }}</p>
                                            <button class="button button--secondary button--small"
                                                    ng-click="editProjectCtrl.showPreviewShortDescription = !editProjectCtrl.showPreviewShortDescription">
                                                {{ 'Preview' | translate }}
                                            </button>
                                            <p class="textblock--fulltext" ng-show="editProjectCtrl.showPreviewShortDescription" markdown-to-html="info.shortDescription"></p>
                                        </div>
                                    </div>
                                    <p class="error" ng-show="editProjectCtrl.shortDescriptionMissing">
                                        {{ 'A short description for the default locale' | translate }} "{{ editProjectCtrl.project.defaultLocale }}" {{ 'is missing.' | translate }}
                                    </p>
                                </div>
                                <div class="form__group form__group--section">
                                    <label class="form__label">{{ 'Description' | translate }} *</label>
                                    <ul class="buttons--language">
                                        <li class="button-group button-group--horizontal"
                                             ng-repeat="locale in editProjectCtrl.locales"
                                             role="group"
                                             aria-label="{{ 'choose locale' | translate }}">
                                            <button class="button button--small button--achromic" type="button"
                                                    ng-class="editProjectCtrl.descriptionLanguage === locale ? 'button--active' : ''"
                                                    ng-click="editProjectCtrl.changeLanguageDescription(locale)">
                                                    {{ locale }}
                                            </button>
                                        </li>
                                    </ul>
                                    <div ng-repeat="info in editProjectCtrl.project.projectInfoLocales">
                                        <div ng-show="info.locale === editProjectCtrl.descriptionLanguage">
                                            <textarea
                                                    class="form__control"
                                                    ng-model="info.description" rows="10">
                                            </textarea>
                                            <p><strong>{{ 'Tip' | translate }}:</strong> {{ 'You can use Markdown. (HTML is not allowed)' | translate }}</p>
                                            <button class="button button--secondary button--small"
                                                    ng-click="editProjectCtrl.showPreviewDescription = !editProjectCtrl.showPreviewDescription">
                                                {{ 'Preview' | translate }}
                                            </button>
                                            <p class="textblock--fulltext" ng-show="editProjectCtrl.showPreviewDescription"
                                               markdown-to-html="info.description"
                                               ng-model="editProjectCtrl.descriptionHTML">
                                            </p>
                                        </div>
                                    </div>
                                    <p class="error" ng-show="editProjectCtrl.descriptionMissing">
                                        {{ 'A description for the default locale' | translate }} "{{ editProjectCtrl.project.defaultLocale }}" {{ 'is missing.' | translate }}
                                    </p>
                                </div>
                            </fieldset>
                        </div>
                        <!--/ description section-->
                        <!-- instructions section -->
                        <div ng-show="editProjectCtrl.currentSection === 'instructions'">
                            <fieldset class="form__fieldset">
                                <div class="form__group form__group--section">
                                    <label class="form__label">{{ 'Entities to map' | translate }}</label>
                                    <input type="text" class="form__control" ng-model="editProjectCtrl.project.entitiesToMap"/>
                                    <p>{{ 'The list of entities to map.' | translate }}</p>
                                </div>
                                <div class="form__group form__group--section">
                                    <label class="form__label">{{ 'Changeset comment' | translate }}</label>
                                    <input type="text" class="form__control" ng-model="editProjectCtrl.project.changesetComment"/>
                                    <p>
                                        {{ 'Default comments added to uploaded changeset comment field. Users should also be encouraged to add text describing what they mapped. Example: #hotosm-project-470 #missingmaps Buildings mapping. Hashtags are sometimes used for analysis later, but should be human informative and not overused, #group #event for example.' | translate }}
                                    </p>
                                </div>
                                <div class="form__group form__group--section">
                                    <label class="form__label">{{ 'Detailed Instructions' | translate }} *</label>
                                    <ul class="buttons--language">
                                        <li class="button-group button-group--horizontal"
                                             ng-repeat="locale in editProjectCtrl.locales"
                                             role="group"
                                             aria-label="{{ 'choose locale' | translate }}">
                                            <button class="button button--small button--achromic" type="button"
                                                    ng-class="editProjectCtrl.instructionsLanguage === locale ? 'button--active' : ''"
                                                    ng-click="editProjectCtrl.changeLanguageInstructions(locale)">
                                                    {{ locale }}
                                            </button>
                                        </li>
                                    </ul>
                                    <div ng-repeat="info in editProjectCtrl.project.projectInfoLocales">
                                        <div ng-show="info.locale === editProjectCtrl.instructionsLanguage">
                                            <textarea
                                                    class="form__control"
                                                    ng-model="info.instructions" rows="10">
                                            </textarea>
                                            <p><strong>{{ 'Tip' | translate }}:</strong> {{ 'You can use Markdown. (HTML is not allowed)' | translate }}</p>
                                            <button class="button button--secondary button--small"
                                                    ng-click="editProjectCtrl.showPreviewInstructions = !editProjectCtrl.showPreviewInstructions">
                                                {{ 'Preview' | translate }}
                                            </button>
                                            <p class="textblock--fulltext" ng-show="editProjectCtrl.showPreviewInstructions" markdown-to-html="info.instructions"></p>
                                        </div>
                                    </div>
                                    <p class="error" ng-show="editProjectCtrl.instructionsMissing">
                                        {{ 'Instructions for the default locale' | translate }} "{{ editProjectCtrl.project.defaultLocale }}" {{ 'are missing.' | translate }}
                                    </p>
                                </div>
                                <div class="form__group form__group--section">
                                    <label class="form__label">{{ 'Per Task Instructions' | translate }}</label>
                                    <ul class="buttons--language">
                                        <li class="button-group button-group--horizontal"
                                             ng-repeat="locale in editProjectCtrl.locales"
                                             role="group"
                                             aria-label="{{ 'choose locale' | translate }}">
                                            <button class="button button--small button--achromic" type="button"
                                                    ng-class="editProjectCtrl.perTaskInstructionsLanguage === locale ? 'button--active' : ''"
                                                    ng-click="editProjectCtrl.changeLanguagePerTaskInstructions(locale)">
                                                    {{ locale }}
                                            </button>
                                        </li>
                                    </ul>
                                    <div ng-repeat="info in editProjectCtrl.project.projectInfoLocales">
                                        <div ng-show="info.locale === editProjectCtrl.perTaskInstructionsLanguage">
                                            <textarea
                                                    class="form__control"
                                                    ng-model="info.perTaskInstructions" rows="4">
                                            </textarea>
                                            <p><strong>{{ 'Tip' | translate }}:</strong> {{ 'You can use Markdown. (HTML is not allowed)' | translate }}</p>
                                            <p ng-if="editProjectCtrl.project.taskCreationMode == 'GRID' ">
                                                {{ 'Put here anything that can be useful to users while taking a task. {x}, {y} and {z} will be replaced by the corresponding parameters for each task.
                                                {x}, {y} and {z} parameters can only be be used on tasks generated in the Tasking Manager and not on imported tasks.
                                                For example: « This task involves loading extra data. Click [here](http://localhost:8111/import?new_layer=true&url=http://www.domain.com/data/{x}/{y}/{z}/routes_2009.osm) to load the data into JOSM ».' | translate }}</p>
                                            <p ng-if="editProjectCtrl.project.taskCreationMode == 'ARBITRARY'">
                                                {{ 'Put here anything that can be useful to users while taking a task. If you have added extra properties within the GeoJSON of the task, they can be referenced by surrounding them in curly braces. For eg. if you have a property called `import_url` in your GeoJSON, you can reference it like:' | translate }}
                                                <code>This task involves loading extra data. Click [here](http://localhost:8111/import?new_layer=true&url={import_url}) to load the data into JOSM</code>
                                            </p>
                                            <button class="button button--secondary button--small"
                                                    ng-click="editProjectCtrl.showPreviewPerTaskInstructions = !editProjectCtrl.showPreviewPerTaskInstructions">
                                                {{ 'Preview' | translate }}
                                            </button>
                                            <p class="textblock--fulltext" ng-show="editProjectCtrl.showPreviewPerTaskInstructions" markdown-to-html="info.perTaskInstructions"></p>
                                        </div>
                                    </div>
                                </div>
                            </fieldset>
                        </div>
                        <!--/ instructions section -->
                        <!-- metadata section -->
                        <div ng-show="editProjectCtrl.currentSection === 'metadata'">
                            <fieldset class="form__fieldset">
                                <p>{{ 'Metadata and tags are used to allow users to find projects to work on and group projects.' | translate }}</p>
                                <div class="form__group form__group--section">
                                    <label class="form__label">{{ 'Mapper Level' | translate }}</label>
                                    <div class="button-group button-group--horizontal" role="group"
                                         aria-label="{{ 'choose mapping level' | translate }}">
                                        <button class="button button--achromic" type="button"
                                                ng-class="editProjectCtrl.project.mapperLevel === 'BEGINNER'? 'button--active' : ''"
                                                ng-click="editProjectCtrl.setMapperLevel('BEGINNER')">
                                            {{ 'Beginner' | translate }}
                                        </button>
                                        <button class="button button--achromic" type="button"
                                                ng-class="editProjectCtrl.project.mapperLevel === 'INTERMEDIATE'? 'button--active' : ''"
                                                ng-click="editProjectCtrl.setMapperLevel('INTERMEDIATE')">
                                            {{ 'Intermediate' | translate }}
                                        </button>
                                        <button class="button button--achromic" type="button"
                                                ng-class="editProjectCtrl.project.mapperLevel === 'ADVANCED'? 'button--active' : ''"
                                                ng-click="editProjectCtrl.setMapperLevel('ADVANCED')">
                                            {{ 'Advanced' | translate }}
                                        </button>
                                    </div>
                                    <p>{{ 'Setting the level will help the mappers find suitable projects to work on. You can enforce the level required for mapping in the permissions section.' | translate }}</p>
                                </div>
                                <div class="form__group form__group--section">
<<<<<<< HEAD
                                    <div class="edit-mapping-types">
                                        <div>
                                            <label class="form__label">{{ 'Type(s) of mapping' | translate }}</label>
                                            <label class="form__option">
                                                <input type="checkbox" ng-model="editProjectCtrl.mappingTypes.roads"/>{{ 'Roads' | translate }}
                                            </label>
                                            <label class="form__option">
                                                <input type="checkbox" ng-model="editProjectCtrl.mappingTypes.buildings"/>{{ 'Buildings' | translate }}
                                            </label>
                                            <label class="form__option">
                                                <input type="checkbox" ng-model="editProjectCtrl.mappingTypes.waterways"/>{{ 'Waterways' | translate }}
                                            </label>
                                            <label class="form__option">
                                                <input type="checkbox" ng-model="editProjectCtrl.mappingTypes.landuse"/>{{ 'Landuse' | translate }}
                                            </label>
                                            <label class="form__option">
                                                <input type="checkbox" ng-model="editProjectCtrl.mappingTypes.other"/>{{ 'Other' | translate }}
                                            </label>
                                        </div>
                                        <div ng-show="editProjectCtrl.limitPresets || editProjectCtrl.userIsExpert">
                                            <div class="limit-presets">
                                                <label class="form__label">{{ 'iD Editor Presets *' | translate }}</label>
                                                <p>
                                                    {{ 'Choose 1 or more presets or disable preset limiting' | translate }}
                                                </p>
                                                <label class="form__option">
                                                    <input type="checkbox" ng-model="editProjectCtrl.limitPresets"/>
                                                    {{ 'Limit iD Editor Presets' | translate }}
                                                </label>
                                                <div ng-show="editProjectCtrl.getMappingTypesArray().length > 0">
                                                      <div ng-show="editProjectCtrl.limitPresets">
                                                          <label class="form__label">{{ 'Offer Presets:' | translate }}</label>
                                                          <input type="text"
                                                                ng-model="editProjectCtrl.presetsFilter"
                                                                placeholder="{{ 'Type to narrow presets' | translate }}"
                                                                class="form__control form__control--medium narrow-presets"
                                                          />
                                                          <div ng-repeat="preset in editProjectCtrl.offeredPresets()">
                                                              <label class="form__option">
                                                                  <input type="checkbox" ng-model="editProjectCtrl.selectedPresets[preset]"/>{{ preset }}
                                                              </label>
                                                          </div>
                                                      </div>
                                                </div>
                                                <p ng-hide="!editProjectCtrl.limitPresets || editProjectCtrl.getMappingTypesArray().length > 0">
                                                  {{ 'Tip: choose Types of Mapping to view preset options' | translate }}
                                                </p>
                                            </div>
                                        </div>
                                    </div>
=======
                                    <label class="form__label">{{ 'Type(s) of mapping' | translate }} *</label>
                                    <label class="form__option">
                                        <input type="checkbox" ng-model="editProjectCtrl.mappingTypes.roads"/>{{ 'Roads' | translate }}
                                    </label>
                                    <label class="form__option">
                                        <input type="checkbox" ng-model="editProjectCtrl.mappingTypes.buildings"/>{{ 'Buildings' | translate }}
                                    </label>
                                    <label class="form__option">
                                        <input type="checkbox" ng-model="editProjectCtrl.mappingTypes.waterways"/>{{ 'Waterways' | translate }}
                                    </label>
                                    <label class="form__option">
                                        <input type="checkbox" ng-model="editProjectCtrl.mappingTypes.landuse"/>{{ 'Landuse' | translate }}
                                    </label>
                                    <label class="form__option">
                                        <input type="checkbox" ng-model="editProjectCtrl.mappingTypes.other"/>{{ 'Other' | translate }}
                                    </label>
>>>>>>> a47d0d53
                                </div>
                                <div class="form__group form__group--section">
                                    <label class="form__label">{{ 'Organisation Tag' | translate }} *</label>
                                    <p>{{ 'Only one organisation tag is allowed.' | translate }}</p>
                                    <tags-input ng-model="editProjectCtrl.projectOrganisationTag"
                                        name="organisationTag" placeholder="{{ 'choose from existing tags or create a new one' | translate }}"
                                        replace-spaces-with-dashes="false" max-tags="1">
                                        <auto-complete source="editProjectCtrl.getOrganisationTags($query)"></auto-complete>
                                    </tags-input>
                                    <p class="error" ng-show="!editProjectCtrl.editForm.organisationTag.$valid">
                                        {{ 'Please make sure you only have one organisation tag.' | translate }}
                                    </p>
                                </div>
                                <div class="form__group form__group--section">
                                    <label class="form__label">{{ 'Campaign Tag' | translate }}</label>
                                    <p>{{ 'Only one campaign tag is allowed.' | translate }}</p>
                                    <tags-input ng-model="editProjectCtrl.projectCampaignTag"
                                        name="campaignTag" placeholder="{{ 'choose from existing tags or create a new one' | translate }}"
                                                replace-spaces-with-dashes="false" max-tags="1">
                                        <auto-complete source="editProjectCtrl.getCampaignTags($query)"></auto-complete>
                                    </tags-input>
                                    <p class="error" ng-show="!editProjectCtrl.editForm.campaignTag.$valid">
                                        {{ 'Please make sure you only have one campaign tag.' | translate }}
                                    </p>
                                </div>
                                <div class="form__group form__group--section">
                                    <label class="form__label">{{ 'OSMCha Filter Id' | translate }}</label>
                                    <input type="text" class="form__control" ng-model="editProjectCtrl.project.osmchaFilterId"/>
                                    <p>
                                        {{ 'Optional id of a saved OSMCha filter to apply when viewing the project in OSMCha, if you desire custom filtering. Note that this replaces all standard filters. Example: 095e8b31-b3cb-4b36-a106-02826fb6a109 (for convenience, you can also paste an OSMCha URL here that uses a saved filter and the filter id will be extracted for you).' | translate }}
                                    </p>
                                </div>
                            </fieldset>
                        </div>
                        <!--/ metadata section -->
                        <!-- imagery section -->
                        <div ng-show="editProjectCtrl.currentSection === 'imagery'">
                            <fieldset class="form__fieldset">
                                <div class="form__group form__group--section">
                                    <label class="form__label">{{ 'URL to service' | translate }}</label>
                                    <input type="text" class="form__control form__control--medium"
                                           name="imagery"
                                        ng-model="editProjectCtrl.project.imagery"/>
                                    <p>{{ 'Note: follow this format for TMS URLs:' | translate }} tms[22]:http://hiu-maps.net/hot/1.0.0/kathmandu_flipped/{zoom}/{x}/{y}.png</p>
                                </div>
                                <div class="form__group form__group--section">
                                    <label class="form__label">{{ 'Required license' | translate }}</label>
                                    <select class="form__control form__control--medium"
                                            ng-options="license.name for license in editProjectCtrl.licenses"
                                            ng-model="editProjectCtrl.projectLicense">
                                         <option value="">-- {{ 'no license' | translate }} --</option>
                                    </select>
                                </div>
                            </fieldset>
                        </div>
                        <!--/ imagery section -->
                        <!-- priority area section -->
                        <div ng-show="editProjectCtrl.currentSection === 'priorityareas'">
                            <p>{{ editProjectCtrl.numberOfPriorityAreas }} {{ 'priority areas' | translate }}</p>
                            <div>
                                <p>{{ 'If you want mappers to work on the highest priority areas first, draw one of more polygons within the project area.' | translate }}</p>
                            </div>
                            <div class="button-group button-group--horizontal" role="group" aria-label="{{ 'priority area drawing tools' | translate }}">
                                <button class="button button--sm"
                                        ng-class="editProjectCtrl.drawPolygonInteraction.getActive() ? 'button--active' : ''"
                                        ng-click="editProjectCtrl.drawPriorityPolygon()">{{ 'Draw polygon' | translate }}</button>
                                <button class="button button--sm"
                                        ng-class="editProjectCtrl.drawRectangleInteraction.getActive() ? 'button--active' : ''"
                                        ng-click="editProjectCtrl.drawPriorityRectangle()">{{ 'Draw rectangle' | translate }}</button>
                                <button class="button button--sm"
                                        ng-class="editProjectCtrl.drawCircleInteraction.getActive() ? 'button--active' : ''"
                                        ng-click="editProjectCtrl.drawPriorityCircle()">{{ 'Draw circle' | translate }}</button>
                                <button class="button button--sm new-line"
                                        ng-class="editProjectCtrl.editPriority ? 'button--active' : ''"
                                        ng-click="editProjectCtrl.editPriorityArea()">{{ 'Edit' | translate }}</button>
                                <button class="button button--sm button--secondary"
                                        ng-class="editProjectCtrl.deletePriority ? 'button--active' : ''"
                                        ng-click="editProjectCtrl.deletePriorityArea()">{{ 'Delete' | translate }}</button>
                                <button class="button button--sm button--outline--secondary"
                                        ng-click="editProjectCtrl.clearAllPriorityAreas()">{{ 'Clear all' | translate }}</button>
                            </div>
                            <div id="map" class="map-container"></div>
                        </div>
                        <!--/ priority area section -->
                        <!-- permissions -->
                        <div ng-show="editProjectCtrl.currentSection === 'permissions'">
                            <fieldset class="form__fieldset">
                                <div class="form__group form__group--section">
                                    <label class="form__label">{{ 'Mappers' | translate }}</label>
                                    <label class="form__option">
                                        <input ng-model="editProjectCtrl.project.enforceMapperLevel" type="checkbox"/>{{ 'Only mappers with experience level' | translate }} {{ editProjectCtrl.project.mapperLevel }} {{ 'or higher can map' | translate }}
                                    </label>
                                    <p>{{ 'If checked, only users with the listed mapper experience level will be able to contribute to this project. If unchecked, anyone can contribute. Go to the Metadata panel to change the mapper experience level for this project.' | translate }}
                                    </p>
                                </div>
                                <div class="form__group form__group--section">
                                    <label class="form__label">{{ 'Validators' | translate }}</label>
                                    <label class="form__option">
                                        <input ng-model="editProjectCtrl.project.enforceValidatorRole" type="checkbox" />{{ 'Require users to be validators' | translate }}
                                    </label>
                                    <p>{{ 'If checked, only users with the Validator role will be able to validate tasks in this project. If unchecked, anyone can validate or invalidate tasks.' | translate }}</p>
                                    <label class="form__option">
                                        <input ng-model="editProjectCtrl.project.allowNonBeginners" type="checkbox"/>{{ 'Require experience level INTERMEDIATE or ADVANCED' | translate }}
                                    </label>
                                    <p>{{ ' If checked, only users with the experience level of Intermediate and Advanced will be able to validate tasks in this project.' | translate }}</p>
                                </div>
                                <div class="form__group form__group--section">
                                    <label class="form__label">{{ 'Private Project' | translate }}</label>
                                    <label class="form__option">
                                        <input ng-model="editProjectCtrl.project.private" type="checkbox" ng-click="editProjectCtrl.onPrivateChange()"/>{{ 'Private' | translate }}
                                    </label>
                                    <p>{{ 'Private means that only the given list of users below can access this project. Before a user name can be added to the Allowed Users list the user must first login to this installation of OSM Tasking Manager.' | translate }}
                                    </p>
                                </div>
                                <div class="form__group form__group--section">
                                    <label class="form__label">{{ 'Allowed users on private project' | translate }}</label>
                                    <ul>
                                        <li ng-repeat="user in editProjectCtrl.project.allowedUsernames">
                                            {{ user }} <i class="icon--xmark" ng-click="editProjectCtrl.removeUser(user)"></i>
                                        </li>
                                    </ul>
                                    <div class="form__input-group">
                                        <input type="text" ng-model="user" placeholder="{{ 'Type a username' | translate }}"
                                               ng-change="editProjectCtrl.enableAddUser(false)"
                                           class="form__control form__control--medium"
                                           uib-typeahead="user for user in editProjectCtrl.getUser($viewValue)"
                                           typeahead-loading="loadingLocations"
                                           typeahead-no-results="noResults"
                                           typeahead-on-select="editProjectCtrl.enableAddUser(true)">
                                        <span class="form__input-group-button">
                                            <button type="submit" class="button button--achromic button--medium"
                                                    ng-click="editProjectCtrl.addUser(user)"
                                                   ng-class="!editProjectCtrl.project.private || !editProjectCtrl.addUserEnabled ? 'disabled' : ''">
                                                <span>{{ 'Add user' | translate }}</span>
                                            </button>
                                        </span>
                                        <p class="error" ng-show="editProjectCtrl.project.private && editProjectCtrl.project.allowedUsernames.length < 1">
                                            {{ 'You need to add at least one allowed user to a private project.' | translate }}
                                        </p>
                                    </div>
                                </div>
                            </fieldset>
                        </div>
                        <!--/ permissions -->
                        <!-- settings -->
                        <div ng-show="editProjectCtrl.currentSection === 'settings'">
                            <fieldset class="form__fieldset">
                                <div class="form__group form__group--section">
                                    <label class="form__label">{{ 'Default locale' | translate }}</label>
                                    <ul class="buttons--language">
                                        <li class="button-group button-group--horizontal"
                                             ng-repeat="locale in editProjectCtrl.locales"
                                             role="group"
                                             aria-label="{{ 'choose default locale' | translate }}">
                                            <button class="button button--small button--achromic" type="button"
                                                    ng-class="editProjectCtrl.project.defaultLocale === locale ? 'button--active' : ''"
                                                    ng-click="editProjectCtrl.changeDefaultLocale(locale)">
                                                    {{ locale }}
                                            </button>
                                        </li>
                                    </ul>
                                </div>
                                <div class="form__group form__group--section">
                                    <label class="form__label">{{ 'Editors for mapping' | translate }}</label>
                                    <label class="form__option">
                                        <input type="checkbox" ng-model="editProjectCtrl.mappingEditors.id"/>{{ 'iD Editor' | translate }}
                                    </label>
                                    <label class="form__option">
                                        <input type="checkbox" ng-model="editProjectCtrl.mappingEditors.josm"/>{{ 'JOSM' | translate }}
                                    </label>
                                    <label class="form__option">
                                        <input type="checkbox" ng-model="editProjectCtrl.mappingEditors.potlatch2"/>{{ 'Potlatch 2' | translate }}
                                    </label>
                                    <label class="form__option">
                                        <input type="checkbox" ng-model="editProjectCtrl.mappingEditors.fieldpapers"/>{{ 'Field Papers' | translate }}
                                    </label>
<<<<<<< HEAD
                                    <label ng-show="editProjectCtrl.customEditor.enabled && editProjectCtrl.userIsExpert" class="form__option">
                                        <input type="checkbox" ng-model="editProjectCtrl.mappingEditors.custom"/>{{ editProjectCtrl.customEditor.name }}
                                    </label>
                                    <label class="form__option">
                                        <input type="checkbox" ng-model="editProjectCtrl.mappingEditors.rapid"/>{{ 'RapiD Editor' | translate }}
                                    </label>
                                    <label class="form__option">
                                        <input type="checkbox" ng-model="editProjectCtrl.mappingEditors.josmmapwithai"/>{{ 'JOSM (MapWithAI)' | translate }}
=======
                                    <label class="form__option">
                                        <input type="checkbox" ng-model="editProjectCtrl.mappingEditors.rapid"/>{{ 'RapiD' | translate }}
>>>>>>> a47d0d53
                                    </label>
                                    <p class="error" ng-show="editProjectCtrl.project.mappingEditors.length < 1">
                                        {{ 'You need at least one mapping editor.' | translate }}
                                    </p>
                                </div>
                                <div class="form__group form__group--section">
                                    <label class="form__label">{{ 'Editors for validation' | translate }}</label>
                                    <label class="form__option">
                                        <input type="checkbox" ng-model="editProjectCtrl.validationEditors.id"/>{{ 'iD Editor' | translate }}
                                    </label>
                                    <label class="form__option">
                                        <input type="checkbox" ng-model="editProjectCtrl.validationEditors.josm"/>{{ 'JOSM' | translate }}
                                    </label>
                                    <label class="form__option">
                                        <input type="checkbox" ng-model="editProjectCtrl.validationEditors.potlatch2"/>{{ 'Potlatch 2' | translate }}
                                    </label>
                                    <label class="form__option">
                                        <input type="checkbox" ng-model="editProjectCtrl.validationEditors.fieldpapers"/>{{ 'Field Papers' | translate }}
                                    </label>
<<<<<<< HEAD
                                    <label ng-show="editProjectCtrl.customEditor.enabled && editProjectCtrl.userIsExpert" class="form__option">
                                        <input type="checkbox" ng-model="editProjectCtrl.validationEditors.custom"/>{{ editProjectCtrl.customEditor.name }}
                                    </label>
                                    <label class="form__option">
                                        <input type="checkbox" ng-model="editProjectCtrl.validationEditors.rapid"/>{{ 'RapiD Editor' | translate }}
                                    </label>
                                    <label class="form__option">
                                        <input type="checkbox" ng-model="editProjectCtrl.validationEditors.josmmapwithai"/>{{ 'JOSM (MapWithAI)' | translate }}
=======
                                    <label class="form__option">
                                        <input type="checkbox" ng-model="editProjectCtrl.validationEditors.rapid"/>{{ 'RapiD' | translate }}
>>>>>>> a47d0d53
                                    </label>
                                    <p class="error" ng-show="editProjectCtrl.project.validationEditors.length < 1">
                                        {{ 'You need at least one validation editor.' | translate }}
                                    </p>
                                </div>
                                <div class="form__group form__group--section">
                                    <label class="form__label">{{ 'Enforce Random Task Selection' | translate }}</label>
                                    <label class="form__option">
                                        <input ng-model="editProjectCtrl.project.enforceRandomTaskSelection" type="checkbox"/>{{ 'Enforce random task selection on mapping' | translate }}
                                    </label>
                                    <p>{{ 'If checked, users must edit tasks at random for the initial editing stage (project managers and admins are exempt). ' | translate }}</p>
                            </div>
                            </fieldset>
                        </div>
                            <!--/ settings -->
                            <!-- actions -->
                        <div ng-show="editProjectCtrl.currentSection === 'actions'">
                            <fieldset class="form__fieldset">
                                <div class="form__group form__group--section">
                                    <label class="form__label">{{ 'Message all contributors' | translate }}</label>
                                    <div>
                                        <button class="button button--secondary" type="button"
                                            ng-click="editProjectCtrl.showMessageContributors(true)">
                                            {{ 'Message all contributors' | translate }}
                                        </button>
                                    </div>
                                </div>
                                <div class="form__group form__group--section">
                                    <label class="form__label">{{ 'Mapping, Validation and Invalidation' | translate }}</label>
                                    <p>{{ 'Use this if for some reason you need to map, validate or invalidate all tasks in this project in a single step.' | translate }}</p>
                                    <div class="alert alert--warning" role="alert">
                                        <p><strong>{{ 'Warning' | translate }}:</strong> {{ 'This cannot be undone.' | translate }}</p>
                                    </div>
                                    <button class="button button--secondary" type="button"
                                        ng-click="editProjectCtrl.showMapConfirmation(true)">
                                        {{ 'Map all tasks' | translate }}
                                    </button>
                                    <button class="button button--secondary" type="button"
                                        ng-click="editProjectCtrl.showInvalidateConfirmation(true)">
                                        {{ 'Invalidate all tasks' | translate }}
                                    </button>
                                    <button class="button button--secondary" type="button"
                                        ng-click="editProjectCtrl.showValidateConfirmation(true)">
                                        {{ 'Validate all tasks' | translate }}
                                    </button>
                                    <div style="margin-top: 5px">
                                        <button class="button button--secondary" type="button"
                                        ng-click="editProjectCtrl.showResetBadImageryConfirmation(true)">
                                        {{ 'Reset all bad imagery tasks' | translate }}
                                        </button>
                                    </div>
                                </div>
                                <div class="form__group form__group--section">
                                    <label class="form__label">{{ 'Delete project' | translate }}</label>
                                    <p>{{ 'You can only delete projects with no contributions.' | translate }}</p>
                                    <div class="alert alert--warning" role="alert">
                                        <p><strong>{{ 'Warning' | translate }}:</strong> {{ 'This cannot be undone.' | translate }}</p>
                                    </div>
                                    <button class="button button--secondary" type="button"
                                            ng-click="editProjectCtrl.showDeleteConfirmation(true)">
                                        {{ 'Delete project' | translate }}
                                    </button>
                                </div>
                                <div class="form__group form__group--section">
                                    <label class="form__label">{{ 'Transfer project' | translate }}</label>
                                    <div class="alert alert--warning" role="alert">
                                        <p><strong>{{ 'Warning' | translate }}:</strong> {{ 'This cannot be undone.' | translate }}</p>
                                        <p>{{ 'The selected user needs to be project manager or administratror role assigned'  | translate }}</p>
                                    </div>
                                    <div style="margin-top: 5px">
                                        <tags-input ng-model="editProjectCtrl.transferProjectTo"
                                        name="projectTransferTo" placeholder="{{ 'Search for username' | translate }}"
                                        replace-spaces-with-dashes="false" max-tags="1">
                                        <auto-complete source="editProjectCtrl.getUser($query, true)"></auto-complete>
                                        <p class="error" ng-show="!editProjectCtrl.editForm.projectTransferTo.$valid">
                                            {{ 'Please make sure you only have one user.' | translate }}
                                        </p>
                                        <p class="error" ng-show="editProjectCtrl.showTransferEmptyUserError">{{ 'Please enter a valid username' | translate }}</p>
                                    </div>
                                    <button class="button button--secondary" type="button"
                                            ng-click="editProjectCtrl.showTransferConfirmation(true)">
                                        {{ 'Transfer project' | translate }}
                                    </button>
                                </div>
                                <div class="form__group form__group--section">
                                    <label class="form__label">{{ 'Reset tasks' | translate }}</label>
                                    <p>{{ 'Reset all tasks in the project to ready to map, preserving history.' | translate }}</p>
                                    <div class="alert alert--warning" role="alert">
                                        <p><strong>{{ 'Warning' | translate }}:</strong> {{ 'This cannot be undone.' | translate }}</p>
                                    </div>
                                    <button class="button button--secondary" type="button"
                                            ng-click="editProjectCtrl.showResetConfirmation(true)">
                                        {{ 'Reset tasks' | translate }}
                                    </button>
                                </div>
                                <div class="form__group form__group--section">
                                    <label class="form__label">{{ 'Clone project' | translate }}</label>
                                    <p>{{ 'This will clone all descriptions, instructions, metadata etc. The Area of Interest, the tasks and the priority areas will not be cloned. You will have to redraw/import these. Your newly cloned project will be in draft status.' | translate }}</p>
                                    <button class="button button--secondary" type="button"
                                            ng-click="editProjectCtrl.cloneProject()">
                                        {{ 'Clone project' | translate }}
                                    </button>
                                </div>
                            </fieldset>
                        </div>
                            <!--/ actions -->
<<<<<<< HEAD

                            <!-- custom editor -->
                        <div ng-show="editProjectCtrl.currentSection === 'customEditor'">
                            <fieldset class="form__fieldset">
                                <div class="form__group form__group--section">
                                <label class="form__label">{{ 'Custom Editor' | translate }}</label>
                                <p class="important-message"><strong>{{ 'Note' | translate }}:</strong> This feature only supports iD urls and JOSM remote control urls without parameters.</p>
                                <label class="form__label">{{ 'Name' | translate }}:</label>
                                <input type="text" class="form__control"
                                        name="name"
                                        ng-model="editProjectCtrl.customEditor.name"/>
                                <label class="form__label">{{ 'Description' | translate }}:</label>
                                <textarea
                                    class="form__control"
                                    ng-model="editProjectCtrl.customEditor.description" rows="10">
                                </textarea>
                                <p><strong>{{ 'Tip' | translate }}:</strong> {{ 'You can use Markdown. (HTML is not allowed)' | translate }}</p>
                                <p>{{ 'The description will appear when a user selects the editor from the editor dropdown.' | translate }}</p>
                                <button class="button button--secondary button--small"
                                        ng-click="editProjectCtrl.showPreviewShortDescription = !editProjectCtrl.showPreviewShortDescription">
                                    {{ 'Preview' | translate }}
                                </button>
                                <p class="textblock--fulltext" ng-show="editProjectCtrl.showPreviewShortDescription"
                                    markdown-to-html="editProjectCtrl.customEditor.description"
                                    ng-model="editProjectCtrl.customEditor.description"></p>
                                </p>
                                <label class="form__label">URL:</label>
                                <input type="text" class="form__control"
                                        name="url"
                                        ng-model="editProjectCtrl.customEditor.url"/>
                                    <label class="form__option">
                                        <input type="checkbox" ng-model="editProjectCtrl.customEditor.enabled"/>{{ 'Enabled' | translate }}
                                    </label>
                                </div>
                                <div class="form__group form__group--section" ng-show="editProjectCtrl.project.customEditor">
                                    <label class="form__label">{{ 'Delete Custom Editor' | translate }}</label>
                                        <p>{{ 'This will remove the custom editor from the project. Are you sure you don\'t want to disable the custom editor by toggling the "Enabled" checkbox above?' | translate }}</p>
                                    <button class="button button--secondary" type="button"
                                            ng-click="editProjectCtrl.deleteCustomEditor()">
                                            {{ 'Remove Custom Editor' | translate }}
                                    </button>
                                </div>
                            </fieldset>
                        </div>
                            <!--/ custom editor -->

=======
>>>>>>> a47d0d53
                            <!-- josmsettings -->
                        <div ng-show="editProjectCtrl.currentSection === 'josmsettings'">
                            <fieldset class="form__fieldset">
                                <div class="form__group form__group--section">
                                    <label class="form__label">{{ 'OSM Files' | translate }}</label>
                                    <p>{{ 'Add OSM XML files to load into JOSM. Each file should encompass the entire project area. An extract of the data using the task\'s extent will be sent to JOSM for editing.' | translate }}</p>
                                    <div  ng-show="editProjectCtrl.projectFiles.length">
                                    <label class="form__label">{{ 'Uploaded Files:' | translate }}</label>
                                    <ul>
                                        <li ng-repeat="file in editProjectCtrl.projectFiles">
                                            {{ file.fileName }}
                                            <i class="icon--xmark pointer" ng-click="editProjectCtrl.removeFile(file)"></i>
                                            <label class="form__label">{{ 'Upload Policy:' | translate }}</label>
                                            <select class="form__control" ng-model="file.uploadPolicy" ng-change="editProjectCtrl.updateProjectFile(file)">
                                                <option value="ALLOW">{{ 'Allow' | translate }}</option>
                                                <option value="DISCOURAGE">{{ 'Discourage' | translate }}</option>
                                                <option value="BLOCK">{{ 'Never' | translate }}</option>
                                            </select>
                                        </li>
                                        <span ng-show="editProjectCtrl.updateFileSuccess">{{ 'Updated Upload Policy' | translate }}</span>
                                    </ul>
                                    </div>
                                    <div>
                                        <button class="button button--secondary" type="button"
                                            ng-click="editProjectCtrl.showUploadFile(true)">
                                            {{ 'Upload OSM File' | translate }}
                                        </button>
                                    </div>
                                </div>
                                <!-- TODO: implement option to automatically load gpx track -->
                                <!-- <div class="form__group form__group--section">
                                    <label class="form__label">{{ 'Load GPX' | translate }}</label>
                                    <label class="form__option">
                                        <input ng-model="editProjectCtrl.project.private" type="checkbox" ng-click="editProjectCtrl.onPrivateChange()"/>{{ 'Automatically Load GPX into JOSM' | translate }}
                                    </label>
                                </div> -->
                                <!-- <div class="form__group form__group--section">
                                    <label class="form__label">{{ 'Overpass Query **NOT FUNCTIONAL**' | translate }}</label>
                                    <p>{{ 'When a task is opened, a file obtained from the Overpass API using this query will be loaded into JOSM. ' | translate }}</p>
                                    <textarea
                                            class="form__control"
                                            ng-model="info.overpassQuery" rows="4">
                                    </textarea>
                                </div> -->
                            </fieldset>
                        </div>
                            <!--/ josmsettings -->
                            <div ng-show="editProjectCtrl.currentSection !== 'actions'">
                                <div class="button-group">
                                    <button class="button button--primary" type="button"
                                            ng-click="editProjectCtrl.saveEdits()">{{ 'Save changes' | translate }}
                                    </button>
                                    <a class="button button--achromic button--secondary"
                                       href="/project/{{ editProjectCtrl.project.projectId }}">
                                        {{ 'Go to project' | translate }}
                                    </a>
                                </div>
                                <div class="button-group">
                                    <div>
                                        <p ng-show="editProjectCtrl.updateProjectSuccess">{{ 'Your project has been updated successfully.' | translate }}</p>
                                        <p class="error" ng-show="editProjectCtrl.updateProjectFail">{{ 'There was an error updating your project. Please try again.' | translate }}</p>
                                    </div>
                                </div>
                                <div>
                                    <p class="error" ng-show="editProjectCtrl.project.private && editProjectCtrl.project.allowedUsernames.length < 1">
                                        {{ 'You need to add at least one allowed user to a private project.' | translate }}
                                    </p>
                                    <p class="error" ng-show="editProjectCtrl.nameMissing">
                                        {{ 'A name for the default locale' | translate }} "{{ editProjectCtrl.project.defaultLocale }}" {{ 'is missing.' | translate }}
                                    </p>
                                    <p class="error" ng-show="editProjectCtrl.shortDescriptionMissing">
                                        {{ 'A short description for the default locale' | translate }} "{{ editProjectCtrl.project.defaultLocale }}" {{ 'is missing.' | translate }}
                                    </p>
                                    <p class="error" ng-show="editProjectCtrl.descriptionMissing">
                                        {{ 'A description for the default locale' | translate }} "{{ editProjectCtrl.project.defaultLocale }}" {{ 'is missing.' | translate }}
                                    </p>
                                    <p class="error" ng-show="editProjectCtrl.instructionsMissing">
                                        {{ 'Instructions for the default locale' | translate }} "{{ editProjectCtrl.project.defaultLocale }}" {{ 'are missing.' | translate }}
                                    </p>
                                    <p class="error" ng-show="editProjectCtrl.presetsMissing">
                                        {{ 'Select at least one iD preset or disable iD preset limiting.' | translate }}
                                    </p>
                                    <p class="error" ng-show="!editProjectCtrl.editForm.campaignTag.$valid">
                                        {{ 'Please make sure you only have one campaign tag.' | translate }}
                                    </p>
                                    <p class="error" ng-show="!editProjectCtrl.editForm.organisationTag.$valid">
                                        {{ 'Please make sure you only have one organisation tag.' | translate }}
                                    </p>
                                    <p class="error" ng-show="editProjectCtrl.organisationTagMissing">
                                        {{ 'An organisation tag is missing.' | translate }}
                                    </p>
                                    <p class="error" ng-show="editProjectCtrl.mappingTypeMissing">
                                        {{ 'A mapping type selection is missing.' | translate }}
                                    </p>
                                </div>
                            </div>
                        </form>
                    </div>
                </div>
            </div>
            <!--/ section main content -->
        </div>
    </section>
</div>
<!-- delete project confirmation modal -->
<section class="modal modal-tm" ng-show="editProjectCtrl.showDeleteConfirmationModal">
    <div class="modal__inner">
        <header class="modal__header">
            <div class="modal__headline">
                <h1 class="modal__title">{{ 'Delete project' | translate }}</h1>
            </div>
        </header>
        <div class="modal__body">
            <p ng-hide="editProjectCtrl.deleteProjectSuccess">
                {{ 'Are you sure you want to delete this project? You cannot undo deleting a project.' | translate }}
            </p>
            <p ng-show="editProjectCtrl.deleteProjectSuccess">{{ 'The project was deleted successfully.' | translate }}</p>
            <p ng-show="editProjectCtrl.deleteProjectFail" class="error">{{ 'The project was not deleted successfully. This project might have some contributions.' | translate }}</p>
        </div>
        <footer class="modal__footer">
            <div ng-hide="editProjectCtrl.deleteProjectSuccess">
                <button class="button button--achromic" type="button"
                        ng-click="editProjectCtrl.showDeleteConfirmation(false)">{{ 'Cancel' | translate }}
                </button>
                <button class="button button--base" type="button"
                        ng-click="editProjectCtrl.deleteProject()">{{ 'Delete' | translate }}
                </button>
            </div>
            <div ng-show="editProjectCtrl.deleteProjectSuccess">
                 <button class="button button--base" type="button"
                        ng-click="editProjectCtrl.goToHome()">{{ 'Go to the homepage' | translate }}
                </button>
            </div>
        </footer>
    </div>`
    <button class="modal__button-dismiss" title="{{ 'Close' | translate }}" ng-click="editProjectCtrl.showDeleteConfirmation(false)">
        {{ 'Dismiss' | translate }}
    </button>
</section>
<!-- delete project confirmation modal -->

<!-- transter project confirmation modal -->
<section class="modal modal-tm" ng-show="editProjectCtrl.showTransferConfirmationModal">
    <div class="modal__inner">
        <header class="modal__header">
            <div class="modal__headline">
                <h1 class="modal__title">{{ 'Transfer project' | translate }}</h1>
            </div>
        </header>
        <div class="modal__body">
            <p ng-hide="editProjectCtrl.transferProjectSuccess">
                {{ 'Are you sure you want to transfer this project? You cannot undo transfering a project.' | translate }}
            </p>
            <p ng-show="editProjectCtrl.transferProjectSuccess">{{ 'The project was transfered successfully.' | translate }}</p>
            <p ng-show="editProjectCtrl.transferProjectFail" class="error">{{ 'The project was not transfered successfully.' | translate }}</p>
        </div>
        <footer class="modal__footer">
            <div ng-hide="editProjectCtrl.transferProjectSuccess">
                <button class="button button--achromic" type="button"
                        ng-click="editProjectCtrl.showTransferConfirmation(false)">{{ 'Cancel' | translate }}
                </button>
                <button class="button button--base" type="button"
                        ng-click="editProjectCtrl.transferProject()">{{ 'Transfer' | translate }}
                </button>
            </div>
            <div ng-show="editProjectCtrl.transferProjectSuccess">
                 <button class="button button--base" type="button"
                        ng-click="editProjectCtrl.goToProjectDetail()">{{ 'Go back to the project' | translate }}
                </button>
            </div>
        </footer>
    </div>`
    <button class="modal__button-dismiss" title="{{ 'Close' | translate }}" ng-click="editProjectCtrl.showTransferConfirmation(false)">
        {{ 'Dismiss' | translate }}
    </button>
</section>
<!-- delete project confirmation modal -->

<!-- map tasks confirmation modal -->
<section class="modal modal-tm" ng-show="editProjectCtrl.showMapConfirmationModal">
    <div class="modal__inner">
        <header class="modal__header">
            <div class="modal__headline">
                <h1 class="modal__title">{{ 'Task mapping' | translate }}</h1>
            </div>
        </header>
        <div class="modal__body">
            <div ng-hide="editProjectCtrl.mapTasksSuccess">
                <p>
                    {{ 'Are you sure you want to mark all tasks in this project as mapped? You cannot undo this.' | translate }}
                </p>
                <p>
                    {{ 'This will mark all tasks (except bad imagery tasks) as mapped. Please use this only if you are sure of what you are doing.' | translate }}
                </p>
            </div>
            <p ng-show="editProjectCtrl.mapTasksSuccess">
                {{ 'The tasks were mapped successfully.' | translate }}
            </p>
            <p ng-show="editProjectCtrl.mapTasksFail" class="error">
                {{ 'Mapping all the tasks failed for an unknown reason.' | translate }}
            </p>
        </div>
        <footer class="modal__footer">
            <div ng-hide="editProjectCtrl.mapTasksSuccess">
                <button class="button button--achromic" type="button"
                        ng-click="editProjectCtrl.showMapConfirmation(false)">{{ 'Cancel' | translate }}
                </button>
                <button class="button button--base" type="button"
                        ng-click="editProjectCtrl.mapAllTasks()">{{ 'Map all tasks' | translate }}
                </button>
                <span ng-show="editProjectCtrl.mapInProgress">{{ 'Mapping...' | translate }}</span>
            </div>
            <div ng-show="editProjectCtrl.mapTasksSuccess">
                 <button class="button button--base" type="button"
                        ng-click="editProjectCtrl.showMapConfirmation(false)">{{ 'Close message' | translate }}
                </button>
            </div>
        </footer>
    </div>
    <button class="modal__button-dismiss" title="{{ 'Close' | translate }}" ng-click="editProjectCtrl.showMapConfirmation(false)">
        {{ 'Dismiss' | translate }}
    </button>
</section>
<!-- map tasks confirmation modal -->

<!-- reset all bad imagery tasks confirmation modal -->
<section class="modal modal-tm" ng-show="editProjectCtrl.showResetBadImageryConfirmationModal">
    <div class="modal__inner">
        <header class="modal__header">
            <div class="modal__headline">
                <h1 class="modal__title">{{ 'Reset Bad Imagery Tasks' | translate }}</h1>
            </div>
        </header>
        <div class="modal__body">
            <div ng-hide="editProjectCtrl.resetBadImagerySuccess">
                <p>
                    {{ 'Are you sure you want to mark all bad imagery tasks in this project as ready? You cannot undo this.' | translate }}
                </p>
                <p>
                    {{ 'This will mark all bad imagery tasks as ready. Please use this only if you are sure of what you are doing.' | translate }}
                </p>
            </div>
            <p ng-show="editProjectCtrl.resetBadImagerySuccess">
                {{ 'The tasks were reset successfully.' | translate }}
            </p>
            <p ng-show="editProjectCtrl.resetBadImageryFail" class="error">
                {{ 'Resetting all the bad imagery tasks failed for an unknown reason.' | translate }}
            </p>
        </div>
        <footer class="modal__footer">
            <div ng-hide="editProjectCtrl.resetBadImagerySuccess">
                <button class="button button--achromic" type="button"
                        ng-click="editProjectCtrl.showResetBadImageryConfirmation(false)">{{ 'Cancel' | translate }}
                </button>
                <button class="button button--base" type="button"
                        ng-click="editProjectCtrl.resetBadImageryTasks()">{{ 'Reset all bad imagery tasks' | translate }}
                </button>
                <span ng-show="editProjectCtrl.resetBadImageryInProgress">{{ 'Loading...' | translate }}</span>
            </div>
            <div ng-show="editProjectCtrl.resetBadImagerySuccess">
                 <button class="button button--base" type="button"
                        ng-click="editProjectCtrl.showResetBadImageryConfirmation(false)">{{ 'Close message' | translate }}
                </button>
            </div>
        </footer>
    </div>
    <button class="modal__button-dismiss" title="{{ 'Close' | translate }}" ng-click="editProjectCtrl.showResetBadImageryConfirmation(false)">
        {{ 'Dismiss' | translate }}
    </button>
</section>
<!-- reset all bad imagery tasks confirmation modal -->

<!-- invalidate tasks confirmation modal -->
<section class="modal modal-tm" ng-show="editProjectCtrl.showInvalidateConfirmationModal">
    <div class="modal__inner">
        <header class="modal__header">
            <div class="modal__headline">
                <h1 class="modal__title">{{ 'Task invalidation' | translate }}</h1>
            </div>
        </header>
        <div class="modal__body">
            <div ng-hide="editProjectCtrl.invalidateTasksSuccess">
                <p>
                    {{ 'Are you sure you want to invalidate all tasks in this project? You cannot undo this.' | translate }}
                </p>
                <p>
                    {{ 'This will mark all tasks (except non completed and bad imagery tasks) as invalid. Please use this only if you are sure of what you are doing.' | translate }}
                </p>
            </div>
            <p ng-show="editProjectCtrl.invalidateTasksSuccess">
                {{ 'The tasks were invalidated successfully.' | translate }}
            </p>
            <p ng-show="editProjectCtrl.invalidateTasksFail" class="error">
                {{ 'Invalidating all the tasks failed for an unknown reason.' | translate }}
            </p>
        </div>
        <footer class="modal__footer">
            <div ng-hide="editProjectCtrl.invalidateTasksSuccess">
                <button class="button button--achromic" type="button"
                        ng-click="editProjectCtrl.showInvalidateConfirmation(false)">{{ 'Cancel' | translate }}
                </button>
                <button class="button button--base" type="button"
                        ng-click="editProjectCtrl.invalidateAllTasks()">{{ 'Invalidate all tasks' | translate }}
                </button>
                <span ng-show="editProjectCtrl.invalidateInProgress">{{ 'Invalidating...' | translate }}</span>
            </div>
            <div ng-show="editProjectCtrl.invalidateTasksSuccess">
                 <button class="button button--base" type="button"
                        ng-click="editProjectCtrl.showInvalidateConfirmation(false)">{{ 'Close message' | translate }}
                </button>
            </div>
        </footer>
    </div>
    <button class="modal__button-dismiss" title="{{ 'Close' | translate }}" ng-click="editProjectCtrl.showInvalidateConfirmation(false)">
        {{ 'Dismiss' | translate }}
    </button>
</section>
<!-- invalidate tasks confirmation modal -->

<!-- validate tasks confirmation modal -->
<section class="modal modal-tm" ng-show="editProjectCtrl.showValidateConfirmationModal">
    <div class="modal__inner">
        <header class="modal__header">
            <div class="modal__headline">
                <h1 class="modal__title">{{ 'Task validation' | translate }}</h1>
            </div>
        </header>
        <div class="modal__body">
            <div ng-hide="editProjectCtrl.validateTasksSuccess">
                <p>
                    {{ 'Are you sure you want to validate all tasks? You cannot undo this.' | translate }}
                </p>
                <p>
                    {{ 'This will mark all tasks (except bad imagery) as valid. Please use this only if you are sure of what you are doing.' | translate }}
                </p>
            </div>
            <p ng-show="editProjectCtrl.validateTasksSuccess">
                {{ 'The tasks were marked validated successfully.' | translate }}
            </p>
            <p ng-show="editProjectCtrl.validateTasksFail" class="error">
                {{ 'Failed to mark all task valid for an unknown reason.' | translate }}
            </p>
        </div>
        <footer class="modal__footer">
            <div ng-hide="editProjectCtrl.validateTasksSuccess">
                <button class="button button--achromic" type="button"
                        ng-click="editProjectCtrl.showValidateConfirmation(false)">{{ 'Cancel' | translate }}
                </button>
                <button class="button button--base" type="button"
                        ng-click="editProjectCtrl.validateAllTasks()">{{ 'Validate all tasks' | translate }}
                </button>
                <span ng-show="editProjectCtrl.validateInProgress">{{ 'Validating...' | translate }}</span>
            </div>
            <div ng-show="editProjectCtrl.validateTasksSuccess">
                 <button class="button button--base" type="button"
                        ng-click="editProjectCtrl.showValidateConfirmation(false)">{{ 'Close message' | translate }}
                </button>
            </div>
        </footer>
    </div>
    <button class="modal__button-dismiss" title="{{ 'Close' | translate }}" ng-click="editProjectCtrl.showValidateConfirmation(false)">
        {{ 'Dismiss' | translate }}
    </button>
</section>
<!-- validate tasks confirmation modal -->

<!-- reset tasks confirmation modal -->
<section class="modal modal-tm" ng-show="editProjectCtrl.showResetConfirmationModal">
    <div class="modal__inner">
        <header class="modal__header">
            <div class="modal__headline">
                <h1 class="modal__title">{{ 'Task reset' | translate }}</h1>
            </div>
        </header>
        <div class="modal__body">
            <div ng-hide="editProjectCtrl.resetTasksSuccess">
                <p>
                    {{ 'Are you sure you want to reset all tasks? You cannot undo this.' | translate }}
                </p>
                <p>
                    {{ 'This will reset all tasks to ready to map (preserving existing history). Please use this only if you are sure of what you are doing.' | translate }}
                </p>
            </div>
            <p ng-show="editProjectCtrl.resetTasksSuccess">
                {{ 'The tasks were reset successfully.' | translate }}
            </p>
            <p ng-show="editProjectCtrl.resetTasksFail" class="error">
                {{ 'Failed to reset all tasks for an unknown reason.' | translate }}
            </p>
        </div>
        <footer class="modal__footer">
            <div ng-hide="editProjectCtrl.resetTasksSuccess">
                <button class="button button--achromic" type="button"
                        ng-click="editProjectCtrl.showResetConfirmation(false)">{{ 'Cancel' | translate }}
                </button>
                <button class="button button--base" type="button"
                        ng-click="editProjectCtrl.resetAllTasks()">{{ 'Reset all tasks' | translate }}
                </button>
                <span ng-show="editProjectCtrl.resetInProgress">{{ 'Resetting...' | translate }}</span>
            </div>
            <div ng-show="editProjectCtrl.resetTasksSuccess">
                 <button class="button button--base" type="button"
                        ng-click="editProjectCtrl.showResetConfirmation(false)">{{ 'Close message' | translate }}
                </button>
            </div>
        </footer>
    </div>
    <button class="modal__button-dismiss" title="{{ 'Close' | translate }}" ng-click="editProjectCtrl.showResetConfirmation(false)">
        {{ 'Dismiss' | translate }}
    </button>
</section>
<!-- reset tasks confirmation modal -->

<!-- message contributors modal -->
<section class="modal modal-tm" ng-show="editProjectCtrl.showMessageContributorsModal">
    <div class="modal__inner">
        <header class="modal__header">
            <div class="modal__headline">
                <h3 class="modal__title">{{ 'Message all contributors' | translate }}</h3>
            </div>
        </header>
        <div class="modal__body">
            <div ng-hide="editProjectCtrl.validateTasksSuccess">
                <p>
                    {{ 'This will send a Tasking Manager message to every contributor of the current project. Please use this feature carefully.' | translate }}
                </p>
                <form name="editProjectCtrl.form">
                    <ul class="list-type--none form__standard">
                        <li>
                            <input type="text" class="form__control" ng-model="editProjectCtrl.messageSubject"
                                   name="subject" required
                                   placeholder="{{ 'Subject' | translate }}*" />
                        </li>
                        <li ng-show="form.$submitted || form.subject.$touched">
                            <span class="error" ng-show="form.subject.$error.required">*{{ 'Required' | translate}}</span>
                        </li>
                        <li>
                            <textarea class="form__control" rows="4" ng-model="editProjectCtrl.messageContent"
                                      name="messageContent"
                                      required
                                      placeholder="{{ 'Message' | translate }}*">
                            </textarea>
                        </li>
                        <li ng-show="form.$submitted || form.messageContent.$touched">
                            <span class="error" ng-show="form.messageContent.$error.required">*{{ 'Required' | translate}}</span>
                        </li>
                    </ul>
                </form>
                <p>
                    {{ 'This message is not translated to the selected language of the user, so you may want to include your own translations.' | translate }}
                </p>
            </div>
            <p ng-show="editProjectCtrl.sendMessageSuccess">
                {{ 'Contributors were messaged successfully.' | translate }}
            </p>
            <p ng-show="editProjectCtrl.sendMessageFail" class="error">
                {{ 'Failed to message all contributors for an unknown reason.' | translate }}
            </p>
        </div>
        <footer class="modal__footer">
            <div>
                <button class="button" type="button"
                        ng-disabled="editProjectCtrl.form.$invalid"
                        ng-click="editProjectCtrl.sendMessage()">{{ 'Message all contributors' | translate }}
                </button>
                <button class="button button--secondary" type="button"
                        ng-click="editProjectCtrl.showMessageContributors(false)">{{ 'Cancel' | translate }}
                </button>
                <span ng-show="editProjectCtrl.sendMessageInProgress">{{ 'Sending...' | translate }}</span>
            </div>
        </footer>
    </div>
    <a class="modal__button-dismiss" title="{{ 'Close' | translate }}" ng-click="editProjectCtrl.showMessageContributors(false)">
        {{ 'Dismiss' | translate }}
    </a>
</section>
<!-- message contributors modal -->

<!-- upload file modal -->
<section class="modal modal-tm" ng-show="editProjectCtrl.showUploadFileModal">
    <div class="modal__inner">
        <header class="modal__header">
            <div class="modal__headline">
                <h3 class="modal__title">{{ 'Upload New OSM File' | translate }}</h3>
            </div>
        </header>
        <div class="modal__body">
            <div ng-hide="editProjectCtrl.uploadFileSuccess">
                <p>
                    {{ 'This will upload an OSM File that will be used to send to JOSM. The OSM data sent to JOSM will be within the tasks\'s area.' | translate }}
                </p>
            </div>
            <fieldset class="form__fieldset">
                <div class="form__group form__group--section">
                    <label class="form__label">{{ 'Upload Policy' | translate }}</label>
                    <select class="form__control" ng-model="editProjectCtrl.uploadPolicy">
                        <option value="ALLOW">{{ 'Allow' | translate }}</option>
                        <option value="DISCOURAGE">{{ 'Discourage' | translate }}</option>
                        <option value="BLOCK">{{ 'Never' | translate }}</option>
                    </select>
                </div>
            </fieldset>
            <p ng-show="editProjectCtrl.uploadFileSuccess">
                {{ 'Uploaded ' | translate }} {{ editProjectCtrl.fileName }} {{' successfully.' | translate }}
            </p>
            <p ng-show="editProjectCtrl.uploadFileFail" class="error">
                {{ 'Failed to upload ' | translate }} {{ editProjectCtrl.fileName }} {{ ' for an unknown reason.' | translate }}
            </p>
        </div>
        <footer class="modal__footer">
            <div>
                <button class="button button--achromic" type="button"
                    ngf-select="editProjectCtrl.uploadFile($file)">{{ 'Upload File' | translate }}
                </button>
                <button class="button button--secondary" type="button"
                        ng-click="editProjectCtrl.showUploadFile(false)">{{ 'Cancel' | translate }}
                </button>
                <span ng-show="editProjectCtrl.uploadFileInProgress">{{ 'Uploading...' | translate }}</span>
            </div>
            <p ng-show="editProjectCtrl.uploadFileSuccess">
                {{ 'Uploaded file successfully.' | translate }}
            </p>
            <p ng-show="editProjectCtrl.uploadFileFail" class="error">
                {{ 'Failed to upload file for an unknown reason.' | translate }}
            </p>
        </footer>
    </div>
    <a class="modal__button-dismiss" title="{{ 'Close' | translate }}" ng-click="editProjectCtrl.showUploadFile(false)">
        {{ 'Dismiss' | translate }}
    </a>
</section>
<!-- upload file modal -->
<!-- delete file modal -->
<section class="modal modal-tm" ng-show="editProjectCtrl.showDeleteFileModal">
    <div class="modal__inner">
        <header class="modal__header">
            <div class="modal__headline">
                <h1 class="modal__title">{{ 'Delete File' | translate }}</h1>
            </div>
        </header>
        <div class="modal__body">
            <p>{{ 'Are you sure you want to delete this file?' | translate }}</p>
        </div>
        <footer class="modal__footer">
            <div ng-hide="inboxCtrl.validateTasksSuccess">
                <button class="button button--achromic" type="button"
                    ng-click="editProjectCtrl.showDeleteFile(false)">
                    {{ 'Cancel' | translate }}
                </button>
                <button class="button button--base" type="button"
                    ng-click="editProjectCtrl.deleteFile()">
                    {{ 'Delete' | translate }}
                </button>
            </div>
        </footer>
    </div>
    <a class="modal__button-dismiss" title="{{ 'Dismiss' | translate }}" ng-click="editProjectCtrl.showDeleteFile(false)">
        {{ 'Dismiss' | translate }}
    </a>
</section>
<!-- delete file modal --><|MERGE_RESOLUTION|>--- conflicted
+++ resolved
@@ -79,7 +79,6 @@
                                     </a>
                                 </li>
                                 <li>
-<<<<<<< HEAD
                                     <a title="{{ 'Add or edit a custom editor' | translate }}" ng-click="editProjectCtrl.currentSection = 'customEditor'"
                                        class="aside-menu-item" ng-class="editProjectCtrl.currentSection === 'customEditor' ? 'aside-menu-item--active' : ''"
                                        ng-show="editProjectCtrl.userIsExpert">
@@ -87,8 +86,6 @@
                                     </a>
                                 </li>
                                 <li>
-=======
->>>>>>> a47d0d53
                                     <a title="{{ 'Project Wide JOSM Settings' | translate }}" ng-click="editProjectCtrl.currentSection = 'josmsettings'"
                                        class="aside-menu-item" ng-class="editProjectCtrl.currentSection === 'josmsettings' ? 'aside-menu-item--active' : ''">
                                         {{ 'JOSM Settings' | translate }}
@@ -333,7 +330,6 @@
                                     <p>{{ 'Setting the level will help the mappers find suitable projects to work on. You can enforce the level required for mapping in the permissions section.' | translate }}</p>
                                 </div>
                                 <div class="form__group form__group--section">
-<<<<<<< HEAD
                                     <div class="edit-mapping-types">
                                         <div>
                                             <label class="form__label">{{ 'Type(s) of mapping' | translate }}</label>
@@ -376,6 +372,7 @@
                                                                   <input type="checkbox" ng-model="editProjectCtrl.selectedPresets[preset]"/>{{ preset }}
                                                               </label>
                                                           </div>
+                                                          
                                                       </div>
                                                 </div>
                                                 <p ng-hide="!editProjectCtrl.limitPresets || editProjectCtrl.getMappingTypesArray().length > 0">
@@ -384,24 +381,6 @@
                                             </div>
                                         </div>
                                     </div>
-=======
-                                    <label class="form__label">{{ 'Type(s) of mapping' | translate }} *</label>
-                                    <label class="form__option">
-                                        <input type="checkbox" ng-model="editProjectCtrl.mappingTypes.roads"/>{{ 'Roads' | translate }}
-                                    </label>
-                                    <label class="form__option">
-                                        <input type="checkbox" ng-model="editProjectCtrl.mappingTypes.buildings"/>{{ 'Buildings' | translate }}
-                                    </label>
-                                    <label class="form__option">
-                                        <input type="checkbox" ng-model="editProjectCtrl.mappingTypes.waterways"/>{{ 'Waterways' | translate }}
-                                    </label>
-                                    <label class="form__option">
-                                        <input type="checkbox" ng-model="editProjectCtrl.mappingTypes.landuse"/>{{ 'Landuse' | translate }}
-                                    </label>
-                                    <label class="form__option">
-                                        <input type="checkbox" ng-model="editProjectCtrl.mappingTypes.other"/>{{ 'Other' | translate }}
-                                    </label>
->>>>>>> a47d0d53
                                 </div>
                                 <div class="form__group form__group--section">
                                     <label class="form__label">{{ 'Organisation Tag' | translate }} *</label>
@@ -578,7 +557,6 @@
                                     <label class="form__option">
                                         <input type="checkbox" ng-model="editProjectCtrl.mappingEditors.fieldpapers"/>{{ 'Field Papers' | translate }}
                                     </label>
-<<<<<<< HEAD
                                     <label ng-show="editProjectCtrl.customEditor.enabled && editProjectCtrl.userIsExpert" class="form__option">
                                         <input type="checkbox" ng-model="editProjectCtrl.mappingEditors.custom"/>{{ editProjectCtrl.customEditor.name }}
                                     </label>
@@ -587,10 +565,6 @@
                                     </label>
                                     <label class="form__option">
                                         <input type="checkbox" ng-model="editProjectCtrl.mappingEditors.josmmapwithai"/>{{ 'JOSM (MapWithAI)' | translate }}
-=======
-                                    <label class="form__option">
-                                        <input type="checkbox" ng-model="editProjectCtrl.mappingEditors.rapid"/>{{ 'RapiD' | translate }}
->>>>>>> a47d0d53
                                     </label>
                                     <p class="error" ng-show="editProjectCtrl.project.mappingEditors.length < 1">
                                         {{ 'You need at least one mapping editor.' | translate }}
@@ -610,7 +584,6 @@
                                     <label class="form__option">
                                         <input type="checkbox" ng-model="editProjectCtrl.validationEditors.fieldpapers"/>{{ 'Field Papers' | translate }}
                                     </label>
-<<<<<<< HEAD
                                     <label ng-show="editProjectCtrl.customEditor.enabled && editProjectCtrl.userIsExpert" class="form__option">
                                         <input type="checkbox" ng-model="editProjectCtrl.validationEditors.custom"/>{{ editProjectCtrl.customEditor.name }}
                                     </label>
@@ -619,10 +592,6 @@
                                     </label>
                                     <label class="form__option">
                                         <input type="checkbox" ng-model="editProjectCtrl.validationEditors.josmmapwithai"/>{{ 'JOSM (MapWithAI)' | translate }}
-=======
-                                    <label class="form__option">
-                                        <input type="checkbox" ng-model="editProjectCtrl.validationEditors.rapid"/>{{ 'RapiD' | translate }}
->>>>>>> a47d0d53
                                     </label>
                                     <p class="error" ng-show="editProjectCtrl.project.validationEditors.length < 1">
                                         {{ 'You need at least one validation editor.' | translate }}
@@ -729,7 +698,6 @@
                             </fieldset>
                         </div>
                             <!--/ actions -->
-<<<<<<< HEAD
 
                             <!-- custom editor -->
                         <div ng-show="editProjectCtrl.currentSection === 'customEditor'">
@@ -776,8 +744,6 @@
                         </div>
                             <!--/ custom editor -->
 
-=======
->>>>>>> a47d0d53
                             <!-- josmsettings -->
                         <div ng-show="editProjectCtrl.currentSection === 'josmsettings'">
                             <fieldset class="form__fieldset">
