(function () {

    'use strict';

    /**
     * Edit project controller which manages editing an existing project
     */
    angular
        .module('taskingManager')
        .controller('editProjectController', ['$scope', '$location', '$routeParams', '$timeout', 'mapService','drawService', 'projectService', 'geospatialService','accountService', 'authService', 'tagService', 'licenseService','userService','messageService','settingsService', 'configService', 'editorService', editProjectController]);

    function editProjectController($scope, $location, $routeParams, $timeout, mapService, drawService, projectService, geospatialService, accountService, authService, tagService, licenseService, userService, messageService, settingsService, configService, editorService) {

        var vm = this;
        vm.currentSection = '';
        vm.editForm = {};

        // Priority areas: interactions
        vm.map = null;
        vm.modifyInteraction = null;
        vm.drawPolygonInteraction = null;
        vm.drawRectangleInteraction = null;
        vm.drawCircleInteraction = null;
        vm.selectInteraction = null;

        vm.editPriority = false;
        vm.deletePriority = false;

        vm.numberOfPriorityAreas = 0;

        // Locale
        vm.locales = [];

        // Types of mapping
        vm.mappingTypes = {
            buildings: false,
            roads: false,
            waterways: false,
            landuse: false,
            other: false
        };

        // Editors for mapping
        vm.mappingEditors = {
            id: false,
            josm: false,
            potlatch2: false,
            fieldpapers: false,
<<<<<<< HEAD
            rapid: false,
            josmmapwithai: false,
            custom: false
=======
            rapid: false
>>>>>>> a47d0d53
        };

        // Editors for validation
        vm.validationEditors = {
            id: false,
            josm: false,
            potlatch2: false,
            fieldpapers: false,
<<<<<<< HEAD
            rapid: false,
            josmmapwithai: false,
            custom: false
        };
        // Setup iD editor presets associated with each mapping type
        vm.mappingTypePresets = {
            buildings: editorService.idPresetCategories['category-building'].members,
            roads: editorService.idPresetCategories['category-road_major'].members.concat(
                   editorService.idPresetCategories['category-road_minor'].members),
            waterways: editorService.idPresetCategories['category-waterway'].members,
            landuse: editorService.idPresetCategories['category-landuse'].members,
        };

        // Setup "other" mapping type with all other presets
        var usedPresets = []
        Object.keys(vm.mappingTypePresets).forEach(function(mappingType) {
            usedPresets = usedPresets.concat(vm.mappingTypePresets[mappingType]);
        });
        vm.mappingTypePresets.other = editorService.allIdPresets().filter(function(preset) {
            return usedPresets.indexOf(preset) === -1;
        });

        // Chosen iD editor presets
        vm.limitPresets = !!configService.idPresetsLimitedByDefault;
        vm.selectedPresets = {};
        vm.presetsFilter = "";
=======
            rapid: false
        };
>>>>>>> a47d0d53

        // Tags
        vm.organisationTags = [];
        vm.campaignsTags = [];
        vm.projectOrganisationTag = [];
        vm.projectCampaignTag = [];

        vm.project = {};
        vm.project.defaultLocale = 'en';
        vm.descriptionLanguage = 'en';
        vm.shortDescriptionLanguage = 'en';
        vm.nameLanguage = 'en';
        vm.instructionsLanguage = 'en';
        vm.perTaskInstructionsLanguage = 'en';

        vm.descriptionHTML = '';

        // Delete
        vm.showDeleteConfirmationModal = false;

        // Transfer
        vm.showTransferConfirmationModal = false;
        vm.transferProjectTo= []; //it's a list because it uses the tag input

        // Reset
        vm.showResetConfirmationModal = false;

        // Private project/add users
        vm.addUserEnabled = false;

        // Error messages
        vm.deleteProjectFail = false;
        vm.deleteProjectSuccess = false;
        vm.transferProjectFail = false;
        vm.transferProjectSuccess = false;
        vm.showTransferEmptyUserError = false;
        vm.resetProjectFail = false;
        vm.resetProjectSuccess = false;
        vm.invalidateTasksFail = false;
        vm.invalidateTasksSuccess = false;
        vm.validateTasksFail = false;
        vm.validateTasksSuccess = false;
        vm.uploadFileFail = false;
        vm.uploadFileSuccess = false;
        vm.uploadFileInProgress = false;
        vm.updateFileSuccess = false;
        vm.updateFileFail = false;

        // Messages
        vm.messageSubject = '';
        vm.messageContent = '';

        // Form
        vm.form = {};

<<<<<<< HEAD
        // User info
        vm.userRole = '';
        vm.userIsExpert = false;

        // Custom Editor
        vm.customEditor = null;

=======
>>>>>>> a47d0d53
        // File
        vm.fileName = '';

        //Project Files
        vm.projectFiles = [];
        vm.projectFile = {};
        vm.uploadPolicy = "ALLOW";

        // User role
        vm.userRole = '';

        activate();

        function activate() {

            // Get available languages
            var resultsPromise = settingsService.getSettings();
            resultsPromise.then(function (data) {
                for (var i = 0; i < data.supportedLanguages.length; i++){
                    vm.locales.push(data.supportedLanguages[i].code);
                }
            });

            // Check if the user has the PROJECT_MANAGER or ADMIN role. If not, redirect
            var session = authService.getSession();
            if (session){
                var resultsPromise = accountService.getUser(session.username);
                resultsPromise.then(function (user) {
                    vm.userRole = user.role;
<<<<<<< HEAD
                    vm.userIsExpert = user.isExpert;

=======
>>>>>>> a47d0d53
                    // Returned the user successfully. Check the user's role
                    if (user.role !== 'PROJECT_MANAGER' && user.role !== 'ADMIN'){
                        $location.path('/');
                    }
                }, function(){
                    // an error occurred, navigate to homepage
                    $location.path('/');
                });
            }

            var id = $routeParams.id;

            // Initialise the map and add interactions
            mapService.createOSMMap('map');
            vm.map = mapService.getOSMMap();
            addInteractions();
            setOrganisationTags();
            setCampaignTags();

            getProjectMetadata(id);

            vm.currentSection = 'description';

            getProjectFiles(id)
        }

        /**
         * Save edits
         */
        vm.saveEdits = function(){

            // Format priority areas
            var priorityAreaFeatures = vm.source.getFeatures();
            var priorityAreas = [];
            for (var i = 0; i < priorityAreaFeatures.length; i++){
                var priorityArea = geospatialService.getGeoJSONObjectFromFeature(priorityAreaFeatures[i]);
                priorityAreas.push(priorityArea.geometry);
            }
            vm.project.priorityAreas = priorityAreas;

            vm.updateProjectFail = false;
            vm.updateProjectSuccess = false;

            // Only check required fields when publishing
            if (vm.project.projectStatus === 'PUBLISHED') {
                var requiredFieldsMissing = checkRequiredFields();
            }

            // Remove the area of interest before posting it back
            delete vm.project.areaOfInterest;

            // Only one tag is allowed at the moment so get the first item
            vm.project.organisationTag = null;
            vm.project.campaignTag = null;
            if (vm.projectOrganisationTag[0]) {
                vm.project.organisationTag = vm.projectOrganisationTag[0].text;
            }
            if (vm.projectCampaignTag[0]) {
                vm.project.campaignTag = vm.projectCampaignTag[0].text;
            }
            if (vm.projectLicense){
                vm.project.licenseId = vm.projectLicense.licenseId;
            }
            else {
                vm.project.licenseId = null;
            }

            vm.project.customEditor = vm.customEditor;

            // Prepare the data for sending to API by removing any locales with no fields
            if (!requiredFieldsMissing && vm.editForm.$valid){
<<<<<<< HEAD
                vm.project.mappingTypes = vm.getMappingTypesArray();
                vm.project.idPresets = vm.getIdPresets();
=======
                vm.project.mappingTypes = getMappingTypesArray();
>>>>>>> a47d0d53
                vm.project.mappingEditors = getMappingEditorsArray();
                vm.project.validationEditors = getValidationEditorsArray();
                vm.project.josmPreset = vm.josmPreset;
                for (var i = 0; i < vm.project.projectInfoLocales.length; i++){
                    var info = vm.project.projectInfoLocales[i];
                    var populatedLocale = false;
                    if (info.description !== '' || info.shortDescription !== '' || info.name !== '' || info.instructions !== '' || info.perTaskInstructions != '') {
                        populatedLocale = true;
                    }
                    // if no fields for this locale are populated, remove from array
                    if (!populatedLocale) {
                        vm.project.projectInfoLocales.splice(i, 1);
                        // decrease the counter because there is one less item in the array
                        i--;
                    }
                }
                var resultsPromise = projectService.updateProject(vm.project.projectId, vm.project);
                resultsPromise.then(function (data) {
                    // Project updated successfully
                    vm.updateProjectFail = false;
                    vm.updateProjectSuccess = true;
                    // Reset the page elements
                    getProjectMetadata(vm.project.projectId);
                }, function () {
                    // Project not updated successfully
                    vm.updateProjectFail = true;
                    vm.updateProjectSuccess = false;
                });
            }
        };

        /**
         * Change the language of the description
         * @param language
         */
        vm.changeLanguageDescription = function(language){
            vm.descriptionLanguage = language;
        };

        /**
         * Change the language of name field
         * @param language
         */
        vm.changeLanguageName = function(language){
            vm.nameLanguage = language;
        };

        /**
         * Change the language short description field
         */
        vm.changeLanguageShortDescription = function(language) {
            vm.shortDescriptionLanguage = language;
        };

        /**
         * Change the language instructions field
         * @param language
         */
        vm.changeLanguageInstructions = function(language) {
            vm.instructionsLanguage = language;
        };

        /**
         * Change the language per task instructions field
         * @param language
         */
        vm.changeLanguagePerTaskInstructions = function(language){
            vm.perTaskInstructionsLanguage = language;
        };

        /**
         * Change the default locale
         * @param language
         */
        vm.changeDefaultLocale = function(language){
            vm.project.defaultLocale = language;
            vm.nameMissing = false;
            vm.descriptionMissing = false;
            vm.shortDescriptionMissing = false;
            vm.instructionsMissing = false;
        };

        /**
         * Priority areas: draw a polygon as a priority area
         */
        vm.drawPriorityPolygon = function(){
            setInteractionsInactive_();
            vm.drawPolygonInteraction.setActive(true);
        };

        /**
         * Priority areas: draw a rectangle as a priority area
         */
        vm.drawPriorityRectangle = function(){
            setInteractionsInactive_();
            vm.drawRectangleInteraction.setActive(true);
        };

        /**
         * Priority areas: draw a circle as a priority area
         */
        vm.drawPriorityCircle = function(){
            setInteractionsInactive_();
            vm.drawCircleInteraction.setActive(true);
        };

        /**
         * Priority areas: edit a priority area
         */
        vm.editPriorityArea = function(){
            setInteractionsInactive_();
            vm.editPriority = true;
            vm.selectInteraction.setActive(true);
            vm.modifyInteraction.setActive(true);
            vm.translateInteraction.setActive(true);
        };

        /**
         * Priority areas: delete a priority area
         */
        vm.deletePriorityArea = function(){
            setInteractionsInactive_();
            vm.deletePriority = true;
            vm.selectInteraction.setActive(true);
        };

        /**
         * Priority areas: delete all priority areas
         */
        vm.clearAllPriorityAreas = function(){
            setInteractionsInactive_();
            vm.source.clear();
        };

        /**
         * Set the project mapper level
         * @param level
         */
        vm.setMapperLevel = function(level){
            vm.project.mapperLevel = level;
        };

        /**
         * Navigate to the homepage
         */
        vm.goToHome = function(){
            $location.path('/');
        };

        /**
         * Navigate to the project detail
         */
        vm.goToProjectDetail = function(){
            $location.path('/project/' + vm.project.projectId);
        };

        /**
         * Set the delete confirmation modal to visible/invisible
         * @param showModal
         */
        vm.showDeleteConfirmation = function(showModal){
            vm.showDeleteConfirmationModal = showModal;
            if (!showModal && vm.deleteProjectSuccess){
                $location.path('/');
            }
        };

        /**
         * Delete a project
         */
        vm.deleteProject = function(){
            vm.deleteProjectFail = false;
            vm.deleteProjectSuccess = false;
            var resultsPromise = projectService.deleteProject(vm.project.projectId);
            resultsPromise.then(function () {
                // Project deleted successfully
                vm.deleteProjectFail = false;
                vm.deleteProjectSuccess = true;
                // Reset the page elements
                getProjectMetadata(vm.project.projectId);
            }, function(){
                // Project not deleted successfully
                vm.deleteProjectFail = true;
                vm.deleteProjectSuccess = false;
            });
        };

        /**
         * Set the transfer confirmation modal to visible/invisible
         * @param showModal
         */
        vm.showTransferConfirmation = function(showModal){
            if (vm.transferProjectTo.length && vm.editForm.$valid){
                vm.showTransferConfirmationModal = showModal;
                vm.showTransferEmptyUserError = false;
                if (!showModal && vm.transferProjectSuccess){
                    $location.path('/project/' + vm.project.projectId);
                }
            } else {
                vm.showTransferEmptyUserError = true;
            }
        };

        /**
         * Transfer a project
         */
        vm.transferProject = function(){
            vm.transferProjectFail = false;
            vm.transferProjectSuccess = false;
            var resultsPromise = projectService.transferProject(vm.project.projectId, vm.transferProjectTo[0].text);
            resultsPromise.then(function () {
                // Project deleted successfully
                vm.transferProjectFail = false;
                vm.transferProjectSuccess = true;
                // Reset the page elements
                getProjectMetadata(vm.project.projectId);
            }, function(){
                // Project not deleted successfully
                vm.transferProjectFail = true;
                vm.transferProjectSuccess = false;
            });
        };

        /**
         * Set the map confirmation modal to visible/invisible
         * @param showModal
         */
        vm.showMapConfirmation = function(showModal){
            vm.showMapConfirmationModal = showModal;
        };

        /**
         * Map all tasks on a project
         */
        vm.mapAllTasks = function(){
            vm.mapInProgress = true;
            vm.mapTasksFail = false;
            vm.mapTasksSuccess = false;
            var resultsPromise = projectService.mapAllTasks(vm.project.projectId);
            resultsPromise.then(function(){
                // Tasks mapped successfully
                vm.mapTasksFail = false;
                vm.mapTasksSuccess = true;
                vm.mapInProgress = false;
            }, function(){
                // Tasks not mapped successfully
                vm.mapTasksFail = true;
                vm.mapTasksSuccess = false;
                vm.mapInProgress = false;
            })
        };

        /**
         * Set the reset bad imagery confirmation modal to visible/invisible
         * @param showModal
         */
        vm.showResetBadImageryConfirmation = function(showModal){
            vm.showResetBadImageryConfirmationModal = showModal;
        };

        /**
         * Reset all bad imagery tasks on a project
         */
        vm.resetBadImageryTasks = function(){
            vm.resetBadImageryInProgress = true;
            vm.resetBadImageryFail = false;
            vm.resetBadImagerySuccess = false;
            var resultsPromise = projectService.resetBadImageryTasks(vm.project.projectId);
            resultsPromise.then(function(){
                // Tasks mapped successfully
                vm.resetBadImageryFail = false;
                vm.resetBadImagerySuccess = true;
                vm.resetBadImageryInProgress = false;
            }, function(){
                // Tasks not mapped successfully
                vm.resetBadImageryFail = true;
                vm.resetBadImagerySuccess = false;
                vm.resetBadImageryInProgress = false;
            })
        };

        /*
         * Set the reset confirmation modal to visible/invisible
         * @param showModal
         */
        vm.showResetConfirmation = function(showModal){
            vm.showResetConfirmationModal = showModal;
            if (!showModal && vm.resetProjectSuccess){
                $location.path('/');
            }
        };

        /**
         * Reset a project
         */
        vm.resetProject = function(){
            vm.resetProjectFail = false;
            vm.resetProjectSuccess = false;
            var resultsPromise = projectService.resetProject(vm.project.projectId);
            resultsPromise.then(function () {
                // Project reset successfully
                vm.resetProjectFail = false;
                vm.resetProjectSuccess = true;
                // Reset the page elements
                getProjectMetadata(vm.project.projectId);
            }, function(){
                // Project not reset successfully
                vm.resetProjectFail = true;
                vm.resetProjectSuccess = false;
            });
        };

        /**
         * Set the invalidate confirmation modal to visible/invisible
         * @param showModal
         */
        vm.showInvalidateConfirmation = function(showModal){
            vm.showInvalidateConfirmationModal = showModal;
        };

        /**
         * Invalidate all tasks on a project
         */
        vm.invalidateAllTasks = function(){
            vm.invalidateInProgress = true;
            vm.invalidateTasksFail = false;
            vm.invalidateTasksSuccess = false;
            var resultsPromise = projectService.invalidateAllTasks(vm.project.projectId);
            resultsPromise.then(function (){
                // Tasks invalidated successfully
                vm.invalidateTasksFail = false;
                vm.invalidateTasksSuccess = true;
                vm.invalidateInProgress = false;
            }, function(){
                // Tasks not invalidated successfully
                vm.invalidateTasksFail = true;
                vm.invalidateTasksSuccess = false;
                vm.invalidateInProgress = false;
            })
        };

        /**
         * Set the validate confirmation modal to visible/invisible
         * @param showModal
         */
        vm.showValidateConfirmation = function(showModal){
            vm.showValidateConfirmationModal = showModal;
        };

        /**
         * Validate all tasks on a project
         */
        vm.validateAllTasks = function(){
            vm.validateInProgress = true;
            vm.validateTasksFail = false;
            vm.validateTasksSuccess = false;
            var resultsPromise = projectService.validateAllTasks(vm.project.projectId);
            resultsPromise.then(function(){
                // Tasks validated successfully
                vm.validateTasksFail = false;
                vm.validateTasksSuccess = true;
                vm.validateInProgress = false;
            }, function(){
                // Tasks not validated successfully
                vm.validateTasksFail = true;
                vm.validateTasksSuccess = false;
                vm.validateInProgress = false;
            })
        };

        /**
         * Reset all tasks on a project
         */
        vm.resetAllTasks = function(){
            vm.resetInProgress = true;
            vm.resetTasksFail = false;
            vm.resetTasksSuccess = false;
            var resultsPromise = projectService.resetAllTasks(vm.project.projectId);
            resultsPromise.then(function(){
                // Tasks reset successfully
                vm.resetTasksFail = false;
                vm.resetTasksSuccess = true;
                vm.resetInProgress = false;
            }, function(){
                // Tasks not reset successfully
                vm.resetTasksFail = true;
                vm.resetTasksSuccess = false;
                vm.resetInProgress = false;
            })
        };

        /**
         * Set the show message contributors modal to visible/invisible
         */
        vm.showMessageContributors = function(showModal){
            vm.showMessageContributorsModal = showModal;
        };

        /**
         * Send a message to all users on this project
         */
        vm.sendMessage = function(){
            vm.sendMessageInProgress = true;
            vm.sendMessageFail = false;
            var resultsPromise = messageService.messageAll(vm.project.projectId, vm.messageSubject, vm.messageContent);
            resultsPromise.then(function(){
                // Messages sent successfully
                vm.sendMessageFail = false;
                vm.sendMessageInProgress = false;
                vm.messageSubject = '';
                vm.messageContent = '';
                vm.showMessageContributorsModal = false;
            }, function(){
                // Messages not sent successfully
                vm.sendMessageFail = true;
                vm.sendMessageInProgress = false;
            })
        };

        /**
         * Set the show upload file modal to visible/invisible
         */
        vm.showUploadFile = function(showModal){
            vm.showUploadFileModal = showModal;
        };

        /**
         * Upload new file to upload to JOSM
         */
        vm.uploadFile = function (file){
            vm.uploadFileFail = false;
<<<<<<< HEAD

=======
>>>>>>> a47d0d53
            vm.uploadFileInProgress = true;
            if (file) {
                var resultsPromise = projectService.uploadFile(vm.project.projectId, file, vm.uploadPolicy)
                resultsPromise.then(function(){
                    vm.showUploadFileModal = false;
                    vm.uploadFileFail = false;
                    vm.uploadFileInProgress = false;
                    vm.uploadFileSuccess = true;
                    getProjectFiles(vm.project.projectId);
                }, function(){
                    // File not uploaded successfully
                    vm.uploadFileFail = true;
                    vm.uploadFileSuccess = false;
                    vm.showUploadFileModal = false;
                    vm.uploadFileInProgress = false;
                })
            }
        }

        /**
         * Set the show delete file modal to visible/invisible
         */
        vm.showDeleteFile = function(showModal){
            vm.showDeleteFileModal = showModal
            if (showModal===false){
                vm.projectFile = {};
            }
        }

        /**
         * Show delete file modal and set file to delete
         */
        vm.removeFile = function(file){
            vm.projectFile = file;
            vm.showDeleteFileModal = true;
        }

        /**
         * Remove file from project
         */
        vm.deleteFile = function(){
            var resultsPromise = projectService.deleteProjectFile(vm.project.projectId, vm.projectFile.id)
            resultsPromise.then(function(){
                vm.showDeleteFileModal = false;
                getProjectFiles(vm.project.projectId)
            })
        }

        /**
         * Updates a project file's upload policy
         */
        vm.updateProjectFile = function(file){
            vm.updateFileFail = false;
            vm.updateFileSuccess = false;
            vm.projectFile = {};
            vm.projectFile.path = file.path;
            vm.projectFile.file_name = file.fileName;
            vm.projectFile.upload_policy = file.uploadPolicy;
            var resultsPromise = projectService.updateProjectFile(vm.project.projectId, file.id, vm.projectFile);
            resultsPromise.then(function(){
                vm.updateFileSuccess = true;
                setTimeout(function(){ vm.updateFileSuccess = false; }, 2000);
            })
        }

        /**
         * Get organisation tags
         * @returns {Array|*}
         */
        vm.getOrganisationTags = function(query){
            return vm.organisationTags.filter(function (item) {
                return (item && item.toLowerCase().indexOf(query.toLowerCase()) > -1);
            });
        };

        /**
         * Get campaign tags
          * @returns {Array|*}
          * @returns {Array|*}
         */
        vm.getCampaignTags = function(query){
            return vm.campaignTags.filter(function (item) {
                return (item && item.toLowerCase().indexOf(query.toLowerCase()) > -1);
            });
        };

        /**
         * Get the user for a search value
         * @param searchValue
         */
        vm.getUser = function(searchValue, isProjectManager){
            if (typeof isProjectManager === undefined){
                isProjectManager = false;
            }
            var resultsPromise = userService.searchUser(searchValue, vm.project.id, isProjectManager);
            return resultsPromise.then(function (data) {
                // On success
                return data.usernames;
            }, function(){
                // On error
            });
        };

        /**
         * Adds the user to the allowed user list
         * @param user
         */
        vm.addUser = function(user){
            var index = vm.project.allowedUsernames.indexOf(user);
            if (index == -1){
                vm.project.allowedUsernames.push(user);
            }
        };

        /**
         * Removes the user from the allowed user list
         * @param user
         */
        vm.removeUser = function(user){
            var index = vm.project.allowedUsernames.indexOf(user);
            if (index > -1){
                vm.project.allowedUsernames.splice(index, 1);
            }
        };

        /**
         * On private change
         */
        vm.onPrivateChange = function(){
            if (!vm.project.private){
                // clear the allowed users list when a project is not private
                vm.project.allowedUsernames = [];
            }
        };

        /**
         * Enable adding a user
         */
        vm.enableAddUser = function(boolean){
            vm.addUserEnabled = boolean;
        };

        /**
         * Returns array of all iD presets offered based on the currently selected
         * mapping types and value of the presets filter
         */
        vm.offeredPresets = function() {
          var regex = vm.presetsFilter.length > 0 ? new RegExp(vm.presetsFilter, 'i') : null;
          var presets = [];
          Object.keys(vm.mappingTypes).forEach(function(mappingType) {
              if (!vm.mappingTypes[mappingType]) {
                  return;
              }

              var mappingPresets = vm.mappingTypePresets[mappingType];
              for (var i = 0; i < mappingPresets.length; i++) {
                if (presets.indexOf(mappingPresets[i]) === -1 &&
                    (!regex || regex.test(mappingPresets[i]))) {
                      presets.push(mappingPresets[i]);
                  }
              }
          });

          presets.sort();
          return presets;
        }

        /**
         * Check the required fields for the default locale
         * @return boolean if something is missing (description, short description or instructions for the default locale
         */
        function checkRequiredFields(){
            vm.nameMissing = false;
            vm.descriptionMissing = false;
            vm.shortDescriptionMissing = false;
            vm.instructionsMissing = false;
            vm.mapperLevelMissing = false;
            vm.organisationTagMissing = false;
            vm.mappingTypeMissing = false;
<<<<<<< HEAD
            vm.presetsMissing = false;
=======
>>>>>>> a47d0d53

            for (var i = 0; i < vm.project.projectInfoLocales.length; i++) {
                if (vm.project.projectInfoLocales[i].locale === vm.project.defaultLocale) {
                    // check that the name, short description, description and instructions are populated for the default locale
                    var info = vm.project.projectInfoLocales[i];
                    if (typeof info.name == 'undefined' || info.name === ''){
                        vm.nameMissing = true;
                    }
                    if (typeof info.description == 'undefined' || info.description === ''){
                        vm.descriptionMissing = true;
                    }
                    if (typeof info.shortDescription == 'undefined' || info.shortDescription === ''){
                        vm.shortDescriptionMissing = true;
                    }
                    if (typeof info.instructions == 'undefined' || info.instructions === ''){
                        vm.instructionsMissing = true;
                    }
                    if (typeof vm.projectOrganisationTag == 'undefined' || vm.projectOrganisationTag.length === 0 ){
                        vm.organisationTagMissing = true;
                    }

                    break;
                }
            }
<<<<<<< HEAD
            vm.mappingTypeMissing = vm.getMappingTypesArray().length === 0;
            vm.presetsMissing = vm.limitPresets && vm.getIdPresets().length === 0;
            var somethingMissing = vm.name || vm.descriptionMissing || vm.shortDescriptionMissing || vm.instructionsMissing || vm.organisationTagMissing || vm.mappingTypeMissing || vm.presetsMissing;
=======
            vm.mappingTypeMissing = getMappingTypesArray().length === 0;
            var somethingMissing = vm.name || vm.descriptionMissing || vm.shortDescriptionMissing || vm.instructionsMissing || vm.organisationTagMissing || vm.mappingTypeMissing;
>>>>>>> a47d0d53
            return somethingMissing;
        }

        /**
         * Priority areas: set interactions to active/inactive
         * @private
         */
        function setInteractionsInactive_(){
            vm.editPriority = false;
            vm.deletePriority = false;
            vm.selectInteraction.getFeatures().clear();
            if (vm.drawPolygonInteraction){
                vm.drawPolygonInteraction.setActive(false);
            }
            if (vm.drawRectangleInteraction){
                vm.drawRectangleInteraction.setActive(false);
            }
            if (vm.drawCircleInteraction){
                vm.drawCircleInteraction.setActive(false);
            }
            if (vm.selectInteraction){
                vm.selectInteraction.setActive(false);
            }
            if (vm.modifyInteraction){
                vm.modifyInteraction.setActive(false);
            }
            if (vm.translateInteraction){
                vm.translateInteraction.setActive(false);
            }
        }

        /**
         * Priority areas: set the event handler for the select interaction
         * @private
         */
        function setSelectInteractionEventHandler_(){
            vm.selectInteraction.on('select', function (event){
                // Add selected style
                // TODO: move to style service?
                var unselectedStyle =  new ol.style.Style({
                    fill: new ol.style.Fill({
                        color: 'rgba(255,255,255,0.6)'
                    }),
                    stroke: new ol.style.Stroke({
                        color: 'rgba(255,0,0,1)', //red
                        width: 1
                    })
                });
                var selectedStyle =  new ol.style.Style({
                    fill: new ol.style.Fill({
                        color: 'rgba(255,255,255,0.6)'
                    }),
                    stroke: new ol.style.Stroke({
                        color: 'rgba(255,0,0,1)', //red
                        width: 3
                    })
                });
                // only one feature is selected/deselected at a time
                if (event.selected[0]){
                    event.selected[0].setStyle(selectedStyle);
                }
                if (event.deselected[0]){
                    event.deselected[0].setStyle(unselectedStyle);
                }
                if (vm.translateInteraction.getActive()){
                    // Move feature on select
                    // The translate interaction handles this
                }
                else {
                    // Delete feature on select
                    var features = vm.source.getFeaturesAtCoordinate(event.mapBrowserEvent.coordinate);
                    if (features){
                        vm.source.removeFeature(features[0]);
                        vm.selectInteraction.getFeatures().clear();
                    }
                }
            });
        }

        /**
         * Priority areas: set the vector source event handlers for adding and removing features
         * @private
         */
        function setVectorSourceEventHandlers_(){
            vm.source.on('addfeature', function(event){
                // Add style to make it stand out from the AOI
                var style =  new ol.style.Style({
                    fill: new ol.style.Fill({
                        color: 'rgba(255,255,255,0.6)'
                    }),
                    stroke: new ol.style.Stroke({
                        color: 'rgba(255,0,0,1)', //red
                        width: 1
                    })
                });
                event.feature.setStyle(style);
                 $timeout(function() {
                    $scope.$apply(vm.numberOfPriorityAreas++);
                });
            });
            vm.source.on('removefeature', function(){
                $timeout(function() {
                    $scope.$apply(vm.numberOfPriorityAreas--);
                });
            });
        }

        /**
         * Get project metadata
         * @param id
         */
        function getProjectMetadata(id){
            vm.errorReturningProjectMetadata = false;
            var resultsPromise = projectService.getProjectMetadata(id);
            resultsPromise.then(function (data) {
                vm.source.clear(); // clear the priority areas
                vm.project = data;
                getLicenses();
                // only 'non-empty' locales are included so add empty locales to ease editing
                // TODO: move to separate service?
                for (var i = 0; i < vm.locales.length; i++){
                    var found = false;
                    for (var j = 0; j < vm.project.projectInfoLocales.length; j++){
                        if (vm.locales[i] === vm.project.projectInfoLocales[j].locale){
                            found = true;
                            break;
                        }
                    }
                    if (!found){
                        // Add an empty projectInfoLocale
                        var locale = {
                            "locale": vm.locales[i],
                            "name": "",
                            "shortDescription": "",
                            "description": "",
                            "instructions": "",
                            "perTaskInstructions": ""
                        };
                        vm.project.projectInfoLocales.push(locale);
                    }
                }
                if (vm.project.dueDate) {
                    vm.project.dueDate = new Date(vm.project.dueDate);
                }
                populateTypesOfMapping();
<<<<<<< HEAD
                populateIdPresets();
=======
>>>>>>> a47d0d53
                populateEditorsForMapping();
                populateEditorsForValidation();
                addAOIToMap();
                addPriorityAreasToMap();
                if (vm.project.organisationTag) {
                    vm.projectOrganisationTag = [vm.project.organisationTag];
                }
                if (vm.project.campaignTag) {
                    vm.projectCampaignTag = [vm.project.campaignTag];
                }
                if (vm.project.customEditor) {
                    vm.customEditor = vm.project.customEditor;
                }
            }, function(){
                vm.errorReturningProjectMetadata = true;
            });
        }

        /**
         * Get licenses
         */
        function getLicenses(){
            var resultsPromise = licenseService.getLicenseList();
            resultsPromise.then(function (data) {
                // On success
                vm.licenses = data.licenses;
                if (vm.licenses){
                    for (var i = 0; i < vm.licenses.length; i++){
                        if (vm.licenses[i].licenseId === vm.project.licenseId){
                            vm.projectLicense = vm.licenses[i];
                            break;
                        }
                    }
                }
            }, function(){
                // On error
            });
        }

        /**
         * Add the interactions for the priority areas section
         */
        function addInteractions(){

            // Priority areas: initialise the draw service with interactions
            drawService.initInteractions(true, true, true, true, true, true);

            // Get the interactions in the controller so events can be handled
            vm.source = drawService.getSource();
            vm.modifyInteraction = drawService.getModifyInteraction();
            vm.drawPolygonInteraction = drawService.getDrawPolygonInteraction();
            vm.drawRectangleInteraction = drawService.getDrawRectangleInteraction();
            vm.drawCircleInteraction = drawService.getDrawCircleInteraction();
            vm.selectInteraction = drawService.getSelectInteraction();
            vm.translateInteraction = drawService.getTranslateInteraction();

            // Add select interaction handler
            setSelectInteractionEventHandler_();

            // Add vector source event handler for adding and removing features
            setVectorSourceEventHandlers_();
        }

        /**
         * Add AOI to map (priority areas section)
         */
        function addAOIToMap(){
            // Create a vector source and layer for the AOI
            var source = new ol.source.Vector();
            var vector = new ol.layer.Vector({
                source: source
            });
            vm.map.addLayer(vector);

            // Get features from GeoJSON
            var AOIFeatures = geospatialService.getFeaturesFromGeoJSON(vm.project.areaOfInterest);

            // Add features to map
            source.addFeatures(AOIFeatures);

            // Zoom to the extent of the AOI
            vm.map.getView().fit(source.getExtent());
        }

        /**
         * Add the priority areas to the map
         */
        function addPriorityAreasToMap(){
            if (vm.project.priorityAreas) {
                for (var i = 0; i < vm.project.priorityAreas.length; i++) {
                    var feature = geospatialService.getFeatureFromGeoJSON(vm.project.priorityAreas[i]);
                    vm.source.addFeature(feature);
                }
            }
        }

        /**
         * Populate the types of mapping fields by checking which tags exist
         * in the mappingTypes array on the project
         */
        function populateTypesOfMapping(){
            if (vm.project.mappingTypes) {
                if (vm.project.mappingTypes.indexOf("ROADS") != -1) {
                    vm.mappingTypes.roads = true;
                }
                if (vm.project.mappingTypes.indexOf("BUILDINGS") != -1) {
                    vm.mappingTypes.buildings = true;
                }
                if (vm.project.mappingTypes.indexOf("WATERWAYS") != -1) {
                    vm.mappingTypes.waterways = true;
                }
                if (vm.project.mappingTypes.indexOf("LAND_USE") != -1) {
                    vm.mappingTypes.landuse = true;
                }
                if (vm.project.mappingTypes.indexOf("OTHER") != -1) {
                    vm.mappingTypes.other = true;
                }
            }
        }

        /**
         * Populate the iD preset selections from the project data
         */
        function populateIdPresets(){
            if (vm.project.idPresets && vm.project.idPresets.length > 0) {
                vm.limitPresets = true;
                vm.project.idPresets.forEach(function(preset) {
                    vm.selectedPresets[preset] = true;
                });
            }
            else {
                // If the project is still in draft status, go with the configured
                // default as it's assumed the PM will save the project multiple
                // times during configuration and we don't to give significance to
                // a lack of presets at this stage
                vm.limitPresets = vm.project.projectStatus === 'PUBLISHED' ? false :
                                  !!configService.idPresetsLimitedByDefault;
            }
        }

        /**
         * Get mapping types in array
         */
        vm.getMappingTypesArray = function(){
            var mappingTypesArray = [];
            if (vm.mappingTypes.roads){
                mappingTypesArray.push("ROADS");
            }
            if (vm.mappingTypes.buildings){
                mappingTypesArray.push("BUILDINGS");
            }
            if (vm.mappingTypes.waterways) {
                mappingTypesArray.push("WATERWAYS");
            }
            if (vm.mappingTypes.landuse){
                mappingTypesArray.push("LAND_USE");
            }
            if (vm.mappingTypes.other){
                mappingTypesArray.push("OTHER");
            }
            return mappingTypesArray;
        }

        /**
         * Populate the mapping editor fields by checking which tags exist
         * in the mappingEditors array on the project
         */
        function populateEditorsForMapping(){
            if (vm.project.mappingEditors) {
                vm.mappingEditors.id = vm.project.mappingEditors.indexOf("ID") != -1;
                vm.mappingEditors.josm = vm.project.mappingEditors.indexOf("JOSM") != -1;
                vm.mappingEditors.potlatch2 = vm.project.mappingEditors.indexOf("POTLATCH_2") != -1;
                vm.mappingEditors.fieldpapers = vm.project.mappingEditors.indexOf("FIELD_PAPERS") != -1;
<<<<<<< HEAD
                vm.mappingEditors.custom = vm.project.mappingEditors.indexOf("CUSTOM") != -1;
                vm.mappingEditors.rapid = vm.project.mappingEditors.indexOf("RAPID") != -1;
                vm.mappingEditors.josmmapwithai = vm.project.mappingEditors.indexOf("JOSMMAPWITHAI") != -1;
=======
                vm.mappingEditors.rapid = vm.project.mappingEditors.indexOf("RAPID") != -1;
>>>>>>> a47d0d53
            }
        }

        /**
         * Get map editors in array
         */
        function getMappingEditorsArray(){
            var mappingEditorsArray = [];
            if (vm.mappingEditors.id){
                mappingEditorsArray.push("ID");
            }
            if (vm.mappingEditors.josm){
                mappingEditorsArray.push("JOSM");
            }
<<<<<<< HEAD
            if (vm.mappingEditors.rapid){
                mappingEditorsArray.push("RAPID");
            }
            if (vm.mappingEditors.josmmapwithai){
                mappingEditorsArray.push("JOSMMAPWITHAI");
            }
=======
>>>>>>> a47d0d53
            if (vm.mappingEditors.potlatch2) {
                mappingEditorsArray.push("POTLATCH_2");
            }
            if (vm.mappingEditors.fieldpapers){
                mappingEditorsArray.push("FIELD_PAPERS");
            }
<<<<<<< HEAD
            if (vm.mappingEditors.custom && vm.project.customEditor && vm.project.customEditor.enabled){
                mappingEditorsArray.push("CUSTOM");
=======
            if (vm.mappingEditors.rapid){
                mappingEditorsArray.push("RAPID");
>>>>>>> a47d0d53
            }
            return mappingEditorsArray;
        }


        /**
         * Populate the validation editor fields by checking which tags exist
         * in the validationEditors array on the project
         */
        function populateEditorsForValidation(){
            if (vm.project.validationEditors) {
                vm.validationEditors.id = vm.project.validationEditors.indexOf("ID") != -1;
                vm.validationEditors.josm = vm.project.validationEditors.indexOf("JOSM") != -1;
                vm.validationEditors.potlatch2 = vm.project.validationEditors.indexOf("POTLATCH_2") != -1;
                vm.validationEditors.fieldpapers = vm.project.validationEditors.indexOf("FIELD_PAPERS") != -1;
<<<<<<< HEAD
                vm.validationEditors.custom = vm.project.validationEditors.indexOf("CUSTOM") != -1;
                vm.validationEditors.rapid = vm.project.validationEditors.indexOf("RAPID") != -1;
                vm.validationEditors.josmmapwithai = vm.project.validationEditors.indexOf("JOSMMAPWITHAI") != -1;
=======
                vm.validationEditors.rapid = vm.project.validationEditors.indexOf("RAPID") != -1;
>>>>>>> a47d0d53
            }
        }

        /**
         * Get validate editors in array
         */
        function getValidationEditorsArray(){
            var validationEditorsArray = [];
            if (vm.validationEditors.id){
                validationEditorsArray.push("ID");
            }
            if (vm.validationEditors.josm){
                validationEditorsArray.push("JOSM");
            }
<<<<<<< HEAD
            if (vm.validationEditors.rapid){
                validationEditorsArray.push("RAPID");
            }
            if (vm.validationEditors.josmmapwithai){
                validationEditorsArray.push("JOSMMAPWITHAI");
            }
=======
>>>>>>> a47d0d53
            if (vm.validationEditors.potlatch2) {
                validationEditorsArray.push("POTLATCH_2");
            }
            if (vm.validationEditors.fieldpapers){
                validationEditorsArray.push("FIELD_PAPERS");
            }
<<<<<<< HEAD
            if (vm.validationEditors.custom && vm.project.customEditor && vm.project.customEditor.enabled){
                validationEditorsArray.push("CUSTOM");
=======
            if (vm.validationEditors.rapid){
                validationEditorsArray.push("RAPID");
>>>>>>> a47d0d53
            }
            return validationEditorsArray;
        }

<<<<<<< HEAD
        /**
         * Get selected iD presets as an array. Only presets for active mapping
         * types are included, and only if presets are to be limited at all
         */
        vm.getIdPresets = function() {
            var chosenPresets = Object.keys(vm.selectedPresets).filter(function(preset) {
                return vm.selectedPresets[preset];
            });

            if (!vm.limitPresets || chosenPresets.length === 0) {
                return [];
            }

            var presets = [];
            Object.keys(vm.mappingTypes).forEach(function(mappingType) {
                if (vm.mappingTypes[mappingType]) {
                    presets = presets.concat(intersectingElements(chosenPresets,
                                                                  vm.mappingTypePresets[mappingType]));
                }
            });

            return presets;
        }

=======
>>>>>>> a47d0d53
         /**
         * Set organisation tags
         */
        function setOrganisationTags() {
            var resultsPromise = tagService.getOrganisationTags();
            resultsPromise.then(function (data) {
                // On success, set the projects results
                vm.organisationTags = data.tags;
            }, function () {
                // On error
                vm.organisationTags = [];
            });
        }

        /**
         * Set campaign tags
         */
        function setCampaignTags(){
            var resultsPromise = tagService.getCampaignTags();
            resultsPromise.then(function (data) {
                // On success, set the projects results
                vm.campaignTags = data.tags;
            }, function () {
                // On error
                vm.campaignTags = [];
            });
        }

        /**
         * Clone a project by getting the project ID and name and navigating to the project create page
         */
        vm.cloneProject = function(){
            $location.path('/admin/create-project').search({
                projectId: vm.project.projectId,
                projectName: getProjectNameForDefaultLocale()
            });
        };

        /**
         * Get the default language name
         */
        function getProjectNameForDefaultLocale(){
            var projectName = '';
            var projectInfo = vm.project.projectInfoLocales;
            for (var i = 0; i < projectInfo.length; i++){
                if (projectInfo[i].locale === vm.project.defaultLocale){
                    projectName = projectInfo[i].name;
                    return projectName;
                }
            }
            return projectName;
        }

        /**
<<<<<<< HEAD
         * Return array of unique elements that appear in both arrays a and b
         */
        function intersectingElements(a, b){
            if (!a || !b || a.length === 0 || b.length === 0) {
              return [];
            }

            var intersecting = [];
            for (var i = 0; i < a.length; i++) {
                if (b.indexOf(a[i]) !== -1 && intersecting.indexOf(a[i]) === -1) {
                    intersecting.push(a[i]);
                }
            }

            return intersecting;
        }

        /*
         * Removes the custom editor from the project
         */
        vm.deleteCustomEditor = function(){
            delete vm.customEditor;
            populateEditorsForMapping();
            populateEditorsForValidation();
        };

        /**
=======
>>>>>>> a47d0d53
         * Get all project files for a project
         * @param project_id
         */
        function getProjectFiles(project_id) {
            var resultsPromise = projectService.getProjectFiles(project_id);
            resultsPromise.then(function (data) {
               vm.projectFiles = data.projectFiles
            })
        }
    }
})();<|MERGE_RESOLUTION|>--- conflicted
+++ resolved
@@ -46,13 +46,9 @@
             josm: false,
             potlatch2: false,
             fieldpapers: false,
-<<<<<<< HEAD
             rapid: false,
             josmmapwithai: false,
             custom: false
-=======
-            rapid: false
->>>>>>> a47d0d53
         };
 
         // Editors for validation
@@ -61,7 +57,6 @@
             josm: false,
             potlatch2: false,
             fieldpapers: false,
-<<<<<<< HEAD
             rapid: false,
             josmmapwithai: false,
             custom: false
@@ -88,10 +83,6 @@
         vm.limitPresets = !!configService.idPresetsLimitedByDefault;
         vm.selectedPresets = {};
         vm.presetsFilter = "";
-=======
-            rapid: false
-        };
->>>>>>> a47d0d53
 
         // Tags
         vm.organisationTags = [];
@@ -147,7 +138,6 @@
         // Form
         vm.form = {};
 
-<<<<<<< HEAD
         // User info
         vm.userRole = '';
         vm.userIsExpert = false;
@@ -155,8 +145,6 @@
         // Custom Editor
         vm.customEditor = null;
 
-=======
->>>>>>> a47d0d53
         // File
         vm.fileName = '';
 
@@ -186,11 +174,8 @@
                 var resultsPromise = accountService.getUser(session.username);
                 resultsPromise.then(function (user) {
                     vm.userRole = user.role;
-<<<<<<< HEAD
                     vm.userIsExpert = user.isExpert;
 
-=======
->>>>>>> a47d0d53
                     // Returned the user successfully. Check the user's role
                     if (user.role !== 'PROJECT_MANAGER' && user.role !== 'ADMIN'){
                         $location.path('/');
@@ -262,12 +247,8 @@
 
             // Prepare the data for sending to API by removing any locales with no fields
             if (!requiredFieldsMissing && vm.editForm.$valid){
-<<<<<<< HEAD
                 vm.project.mappingTypes = vm.getMappingTypesArray();
                 vm.project.idPresets = vm.getIdPresets();
-=======
-                vm.project.mappingTypes = getMappingTypesArray();
->>>>>>> a47d0d53
                 vm.project.mappingEditors = getMappingEditorsArray();
                 vm.project.validationEditors = getValidationEditorsArray();
                 vm.project.josmPreset = vm.josmPreset;
@@ -699,10 +680,6 @@
          */
         vm.uploadFile = function (file){
             vm.uploadFileFail = false;
-<<<<<<< HEAD
-
-=======
->>>>>>> a47d0d53
             vm.uploadFileInProgress = true;
             if (file) {
                 var resultsPromise = projectService.uploadFile(vm.project.projectId, file, vm.uploadPolicy)
@@ -882,10 +859,7 @@
             vm.mapperLevelMissing = false;
             vm.organisationTagMissing = false;
             vm.mappingTypeMissing = false;
-<<<<<<< HEAD
             vm.presetsMissing = false;
-=======
->>>>>>> a47d0d53
 
             for (var i = 0; i < vm.project.projectInfoLocales.length; i++) {
                 if (vm.project.projectInfoLocales[i].locale === vm.project.defaultLocale) {
@@ -910,14 +884,9 @@
                     break;
                 }
             }
-<<<<<<< HEAD
             vm.mappingTypeMissing = vm.getMappingTypesArray().length === 0;
             vm.presetsMissing = vm.limitPresets && vm.getIdPresets().length === 0;
             var somethingMissing = vm.name || vm.descriptionMissing || vm.shortDescriptionMissing || vm.instructionsMissing || vm.organisationTagMissing || vm.mappingTypeMissing || vm.presetsMissing;
-=======
-            vm.mappingTypeMissing = getMappingTypesArray().length === 0;
-            var somethingMissing = vm.name || vm.descriptionMissing || vm.shortDescriptionMissing || vm.instructionsMissing || vm.organisationTagMissing || vm.mappingTypeMissing;
->>>>>>> a47d0d53
             return somethingMissing;
         }
 
@@ -1063,10 +1032,7 @@
                     vm.project.dueDate = new Date(vm.project.dueDate);
                 }
                 populateTypesOfMapping();
-<<<<<<< HEAD
                 populateIdPresets();
-=======
->>>>>>> a47d0d53
                 populateEditorsForMapping();
                 populateEditorsForValidation();
                 addAOIToMap();
@@ -1240,13 +1206,9 @@
                 vm.mappingEditors.josm = vm.project.mappingEditors.indexOf("JOSM") != -1;
                 vm.mappingEditors.potlatch2 = vm.project.mappingEditors.indexOf("POTLATCH_2") != -1;
                 vm.mappingEditors.fieldpapers = vm.project.mappingEditors.indexOf("FIELD_PAPERS") != -1;
-<<<<<<< HEAD
                 vm.mappingEditors.custom = vm.project.mappingEditors.indexOf("CUSTOM") != -1;
                 vm.mappingEditors.rapid = vm.project.mappingEditors.indexOf("RAPID") != -1;
                 vm.mappingEditors.josmmapwithai = vm.project.mappingEditors.indexOf("JOSMMAPWITHAI") != -1;
-=======
-                vm.mappingEditors.rapid = vm.project.mappingEditors.indexOf("RAPID") != -1;
->>>>>>> a47d0d53
             }
         }
 
@@ -1261,28 +1223,20 @@
             if (vm.mappingEditors.josm){
                 mappingEditorsArray.push("JOSM");
             }
-<<<<<<< HEAD
             if (vm.mappingEditors.rapid){
                 mappingEditorsArray.push("RAPID");
             }
             if (vm.mappingEditors.josmmapwithai){
                 mappingEditorsArray.push("JOSMMAPWITHAI");
             }
-=======
->>>>>>> a47d0d53
             if (vm.mappingEditors.potlatch2) {
                 mappingEditorsArray.push("POTLATCH_2");
             }
             if (vm.mappingEditors.fieldpapers){
                 mappingEditorsArray.push("FIELD_PAPERS");
             }
-<<<<<<< HEAD
             if (vm.mappingEditors.custom && vm.project.customEditor && vm.project.customEditor.enabled){
                 mappingEditorsArray.push("CUSTOM");
-=======
-            if (vm.mappingEditors.rapid){
-                mappingEditorsArray.push("RAPID");
->>>>>>> a47d0d53
             }
             return mappingEditorsArray;
         }
@@ -1298,13 +1252,9 @@
                 vm.validationEditors.josm = vm.project.validationEditors.indexOf("JOSM") != -1;
                 vm.validationEditors.potlatch2 = vm.project.validationEditors.indexOf("POTLATCH_2") != -1;
                 vm.validationEditors.fieldpapers = vm.project.validationEditors.indexOf("FIELD_PAPERS") != -1;
-<<<<<<< HEAD
                 vm.validationEditors.custom = vm.project.validationEditors.indexOf("CUSTOM") != -1;
                 vm.validationEditors.rapid = vm.project.validationEditors.indexOf("RAPID") != -1;
                 vm.validationEditors.josmmapwithai = vm.project.validationEditors.indexOf("JOSMMAPWITHAI") != -1;
-=======
-                vm.validationEditors.rapid = vm.project.validationEditors.indexOf("RAPID") != -1;
->>>>>>> a47d0d53
             }
         }
 
@@ -1319,33 +1269,24 @@
             if (vm.validationEditors.josm){
                 validationEditorsArray.push("JOSM");
             }
-<<<<<<< HEAD
             if (vm.validationEditors.rapid){
                 validationEditorsArray.push("RAPID");
             }
             if (vm.validationEditors.josmmapwithai){
                 validationEditorsArray.push("JOSMMAPWITHAI");
             }
-=======
->>>>>>> a47d0d53
             if (vm.validationEditors.potlatch2) {
                 validationEditorsArray.push("POTLATCH_2");
             }
             if (vm.validationEditors.fieldpapers){
                 validationEditorsArray.push("FIELD_PAPERS");
             }
-<<<<<<< HEAD
             if (vm.validationEditors.custom && vm.project.customEditor && vm.project.customEditor.enabled){
                 validationEditorsArray.push("CUSTOM");
-=======
-            if (vm.validationEditors.rapid){
-                validationEditorsArray.push("RAPID");
->>>>>>> a47d0d53
             }
             return validationEditorsArray;
         }
 
-<<<<<<< HEAD
         /**
          * Get selected iD presets as an array. Only presets for active mapping
          * types are included, and only if presets are to be limited at all
@@ -1370,8 +1311,6 @@
             return presets;
         }
 
-=======
->>>>>>> a47d0d53
          /**
          * Set organisation tags
          */
@@ -1426,7 +1365,6 @@
         }
 
         /**
-<<<<<<< HEAD
          * Return array of unique elements that appear in both arrays a and b
          */
         function intersectingElements(a, b){
@@ -1454,8 +1392,6 @@
         };
 
         /**
-=======
->>>>>>> a47d0d53
          * Get all project files for a project
          * @param project_id
          */
