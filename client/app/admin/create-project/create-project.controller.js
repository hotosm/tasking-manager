--- conflicted
+++ resolved
@@ -18,42 +18,10 @@
 
         function activate() {
             vm.currentStep = 'area';
-<<<<<<< HEAD
-            
-            // TODO: move to map service
-            var map = new ol.Map({
-                layers: [
-                    new ol.layer.Tile({
-                        source: new ol.source.OSM()
-                    })
-                ],
-                target: 'map',
-                view: new ol.View({
-                    center: [0, 0],
-                    zoom: 2
-                })
-            });
 
-            var geocoder = new Geocoder('nominatim', {
-                provider: 'osm',
-                lang: 'en',
-                placeholder: 'Search for ...',
-                targetType: 'glass-button',
-                limit: 5,
-                keepOpen: true,
-                preventDefault: true
-            });
-            map.addControl(geocoder);
-
-            geocoder.on('addresschosen', function(evt){
-                map.getView().setCenter(evt.coordinate);
-                map.getView().setZoom(12);
-            });
-=======
-       
             mapService.createOSMMap('map');
             drawService.initDrawTools();
->>>>>>> ae42909b
+            addGeocoder();
         }
 
         /**
@@ -117,10 +85,34 @@
             if (!drawService.getDrawPolygonActive()){
                 drawService.setDrawPolygonActive(true);
             }
-        }
+        };
 
+        /**
+         * Adds a geocoder control to the map
+         * It is using an OpenLayers plugin control
+         * For more info and options, please see https://github.com/jonataswalker/ol3-geocoder
+         */
         function addGeocoder(){
 
+            // Initialise the geocoder
+            var geocoder = new Geocoder('nominatim', {
+                provider: 'osm',
+                lang: 'en',
+                placeholder: 'Search for ...',
+                targetType: 'glass-button',
+                limit: 5,
+                keepOpen: true,
+                preventDefault: true
+            });
+            mapService.getOSMMap().addControl(geocoder);
+
+            // By setting the preventDefault to false when initialising the Geocoder, you can add your own event
+            // handler which has been done here.
+            geocoder.on('addresschosen', function(evt){
+                map.getView().setCenter(evt.coordinate);
+                // It is assumed that most people will search for cities. Zoom level 12 seems most appropriate
+                map.getView().setZoom(12);
+            });
         }
     }
 })();