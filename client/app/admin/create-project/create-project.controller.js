(function () {

    'use strict';

    /**
     * Create project controller which manages creating a new project
     */
    angular
        .module('taskingManager')
        .controller('createProjectController', ['mapService', 'drawService', 'projectService', createProjectController]);

    function createProjectController(mapService, drawService, projectService) {
        var vm = this;

        // Wizard variables
        vm.currentStep = '';
<<<<<<< HEAD
        vm.taskGrid = false;
        vm.taskArbitrary = false;

        // AOI variables
        vm.AOIRequired = true;
        vm.AOI = null;

        // Creating grid variables
        vm.sizeOfTasks = 0; 
        vm.maxSizeOfTasks = 1000; //in square kilometers
        vm.numberOfTasks = 0;
        vm.maxNumberOfTasks = 1500;

        // Variables for the zoom level used for creating the grid
        vm.DEFAULT_ZOOM_LEVEL_OFFSET = 2;
        vm.initialZoomLevelForTaskGridCreation = 0;
        vm.userZoomLevelOffset = 0;
=======
        vm.AOIValid = true;
        vm.AOIValidationMessage = '';
>>>>>>> cd22968d

        activate();

        function activate() {
            vm.currentStep = 'area';

            mapService.createOSMMap('map');
            drawService.initDrawTools();
            projectService.init();
            addGeocoder_();
        }

        /**
         * Set the current wizard step in the process of creating a project
         * @param wizardStep the step in the wizard the user wants to go to
         */
        vm.setWizardStep = function(wizardStep){
<<<<<<< HEAD
            if (wizardStep === 'area'){
                vm.taskGrid = false;
                vm.taskArbitrary = false;
                drawService.removeAllFeatures();
                projectService.removeTaskGrid();
                vm.currentStep = wizardStep;
            }
            else if (wizardStep === 'tasks') {
                vm.AOI = drawService.getFeatures();
                var numberOfFeatures = drawService.getFeatures().length;
                if (numberOfFeatures > 0) {
                    vm.AOIRequired = false;
=======
            if (wizardStep === 'tasks'){

                var aoiValidationResult = projectService.validateAOI(drawService.getFeatures());
                vm.AOIValid = aoiValidationResult.valid;
                vm.AOIValidationMessage = aoiValidationResult.message;

                if(vm.AOIValid){
                    vm.currentStep = wizardStep;
>>>>>>> cd22968d
                    drawService.setDrawPolygonActive(false);
                    drawService.zoomToExtent();
                    // Use the current zoom level + a standard offset to determine the default task grid size for the AOI
                    vm.zoomLevelForTaskGridCreation = mapService.getOSMMap().getView().getZoom()
                        + vm.DEFAULT_ZOOM_LEVEL_OFFSET;
                    // Reset the user zoom level offset
                    vm.userZoomLevelOffset = 0;
                    vm.currentStep = wizardStep;
                }
            }
            else if (wizardStep === 'taskSize'){
                var grid = projectService.getTaskGrid();
                if (grid){
                    vm.currentStep = wizardStep;
                }
            }
            else {
                vm.currentStep = wizardStep;
            }
        };

        /**
         * Decides if a step should be shown as completed in the progress bar
         * @param step
         * @returns {boolean}
         */
        vm.showWizardStep = function(wizardStep){
            var showStep = false;
            if (wizardStep === 'area'){
                if (vm.currentStep === 'area' || vm.currentStep === 'tasks' || vm.currentStep === 'taskSize' || vm.currentStep === 'review'){
                    showStep = true;
                }
            }
            else if (wizardStep === 'tasks'){
                if ( vm.currentStep === 'tasks' || vm.currentStep === 'taskSize' || vm.currentStep === 'review'){
                    showStep = true;
                }
            }
            else if (wizardStep === 'taskSize'){
                if (vm.currentStep === 'taskSize' || vm.currentStep === 'review'){
                    showStep = true;
                }
            }
            else if (wizardStep === 'review'){
                if (vm.currentStep === 'review'){
                    showStep = true;
                }
            }
            else {
                showStep = false;
            }
            return showStep;
        };

        /**
         * Draw Area of Interest
         */
        vm.drawAOI = function(){
            if (!drawService.getDrawPolygonActive()){
                drawService.setDrawPolygonActive(true);
            }
        };

        /**
         * Create a task grid
         */
        vm.createTaskGrid = function(){
            
            vm.taskGrid = true;
            
            // Remove existing task grid
            projectService.removeTaskGrid();

             // Get the AOI
            var areaOfInterest = vm.AOI;

<<<<<<< HEAD
            // Create a task grid
            projectService.createTaskGrid(areaOfInterest[0], vm.zoomLevelForTaskGridCreation + vm.userZoomLevelOffset);
            projectService.addTaskGridToMap();

            // Get the number of tasks in project
            vm.numberOfTasks = projectService.getNumberOfTasks();

            // Get the size of the tasks 
            // TODO: only do this when using a square grid
            vm.sizeOfTasks = projectService.getTaskSize();
        };

        /**
         * Change the size of the tasks in the grid by increasing or decreasing the zoom level
         * @param zoomLevelOffset
         */
        vm.changeSizeTaskGrid = function(zoomLevelOffset){
            vm.userZoomLevelOffset += zoomLevelOffset;
            vm.createTaskGrid();
=======
            // Get the task grid from the project service 
            var sizeOfTasks = 3; // TODO: define the task sizes. This generates 'medium' tasks as in TM2
            var taskGeometries = projectService.getTaskGrid(areaOfInterest[0], zoomLevel + sizeOfTasks); // TODO: may need to fix areaOfInterest[0] as it may need to work for multipart polgons
            
            // Add the task features to the map
            drawService.addFeatures(taskGeometries);
>>>>>>> cd22968d
        };

        /**
         * Adds a geocoder control to the map
         * It is using an OpenLayers plugin control
         * For more info and options, please see https://github.com/jonataswalker/ol3-geocoder
         * @private
         */
        function addGeocoder_(){

            var map =  mapService.getOSMMap();

            // Initialise the geocoder
            var geocoder = new Geocoder('nominatim', {
                provider: 'osm',
                lang: 'en',
                placeholder: 'Search for ...',
                targetType: 'glass-button',
                limit: 5,
                keepOpen: true,
                preventDefault: true
            });
            map.addControl(geocoder);

            // By setting the preventDefault to false when initialising the Geocoder, you can add your own event
            // handler which has been done here.
            geocoder.on('addresschosen', function(evt){
                map.getView().setCenter(evt.coordinate);
                // It is assumed that most people will search for cities. Zoom level 12 seems most appropriate
                map.getView().setZoom(12);
            });
        }
    }
})();<|MERGE_RESOLUTION|>--- conflicted
+++ resolved
@@ -14,12 +14,12 @@
 
         // Wizard variables
         vm.currentStep = '';
-<<<<<<< HEAD
         vm.taskGrid = false;
         vm.taskArbitrary = false;
 
         // AOI variables
-        vm.AOIRequired = true;
+        vm.AOIValid = true;
+        vm.AOIValidationMessage = '';
         vm.AOI = null;
 
         // Creating grid variables
@@ -32,10 +32,6 @@
         vm.DEFAULT_ZOOM_LEVEL_OFFSET = 2;
         vm.initialZoomLevelForTaskGridCreation = 0;
         vm.userZoomLevelOffset = 0;
-=======
-        vm.AOIValid = true;
-        vm.AOIValidationMessage = '';
->>>>>>> cd22968d
 
         activate();
 
@@ -53,7 +49,6 @@
          * @param wizardStep the step in the wizard the user wants to go to
          */
         vm.setWizardStep = function(wizardStep){
-<<<<<<< HEAD
             if (wizardStep === 'area'){
                 vm.taskGrid = false;
                 vm.taskArbitrary = false;
@@ -61,21 +56,13 @@
                 projectService.removeTaskGrid();
                 vm.currentStep = wizardStep;
             }
-            else if (wizardStep === 'tasks') {
-                vm.AOI = drawService.getFeatures();
-                var numberOfFeatures = drawService.getFeatures().length;
-                if (numberOfFeatures > 0) {
-                    vm.AOIRequired = false;
-=======
-            if (wizardStep === 'tasks'){
+            else if (wizardStep === 'tasks'){
 
                 var aoiValidationResult = projectService.validateAOI(drawService.getFeatures());
                 vm.AOIValid = aoiValidationResult.valid;
                 vm.AOIValidationMessage = aoiValidationResult.message;
 
-                if(vm.AOIValid){
-                    vm.currentStep = wizardStep;
->>>>>>> cd22968d
+                if (vm.AOIValid) {
                     drawService.setDrawPolygonActive(false);
                     drawService.zoomToExtent();
                     // Use the current zoom level + a standard offset to determine the default task grid size for the AOI
@@ -83,6 +70,7 @@
                         + vm.DEFAULT_ZOOM_LEVEL_OFFSET;
                     // Reset the user zoom level offset
                     vm.userZoomLevelOffset = 0;
+                    vm.AOI = drawService.getFeatures();
                     vm.currentStep = wizardStep;
                 }
             }
@@ -152,8 +140,8 @@
              // Get the AOI
             var areaOfInterest = vm.AOI;
 
-<<<<<<< HEAD
             // Create a task grid
+            // TODO: may need to fix areaOfInterest[0] as it may need to work for multipolygons
             projectService.createTaskGrid(areaOfInterest[0], vm.zoomLevelForTaskGridCreation + vm.userZoomLevelOffset);
             projectService.addTaskGridToMap();
 
@@ -172,14 +160,6 @@
         vm.changeSizeTaskGrid = function(zoomLevelOffset){
             vm.userZoomLevelOffset += zoomLevelOffset;
             vm.createTaskGrid();
-=======
-            // Get the task grid from the project service 
-            var sizeOfTasks = 3; // TODO: define the task sizes. This generates 'medium' tasks as in TM2
-            var taskGeometries = projectService.getTaskGrid(areaOfInterest[0], zoomLevel + sizeOfTasks); // TODO: may need to fix areaOfInterest[0] as it may need to work for multipart polgons
-            
-            // Add the task features to the map
-            drawService.addFeatures(taskGeometries);
->>>>>>> cd22968d
         };
 
         /**
