--- conflicted
+++ resolved
@@ -11,8 +11,10 @@
                         #{{ projectCtrl.projectData.projectId }}
                         - {{ projectCtrl.projectData.projectInfo.name }}
                     </h2>
-                    <div ng-show="projectCtrl.user.role === 'PROJECT_MANAGER' || projectCtrl.user.role === 'ADMIN'" class="edit-project-button">
-                        <a ng-href="/admin/edit-project/{{ projectCtrl.id }}" class="button button--secondary">{{ 'Edit project' | translate }}
+                    <div ng-show="projectCtrl.user.role === 'PROJECT_MANAGER' || projectCtrl.user.role === 'ADMIN'"
+                         class="edit-project-button">
+                        <a ng-href="/admin/edit-project/{{ projectCtrl.id }}"
+                           class="button button--secondary">{{ 'Edit project' | translate }}
                         </a>
                     </div>
                     <div ng-show="projectCtrl.user.role === 'PROJECT_MANAGER' || projectCtrl.user.role === 'ADMIN'">
@@ -26,27 +28,40 @@
                     </div>
                 </div>
                 <div class="component--share">
-                    <a class="button button--outline" href="" ng-click="projectCtrl.areSocialShareOptionsVisible = !projectCtrl.areSocialShareOptionsVisible">
-                        {{'Share'| translate }}
+                    <a class="button button--outline" href=""
+                       ng-click="projectCtrl.areSocialShareOptionsVisible = !projectCtrl.areSocialShareOptionsVisible">
+                        Share
                     </a>
                     <div class="drop__content" ng-show="projectCtrl.areSocialShareOptionsVisible">
-                        <ul class="share--options drop__menu">
-                            <li>
-                                <a class="" socialshare socialshare-provider="twitter" socialshare-text="I have just contributed to this project" socialshare-hashtags="hotosm" socialshare-url="{{ projectCtrl.getSocialMediaUrl() }}">
-                                    {{'Twitter'| translate }}
-                                </a>
-                            </li>
-                            <li>
-                                <a class="" socialshare socialshare-provider="facebook" socialshare-url="{{ projectCtrl.getSocialMediaUrl() }}">
-                                    {{'Facebook'| translate }}
-                                </a>
-                            </li>
-                            <li>
-                                <a class="" socialshare socialshare-provider="linkedin" socialshare-text="I have just contributed to this project" socialshare-url="{{ projectCtrl.getSocialMediaUrl() }}">
-                                    {{'LinkedIn'| translate }}
-                                </a>
-                            </li>
-                        </ul>
+                    <ul class="share--options drop__menu">
+                        <li>
+                            <a class=""
+                                    socialshare
+                                    socialshare-provider="twitter"
+                                    socialshare-text="I have just contributed to this project"
+                                    socialshare-hashtags="hotosm"
+                                    socialshare-url="{{ projectCtrl.getSocialMediaUrl() }}">
+                                Twitter
+                            </a>
+                        </li>
+                        <li>
+                            <a class=""
+                                    socialshare
+                                    socialshare-provider="facebook"
+                                    socialshare-url="{{ projectCtrl.getSocialMediaUrl() }}">
+                                Facebook
+                            </a>
+                        </li>
+                        <li>
+                            <a class=""
+                                    socialshare
+                                    socialshare-provider="linkedin"
+                                    socialshare-text="I have just contributed to this project"
+                                    socialshare-url="{{ projectCtrl.getSocialMediaUrl() }}">
+                                LinkedIn
+                            </a>
+                        </li>
+                    </ul>
                     </div>
                 </div>
             </div>
@@ -98,25 +113,6 @@
         <div class="project-container inner">
             <div class="form__group">
                 <ul class="tab--wrapper">
-<<<<<<< HEAD
-                    <li ng-click="projectCtrl.currentTab = 'instructions'" title="{{ 'Go to the instructions tab' | translate }}" class='tab--item' ng-class="projectCtrl.currentTab == 'instructions'? 'active':''">
-                        <a href="#">
-                            {{ 'Instructions' | translate }}
-                        </a>
-                    </li>
-                    <li ng-click="projectCtrl.currentTab = 'mapping'" title="{{ 'Go to the mapping tab' | translate }}" class='tab--item' ng-class="projectCtrl.currentTab == 'mapping'? 'active':''">
-                        <a href="#">
-                            {{ 'Map' | translate }}
-                        </a>
-                    </li>
-                    <li ng-click="projectCtrl.currentTab = 'validation'" title="{{ 'Go to the validation tab' | translate }}" class='tab--item' ng-class="projectCtrl.currentTab == 'validation'? 'active':''">
-                        <a href="#">
-                            {{ 'Validate' | translate }}
-                        </a>
-                    </li>
-                    <li ng-click="projectCtrl.currentTab = 'chat'" title="{{ 'Go to the chat tab' | translate }}" class='tab--item' ng-class="projectCtrl.currentTab == 'chat'? 'active':''">
-                        <a href="#">
-=======
                     <li ng-click="projectCtrl.currentTab = 'instructions'"
                         title="{{ 'Go to the instructions tab' | translate }}"
                         class='tab--item'
@@ -146,7 +142,6 @@
                         class='tab--item'
                         ng-class="projectCtrl.currentTab == 'chat'? 'active':''">
                         <a>
->>>>>>> 780cd7f5
                             {{ 'Questions and Comments' | translate }}
                         </a>
                     </li>
@@ -162,14 +157,15 @@
                         <a class="button button--secondary" href="/contribute">Contribute</a>
                     </div>
                     <div ng-hide="projectCtrl.errorGetProject">
-                        <!-- /invalid project -->
+                         <!-- /invalid project -->
                         <div class="instructions" ng-show="projectCtrl.currentTab === 'instructions'">
                             <section>
                                 <h3>{{ 'Instructions' | translate }}</h3>
                                 <div ng-show="projectCtrl.projectData.entitiesToMap" ng-init="showEntitiesHelp = false">
                                     <strong>
                                         {{ 'Entities to map' | translate }}
-                                        <i ng-click="showEntitiesHelp = !showEntitiesHelp" class="hot-ds-icon-circle-question pointer">
+                                        <i ng-click="showEntitiesHelp = !showEntitiesHelp"
+                                           class="hot-ds-icon-circle-question pointer">
                                         </i>
                                     </strong>
                                     <div ng-show="showEntitiesHelp">
@@ -178,12 +174,14 @@
                                     <div>
                                         <code>{{ projectCtrl.projectData.entitiesToMap }}</code>
                                     </div>
-                                    <hr />
-                                </div>
-                                <div ng-show="projectCtrl.projectData.changesetComment" ng-init="showChangesetCommentHelp = false">
+                                    <hr/>
+                                </div>
+                                <div ng-show="projectCtrl.projectData.changesetComment"
+                                     ng-init="showChangesetCommentHelp = false">
                                     <strong>
                                         {{ 'Changeset Comment' | translate }}
-                                        <i ng-click="showChangesetCommentHelp = !showChangesetCommentHelp" class="hot-ds-icon-circle-question pointer">
+                                        <i ng-click="showChangesetCommentHelp = !showChangesetCommentHelp"
+                                           class="hot-ds-icon-circle-question pointer">
                                         </i>
                                     </strong>
                                     <div ng-show="showChangesetCommentHelp">
@@ -194,22 +192,24 @@
                                     <div>
                                         <code>{{ projectCtrl.projectData.changesetComment }}</code>
                                     </div>
-                                    <hr />
+                                    <hr/>
                                 </div>
                                 <div ng-show="projectCtrl.projectData.imagery" class="imagery-container">
                                     <strong>{{ 'Imagery' | translate }}</strong>
                                     <div>
                                         <code>{{ projectCtrl.projectData.imagery }}</code>
                                     </div>
-                                    <hr />
+                                    <hr/>
                                 </div>
                                 <p class="project--notes" markdown-to-html="projectCtrl.projectData.projectInfo.instructions"></p>
                                 <div class="container__nextsteps">
-                                    <h5 class="withDescription">{{'Ready to get started?'| translate }}</h5>
-                                    <p>{{'Contribute by mapping or validating work that has already been done.'| translate }}</p>
-                                    <button class="button" ng-click="projectCtrl.currentTab = 'mapping'">{{ 'Map' | translate }}
+                                    <h5 class="withDescription">Ready to get started?</h5>
+                                    <p>Contribute by mapping or validating work that has already been done.</p>
+                                    <button class="button"
+                                            ng-click="projectCtrl.currentTab = 'mapping'">{{ 'Map' | translate }}
                                     </button>
-                                    <button class="button" ng-click="projectCtrl.currentTab = 'validation'">{{ 'Validate' | translate }}
+                                    <button class="button"
+                                            ng-click="projectCtrl.currentTab = 'validation'">{{ 'Validate' | translate }}
                                     </button>
                                 </div>
                             </section>
@@ -221,25 +221,32 @@
                                 <div>
                                     <h3>{{ 'Choose a task' | translate }}</h3>
                                     <div ng-show="projectCtrl.lockedTasksForCurrentUser.length > 0">
-                                        <div class="error" role="alert">
+                                        <div class="error"
+                                             role="alert">
                                             <p>{{ 'You cannot select tasks for mapping because you already have task(s) locked.' | translate }}</p>
                                         </div>
                                         <div ng-show="projectCtrl.hasTaskLockedForMapping()" class="padding-at-bottom form__group form__group--section">
-                                            <button ng-click="projectCtrl.reselectTaskForMapping()" class="button">
+                                            <button ng-click="projectCtrl.reselectTaskForMapping()"
+                                                    class="button">
                                                 {{ 'Reselect tasks locked for mapping ' | translate }}
                                             </button>
                                         </div>
                                         <div ng-show="projectCtrl.hasTasksLockedForValidation()" class="padding-at-bottom">
-                                            <button ng-click="projectCtrl.reselectTasksForValidation()" class="button">
+                                            <button ng-click="projectCtrl.reselectTasksForValidation()"
+                                                    class="button">
                                                 {{ 'Reselect tasks locked for validation ' | translate }}
                                             </button>
                                         </div>
                                     </div>
                                     <div ng-hide="projectCtrl.lockedTasksForCurrentUser.length > 0">
-                                        <div ng-hide="projectCtrl.user" class="alert" role="alert">
-                                            <p>{{'In order to start contributing, please '| translate }}<a ng-show="!accountNavCtrl.account.username" ng-click="accountNavCtrl.login()">{{'login first'| translate }}</a>.</p>
-                                        </div>
-                                        <div ng-show="projectCtrl.user && projectCtrl.userCanMap === false" class="error" role="alert">
+                                        <div ng-hide="projectCtrl.user"
+                                             class="alert"
+                                             role="alert">
+                                            <p>{{ 'In order to start contributing, please' | translate }} <a ng-show="!accountNavCtrl.account.username" ng-click="accountNavCtrl.login()">{{ 'login first' | translate }}</a>.</p>
+                                        </div>
+                                        <div ng-show="projectCtrl.user && projectCtrl.userCanMap === false"
+                                             class="error"
+                                             role="alert">
                                             <p>{{ 'You cannot select tasks for mapping on this project because you do not have the required mapper experience level.' | translate }}</p>
                                         </div>
                                         <div ng-show="projectCtrl.user && projectCtrl.userCanMap">
@@ -251,7 +258,8 @@
 
                                                 <dt>{{ 'Option 2:' | translate }}</dt>
                                                 <dd>
-                                                    <button ng-click="projectCtrl.selectRandomTaskMap()" class="button pull-center">
+                                                    <button ng-click="projectCtrl.selectRandomTaskMap()"
+                                                            class="button pull-center">
                                                         {{ 'Select a random task' | translate }}
                                                     </button>
                                                 </dd>
@@ -262,9 +270,12 @@
                                                 </div>
                                             </div>
                                         </div>
-                                        <div ng-show="projectCtrl.taskErrorMapping === 'task-get-error'" class="alert alert--danger" role="alert">
+                                        <div ng-show="projectCtrl.taskErrorMapping === 'task-get-error'"
+                                             class="alert alert--danger"
+                                             role="alert">
                                             <p class="error">{{ 'There was an error retrieving the task from the server.' | translate }}</p>
-                                            <button class="alert__button-dismiss" title="{{ 'Dismiss alert' | translate }}" ng-click="projectCtrl.clearCurrentSelection()">
+                                            <button class="alert__button-dismiss" title="{{ 'Dismiss alert' | translate }}"
+                                                    ng-click="projectCtrl.clearCurrentSelection()">
                                                 <span>{{ 'Dismiss' | translate }}</span>
                                             </button>
                                         </div>
@@ -283,21 +294,26 @@
                                     <!-- task information -->
 
                                     <div ng-show="projectCtrl.lockedTasksForCurrentUser.length > 0">
-                                        <div class="error" role="alert">
+                                        <div class="error"
+                                             role="alert">
                                             <p>{{ 'You cannot select tasks for mapping because you already have task(s) locked.' | translate }}</p>
                                         </div>
                                         <div ng-show="projectCtrl.hasTaskLockedForMapping()" class="padding-at-bottom form__group form__group--section">
-                                            <button ng-click="projectCtrl.reselectTaskForMapping()" class="button">
+                                            <button ng-click="projectCtrl.reselectTaskForMapping()"
+                                                    class="button">
                                                 {{ 'Reselect tasks locked for mapping ' | translate }}
                                             </button>
                                         </div>
                                         <div ng-show="projectCtrl.hasTasksLockedForValidation()" class="padding-at-bottom">
-                                            <button ng-click="projectCtrl.reselectTasksForValidation()" class="button">
+                                            <button ng-click="projectCtrl.reselectTasksForValidation()"
+                                                    class="button">
                                                 {{ 'Reselect tasks locked for validation ' | translate }}
                                             </button>
                                         </div>
                                     </div>
-                                    <div ng-show="projectCtrl.user && !projectCtrl.isSelectedMappable" class="error" role="alert">
+                                    <div ng-show="projectCtrl.user && !projectCtrl.isSelectedMappable"
+                                         class="error"
+                                         role="alert">
                                         <p>{{ 'The selected task is not in a state that allows mapping.' | translate }}</p>
                                     </div>
                                     <div ng-hide="projectCtrl.lockedTasksForCurrentUser.length > 0">
@@ -313,12 +329,14 @@
                                         </div>
                                         <div ng-show="projectCtrl.taskLockError && !projectCtrl.isAuthorized">
                                             <div class="alert" role="alert">
-                                                <p>{{'In order to start contributing, please'| translate }} <a ng-show="!accountNavCtrl.account.username" ng-click="accountNavCtrl.login()">login first</a>.</p>
+                                                <p>{{ 'In order to start contributing, please' | translate }} <a ng-show="!accountNavCtrl.account.username" ng-click="accountNavCtrl.login()">{{ 'login first' | translate }}</a>.</p>
                                             </div>
                                         </div>
                                         <div ng-hide="projectCtrl.taskLockError">
                                             <div ng-show="projectCtrl.selectedTaskData ">
-                                                <div ng-show="projectCtrl.isSelectedMappable && !projectCtrl.taskLockError && projectCtrl.userCanMap" class="alert alert--success" role="alert">
+                                                <div ng-show="projectCtrl.isSelectedMappable && !projectCtrl.taskLockError && projectCtrl.userCanMap"
+                                                     class="alert alert--success"
+                                                     role="alert">
                                                     <p>{{ 'This task is available for mapping.' | translate }}</p>
                                                 </div>
                                             </div>
@@ -326,17 +344,23 @@
                                             <div>
                                                 <div ng-hide="projectCtrl.user">
                                                     <div class="alert" role="alert">
-                                                        <p>{{'In order to start contributing, please'| translate }}<a ng-show="!accountNavCtrl.account.username" ng-click="accountNavCtrl.login()">{{'login first'| translate }}</a>.</p>
+                                                        <p>{{ 'In order to start contributing, please' | translate }} <a ng-show="!accountNavCtrl.account.username" ng-click="accountNavCtrl.login()">{{ 'login first' | translate }}</a>.</p>
                                                     </div>
                                                 </div>
-                                                <div ng-show="projectCtrl.user && projectCtrl.taskLockError" class="error" role="alert">
+                                                <div ng-show="projectCtrl.user && projectCtrl.taskLockError"
+                                                     class="error"
+                                                     role="alert">
                                                     <p>{{ 'The selected task could not be locked.' | translate }}</p>
                                                 </div>
-                                                <div ng-show="projectCtrl.user && !projectCtrl.userCanMap" class="error" role="alert">
+                                                <div ng-show="projectCtrl.user && !projectCtrl.userCanMap"
+                                                     class="error"
+                                                     role="alert">
                                                     <p>{{ 'You cannot select tasks for mapping on this project because you do not have the required mapper experience level.' | translate }}</p>
                                                 </div>
-                                                <div ng-show="projectCtrl.taskUndoError" class="error" role="alert">
-                                                    <p>{{ 'The selected task status could not be undone.' | translate }}</p>
+                                                <div ng-show="projectCtrl.taskUndoError"
+                                                    class="error"
+                                                    role="alert">
+                                                   <p>{{ 'The selected task status could not be undone.' | translate }}</p>
                                                 </div>
                                             </div>
 
@@ -344,7 +368,9 @@
                                         <!-- task action buttons -->
                                         <div class="form__group form__group--section">
                                             <div>
-                                                <button ng-show="projectCtrl.isSelectedMappable && !projectCtrl.taskLockError && projectCtrl.userCanMap" class="button button--large" ng-click="projectCtrl.lockSelectedTaskMapping()">
+                                                <button ng-show="projectCtrl.isSelectedMappable && !projectCtrl.taskLockError && projectCtrl.userCanMap"
+                                                        class="button button--large"
+                                                        ng-click="projectCtrl.lockSelectedTaskMapping()">
                                                     {{ 'Start Mapping' | translate }}
                                                 </button>
                                                 <!-- <button ng-click="projectCtrl.startEditor('ideditor')"
@@ -353,11 +379,16 @@
                                                 </button> -->
                                             </div>
                                             <div>
-                                                <div class="button-group button-group--horizontal" role="group" aria-label="{{ 'Other options' | translate }}">
-                                                    <button ng-hide="projectCtrl.taskErrorMapping === 'none-available' || !projectCtrl.userCanMap" ng-click="projectCtrl.selectRandomTaskMap()" class="button button--achromic">
+                                                <div class="button-group button-group--horizontal" role="group"
+                                                     aria-label="{{ 'Other options' | translate }}">
+                                                    <button ng-hide="projectCtrl.taskErrorMapping === 'none-available' || !projectCtrl.userCanMap"
+                                                            ng-click="projectCtrl.selectRandomTaskMap()"
+                                                            class="button button--achromic">
                                                         {{ 'Select another task' | translate }}
                                                     </button>
-                                                    <button ng-show="projectCtrl.selectedTaskData.isUndoable" class="button button--achromic" ng-click="projectCtrl.undo()">
+                                                    <button ng-show="projectCtrl.selectedTaskData.isUndoable"
+                                                            class="button button--achromic"
+                                                            ng-click="projectCtrl.undo()">
                                                         {{ 'Un-Mark' | translate }}
                                                     </button>
                                                     <!-- <button class="button button--achromic button--secondary"
@@ -367,47 +398,29 @@
                                                 </div>
                                             </div>
                                         </div>
-<<<<<<< HEAD
-                                        <div class="form__group--section">
-                                            <div ng-include="'/app/project/comment-box.html'"></div>
-                                            <ul class="list-type--none buttons--sidebyside">
-                                                <li>
-                                                    <button class="button" ng-click="projectCtrl.addStandaloneComment()">
-                                                        {{ 'Add Comment' | translate }}
-                                                    </button>
-                                                </li>
-                                            </ul>
-                                            <div ng-show="projectCtrl.taskCommentError">
-                                                <div>
-                                                    <div class="error" role="alert">
-                                                        <p>{{ 'There was a problem commenting on the task.' | translate }} {{ projectCtrl.taskCommentErrorMessage }}</p>
-                                                    </div>
-                                                </div>
-                                            </div>
-                                        </div>
-=======
->>>>>>> 780cd7f5
                                     </div>
                                 </div>
                                 <!-- task locked UI -->
-                                <div ng-show="projectCtrl.mappingStep === 'locked'">
-                                    <!-- task mapping UI -->
+                                <div ng-show="projectCtrl.mappingStep === 'locked'"><!-- task mapping UI -->
                                     <div class="form__group form__group--section">
                                         <div ng-show="projectCtrl.selectedTaskData.perTaskInstructions">
                                             <h4>{{ 'Extra Instructions' | translate }}</h4>
                                             <p markdown-to-html="projectCtrl.selectedTaskData.perTaskInstructions"></p>
                                         </div>
                                         <div>
-                                            <h6>{{'Get started by choosing your editor of choice.'| translate }}</h6>
+                                            <h6>{{ 'Get started by choosing your editor of choice.' | translate }}</h6>
                                             <div class="form__input-group">
-                                                <select class="form__control form__control__medium" ng-model="projectCtrl.selectedEditor" ng-change="projectCtrl.updatePreferedEditor()">
+                                                <select class="form__control form__control__medium"
+                                                        ng-model="projectCtrl.selectedEditor"
+                                                        ng-change="projectCtrl.updatePreferedEditor()">
                                                     <option value="ideditor" selected="true">iD Editor</option>
                                                     <option value="josm">JOSM</option>
                                                     <option value="potlatch2">Potlatch 2</option>
                                                     <option value="fieldpapers">Field Papers</option>
                                                 </select>
                                                 <span class="form__input-group-button">
-                                                    <button class="button button--sm" ng-click="projectCtrl.startEditor(projectCtrl.selectedEditor)">
+                                                    <button class="button button--sm"
+                                                            ng-click="projectCtrl.startEditor(projectCtrl.selectedEditor)">
                                                         {{ 'Start Editor' | translate }}
                                                     </button>
                                                 </span>
@@ -418,7 +431,8 @@
                                         </div>
                                         <div ng-show="projectCtrl.editorStartError === 'josm-error'">
                                             <div class="alert alert--danger" role="alert">
-                                                <button class="alert__button-dismiss" title="{{ 'Dismiss alert' | translate }}" ng-click="projectCtrl.editorStartError = ''">
+                                                <button class="alert__button-dismiss" title="{{ 'Dismiss alert' | translate }}"
+                                                        ng-click="projectCtrl.editorStartError = ''">
                                                     <span>{{ 'Dismiss' | translate }}</span>
                                                 </button>
                                                 <p>{{ 'JOSM remote control did not respond. Do you have JOSM running and configured to be controlled remotely?' | translate }}</p>
@@ -426,7 +440,8 @@
                                         </div>
                                         <div ng-show="projectCtrl.editorStartError === 'josm-imagery-error'">
                                             <div class="alert alert--warning" role="alert">
-                                                <button class="alert__button-dismiss" title="{{ 'Dismiss alert' | translate }}" ng-click="projectCtrl.editorStartError = ''">
+                                                <button class="alert__button-dismiss" title="{{ 'Dismiss alert' | translate }}"
+                                                        ng-click="projectCtrl.editorStartError = ''">
                                                     <span>{{ 'Dismiss' | translate }}</span>
                                                 </button>
                                                 <p>{{ 'JOSM had a problem loading the project imagery.' | translate }}</p>
@@ -434,19 +449,6 @@
                                         </div>
                                     </div>
                                     <div class="form__group form__group--section">
-<<<<<<< HEAD
-                                        <h6>{{'Done editing? Leave a comment and select one of the options below that matches your editing status'| translate }}</h6>
-                                        <div ng-include="'/app/project/comment-box.html'"></div>
-                                        <ul class="list-type--none buttons--sidebyside">
-                                            <li>
-                                                <button class="button" ng-click="projectCtrl.unLockTaskMapping(projectCtrl.comment, 'MAPPED')">
-                                                    {{ 'Mark as Completely Mapped' | translate }}
-                                                </button>
-                                            </li>
-                                            <li>
-                                                <button class="button button--secondary" ng-click="projectCtrl.unLockTaskMapping(projectCtrl.comment, 'BADIMAGERY')">
-                                                    {{ 'Mark as Bad Imagery' | translate }}
-=======
                                         <div>
                                             <h6 style="width:84%">Task too big to complete quickly? Or is the satellite imagery not good? Choose split task or mark as bad imagery.</h6>
                                             
@@ -494,7 +496,6 @@
                                                             z M288,320h-64V160h64V320z"/>
                                                         </svg>
                                                         {{ ' Mark as Bad Imagery' | translate }}
->>>>>>> 780cd7f5
                                                 </button>
                                             </li>
                                             
@@ -516,10 +517,6 @@
                                         </div>
                                         <ul class="list-type--none buttons--sidebyside">
                                             <li>
-<<<<<<< HEAD
-                                                <button class="button button--achromic button--outline--secondary" ng-click="projectCtrl.stopMapping(projectCtrl.comment)">
-                                                    {{ 'Stop Mapping' | translate }}
-=======
                                                 <button id="stop-mapping-btn" class="button button--secondary"
                                                         ng-click="projectCtrl.stopMapping(projectCtrl.comment)"
                                                         style="width:208%">
@@ -530,7 +527,6 @@
                                                         <path id="stop-mapping" fill="#ffffff"  d="m160,352l192,0l0,-192l-192,0l0,192zm96,-352c-141.4,0 -256,114.6 -256,256s114.6,256 256,256s256,-114.6 256,-256s-114.6,-256 -256,-256zm135.8,391.8c-36.3,36.2 -84.5,56.2 -135.8,56.2s-99.5,-20 -135.8,-56.2c-36.2,-36.3 -56.2,-84.5 -56.2,-135.8s20,-99.5 56.2,-135.8c36.3,-36.2 84.5,-56.2 135.8,-56.2s99.5,20 135.8,56.2c36.2,36.3 56.2,84.5 56.2,135.8s-20,99.5 -56.2,135.8z"/>
                                                         </svg>
                                                         {{ ' Stop Mapping' | translate }}
->>>>>>> 780cd7f5
                                                 </button>
                                             </li>
                                                     
@@ -572,10 +568,14 @@
                             <div ng-show="projectCtrl.validatingStep === 'selecting'">
                                 <div>
                                     <h3>{{ 'Validation' | translate }}</h3>
-                                    <div ng-hide="projectCtrl.user" class="alert alert--warning" role="alert">
-                                        <p>{{'In order to start contributing, please '| translate }}<a ng-show="!accountNavCtrl.account.username" ng-click="accountNavCtrl.login()">{{'login first'| translate }}</a>.</p>
-                                    </div>
-                                    <div ng-show="projectCtrl.user && !projectCtrl.userCanValidate" class="alert alert--warning" role="alert">
+                                    <div ng-hide="projectCtrl.user"
+                                         class="alert alert--warning"
+                                         role="alert">
+                                        <p>In order to start contributing, please <a ng-show="!accountNavCtrl.account.username" ng-click="accountNavCtrl.login()">login first</a>.</p>
+                                    </div>
+                                    <div ng-show="projectCtrl.user && !projectCtrl.userCanValidate"
+                                         class="alert alert--warning"
+                                         role="alert">
                                         <p>{{ 'You cannot select tasks for validation on this project because you do not have the Validator role.' | translate }}</p>
                                     </div>
                                     <div ng-show="projectCtrl.userCanValidate">
@@ -588,7 +588,9 @@
                                         <div ng-show="projectCtrl.taskErrorValidation === 'task-get-error'">
                                             <div class="error" role="alert">
                                                 <p>{{ 'There was an error retrieving the task from the server.' | translate }}</p>
-                                                <a class="alert__button-dismiss" title="{{ 'Dismiss alert' | translate }}" ng-click="projectCtrl.clearCurrentSelection()">
+                                                <a class="alert__button-dismiss"
+                                                        title="{{ 'Dismiss alert' | translate }}"
+                                                        ng-click="projectCtrl.clearCurrentSelection()">
                                                     <span>{{ 'Dismiss' | translate }}</span>
                                                 </a>
                                             </div>
@@ -609,24 +611,31 @@
 
                                             <dt>{{ 'Option 2:' | translate }} </dt>
                                             <dd>
-                                                <button ng-click="projectCtrl.selectRandomTaskValidate()" class="button">
+                                                <button ng-click="projectCtrl.selectRandomTaskValidate()"
+                                                        class="button">
                                                     {{ 'Validate a Random Task' | translate }}
                                                 </button>
                                             </dd>
 
                                             <dt>{{ 'Option 3:' | translate }} </dt>
                                             <dd class="button-group--stacked">
-                                                <button ng-click="projectCtrl.selectByPolygonValidate()" class="button button--achromic" ng-class="projectCtrl.drawPolygonInteraction.getActive() ? 'button--active' : ''">
+                                                <button ng-click="projectCtrl.selectByPolygonValidate()"
+                                                        class="button button--achromic"
+                                                        ng-class="projectCtrl.drawPolygonInteraction.getActive() ? 'button--active' : ''">
                                                     {{ 'Select area by drawing a polygon' | translate }}
                                                 </button>
-                                                <button class="button" ng-class="projectCtrl.selectedTasksForValidation.length < 1 ? 'disabled' : '' " ng-click="projectCtrl.lockTasksForValidation(projectCtrl.selectedTasksForValidation)">
+                                                <button class="button"
+                                                        ng-class="projectCtrl.selectedTasksForValidation.length < 1 ? 'disabled' : '' "
+                                                        ng-click="projectCtrl.lockTasksForValidation(projectCtrl.selectedTasksForValidation)">
                                                     {{ 'Start Validating' | translate }}
                                                 </button>
                                             </dd>
 
                                             <dt>{{ 'Option 4:' | translate }} </dt>
                                             <dd>
-                                                <button ng-click="projectCtrl.reselectTasksForValidation()" ng-class="projectCtrl.hasTasksLockedForValidation() ? '' : 'disabled'" class="button">
+                                                <button ng-click="projectCtrl.reselectTasksForValidation()"
+                                                        ng-class="projectCtrl.hasTasksLockedForValidation() ? '' : 'disabled'"
+                                                        class="button">
                                                     {{ 'Reselect tasks locked for validation ' | translate }}
                                                 </button>
                                             </dd>
@@ -637,40 +646,53 @@
                                         </dl>
                                         <table class="table table-validate_user table--zebra user-activity-for-validation">
                                             <thead>
-                                                <tr>
-                                                    <th ng-click="projectCtrl.sortBy('username')"><a class="table__sort table__sort--none" title="{{ 'Sort column' | translate }}"><span>{{ 'Contributor' | translate }}</span></a>
-                                                    </th>
-                                                    <th ng-click="projectCtrl.sortBy('mappingLevel')"><a class="table__sort table__sort--none" title="{{ 'Sort column' | translate }}"><span>{{ 'Level' | translate }}</span></a>
-                                                    </th>
-                                                    <th ng-click="projectCtrl.sortBy('mappedTaskCount')"><a class="table__sort table__sort--none" title="{{ 'Sort column' | translate }}"><span>#</span></a>
-                                                    </th>
-                                                    <th ng-click="projectCtrl.sortBy('dateRegistered')"><a class="table__sort table__sort--none" title="{{ 'Sort column' | translate }}"><span>{{ 'Registered' | translate }}</span></a>
-                                                    </th>
-                                                    <th ng-click="projectCtrl.sortBy('lastValidationDate')"><a class="table__sort table__sort--none" title="{{ 'Sort column' | translate }}"><span>{{ 'Last validation' | translate }}</span></a>
-                                                    </th>
-                                                    <th><span>{{ 'Lock' | translate }}</span></th>
-                                                </tr>
+                                            <tr>
+                                                <th ng-click="projectCtrl.sortBy('username')"><a
+                                                        class="table__sort table__sort--none"
+                                                        title="{{ 'Sort column' | translate }}"><span>{{ 'Contributor' | translate }}</span></a>
+                                                </th>
+                                                <th ng-click="projectCtrl.sortBy('mappingLevel')"><a
+                                                        class="table__sort table__sort--none"
+                                                        title="{{ 'Sort column' | translate }}"><span>{{ 'Level' | translate }}</span></a>
+                                                </th>
+                                                <th ng-click="projectCtrl.sortBy('mappedTaskCount')"><a
+                                                        class="table__sort table__sort--none"
+                                                        title="{{ 'Sort column' | translate }}"><span>#</span></a>
+                                                </th>
+                                                <th ng-click="projectCtrl.sortBy('dateRegistered')"><a
+                                                        class="table__sort table__sort--none"
+                                                        title="{{ 'Sort column' | translate }}"><span>{{ 'Registered' | translate }}</span></a>
+                                                </th>
+                                                <th ng-click="projectCtrl.sortBy('lastValidationDate')"><a
+                                                        class="table__sort table__sort--none"
+                                                        title="{{ 'Sort column' | translate }}"><span>{{ 'Last validation' | translate }}</span></a>
+                                                </th>
+                                                <th><span>{{ 'Lock' | translate }}</span></th>
+                                            </tr>
                                             </thead>
                                             <tbody>
-                                                <tr ng-repeat="doneTasks in projectCtrl.mappedTasksPerUser | orderBy:projectCtrl.propertyName:projectCtrl.reverse">
-                                                    <td>
-                                                        <a href="./user/{{ doneTasks.username }}" />{{ doneTasks.username }}
-                                                    </td>
-                                                    <td ng-show="doneTasks.mappingLevel === 'BEGINNER'">{{ 'Beginner' | translate }}</td>
-                                                    <td ng-show="doneTasks.mappingLevel === 'INTERMEDIATE'">{{ 'Intermediate' | translate }}</td>
-                                                    <td ng-show="doneTasks.mappingLevel === 'ADVANCED'">{{ 'Advanced' | translate }}</td>
-                                                    <td>{{ doneTasks.mappedTaskCount }}</td>
-                                                    <td><span am-time-ago="doneTasks.dateRegistered | amUtc | amLocal"></span>
-                                                    </td>
-                                                    <td><span am-time-ago="doneTasks.lastValidationDate | amUtc | amLocal"></span>
-                                                    </td>
-                                                    <td>
-                                                        <a class="normallink" ng-click="projectCtrl.lockTasksForValidation(doneTasks.tasksMapped)" ng-mouseover="projectCtrl.highlightTasks(doneTasks.tasksMapped, true)"
+                                            <tr ng-repeat="doneTasks in projectCtrl.mappedTasksPerUser | orderBy:projectCtrl.propertyName:projectCtrl.reverse">
+                                                <td>
+                                                    <a href="./user/{{ doneTasks.username }}"/>{{ doneTasks.username }}
+                                                </td>
+                                                <td ng-show="doneTasks.mappingLevel === 'BEGINNER'">{{ 'Beginner' | translate }}</td>
+                                                <td ng-show="doneTasks.mappingLevel === 'INTERMEDIATE'">{{ 'Intermediate' | translate }}</td>
+                                                <td ng-show="doneTasks.mappingLevel === 'ADVANCED'">{{ 'Advanced' | translate }}</td>
+                                                <td>{{ doneTasks.mappedTaskCount }}</td>
+                                                <td><span am-time-ago="doneTasks.dateRegistered | amUtc | amLocal"></span>
+                                                </td>
+                                                <td><span
+                                                        am-time-ago="doneTasks.lastValidationDate | amUtc | amLocal"></span>
+                                                </td>
+                                                <td>
+                                                    <a class="normallink"
+                                                            ng-click="projectCtrl.lockTasksForValidation(doneTasks.tasksMapped)"
+                                                            ng-mouseover="projectCtrl.highlightTasks(doneTasks.tasksMapped, true)"
                                                             ng-mouseleave="projectCtrl.highlightVectorLayer.getSource().clear()">
-                                                            {{ 'Start' | translate }}
-                                                        </a>
-                                                    </td>
-                                                </tr>
+                                                        {{ 'Start' | translate }}
+                                                    </a>
+                                                </td>
+                                            </tr>
                                             </tbody>
                                         </table>
                                     </div>
@@ -704,7 +726,9 @@
                                     </div>
                                     <div ng-hide="projectCtrl.taskLockError">
                                         <div ng-show="projectCtrl.selectedTaskData">
-                                            <div ng-show="projectCtrl.isSelectedValidatable && !projectCtrl.taskLockError && projectCtrl.userCanValidate" class="alert alert--success" role="alert">
+                                            <div ng-show="projectCtrl.isSelectedValidatable && !projectCtrl.taskLockError && projectCtrl.userCanValidate"
+                                                 class="alert alert--success"
+                                                 role="alert">
                                                 <p>{{ 'This task is available for validation.' | translate }}</p>
                                             </div>
                                         </div>
@@ -715,13 +739,19 @@
                                                     <p>{{ 'Please login to start validating.' | translate }}</p>
                                                 </div>
                                             </div>
-                                            <div ng-show="projectCtrl.user && !projectCtrl.isSelectedValidatable" class="error" role="alert">
+                                            <div ng-show="projectCtrl.user && !projectCtrl.isSelectedValidatable"
+                                                 class="error"
+                                                 role="alert">
                                                 <p>{{ 'The selected task is not in a state that allows validation.' | translate }}</p>
                                             </div>
-                                            <div ng-show="projectCtrl.user && projectCtrl.taskLockError" class="alert alert--danger" role="alert">
+                                            <div ng-show="projectCtrl.user && projectCtrl.taskLockError"
+                                                 class="alert alert--danger"
+                                                 role="alert">
                                                 <p>{{ 'The selected task could not be locked.' | translate }}</p>
                                             </div>
-                                            <div ng-show="projectCtrl.user && !projectCtrl.userCanValidate" class="alert alert--danger" role="alert">
+                                            <div ng-show="projectCtrl.user && !projectCtrl.userCanValidate"
+                                                 class="alert alert--danger"
+                                                 role="alert">
                                                 <p>{{ 'You do not have the required Validator role for validation on this project.' | translate }}</p>
                                             </div>
                                         </div>
@@ -729,7 +759,9 @@
                                     <!-- task action buttons -->
                                     <div class="form__group form__group--section">
                                         <div>
-                                            <button ng-show="projectCtrl.isSelectedValidatable && !projectCtrl.taskLockError && projectCtrl.userCanValidate" class="button button--large" ng-click="projectCtrl.lockSelectedTaskValidation()">
+                                            <button ng-show="projectCtrl.isSelectedValidatable && !projectCtrl.taskLockError && projectCtrl.userCanValidate"
+                                                    class="button button--large"
+                                                    ng-click="projectCtrl.lockSelectedTaskValidation()">
                                                 {{ 'Start Validating' | translate }}
                                             </button>
                                             <!-- <button ng-click="projectCtrl.startEditor('ideditor')"
@@ -738,12 +770,17 @@
                                             </button> -->
                                         </div>
                                         <div>
-                                            <div class="button-group button-group--horizontal" role="group" aria-label="{{ 'Other options' | translate }}">
-                                                <button ng-hide="projectCtrl.taskErrorMapping === 'none-available' || !projectCtrl.userCanValidate" ng-click="projectCtrl.selectRandomTaskValidate()" class="button button--achromic">
+                                            <div class="button-group button-group--horizontal" role="group"
+                                                 aria-label="{{ 'Other options' | translate }}">
+                                                <button ng-hide="projectCtrl.taskErrorMapping === 'none-available' || !projectCtrl.userCanValidate"
+                                                        ng-click="projectCtrl.selectRandomTaskValidate()"
+                                                        class="button button--achromic">
                                                     {{ 'Select another task' | translate }}
                                                 </button>
-                                                <button ng-show="projectCtrl.selectedTaskData.isUndoable" class="button button--achromic" ng-click="projectCtrl.undo()">
-                                                    {{ 'Un-Mark' | translate }}
+                                                <button ng-show="projectCtrl.selectedTaskData.isUndoable"
+                                                        class="button button--achromic"
+                                                        ng-click="projectCtrl.undo()">
+                                                        {{ 'Un-Mark' | translate }}
                                                 </button>
                                                 <!-- <button class="button button--achromic button--secondary"
                                                         ng-click="projectCtrl.resetToSelectingStep()">
@@ -752,47 +789,29 @@
                                             </div>
                                         </div>
                                     </div>
-<<<<<<< HEAD
-                                    <div class="form__group--section">
-                                        <div ng-include="'/app/project/comment-box.html'"></div>
-                                        <ul class="list-type--none buttons--sidebyside">
-                                            <li>
-                                                <button class="button" ng-click="projectCtrl.addStandaloneComment()">
-                                                    {{ 'Add Comment' | translate }}
-                                                </button>
-                                            </li>
-                                        </ul>
-                                        <div ng-show="projectCtrl.taskCommentError">
-                                            <div>
-                                                <div class="error" role="alert">
-                                                    <p>{{ 'There was a problem commenting on the task.' | translate }} {{ projectCtrl.taskCommentErrorMessage }}</p>
-                                                </div>
-                                            </div>
-                                        </div>
-                                    </div>
-=======
->>>>>>> 780cd7f5
                                 </div>
                                 <!-- task locked UI -->
-                                <div ng-show="projectCtrl.validatingStep === 'locked'">
-                                    <!-- task mapping UI -->
+                                <div ng-show="projectCtrl.validatingStep === 'locked'"><!-- task mapping UI -->
                                     <div class="form__group form__group--section">
                                         <div ng-show="projectCtrl.selectedTaskData.perTaskInstructions">
                                             <h4>{{ 'Extra Instructions' | translate }}</h4>
                                             <p markdown-to-html="projectCtrl.selectedTaskData.perTaskInstructions"></p>
                                         </div>
                                         <div>
-                                            <h6>{{'Get started by choosing your editor of choice.'| translate }}</h6>
+                                            <h6>Get started by choosing your editor of choice.</h6>
                                             <div class="form__input-group">
-                                                <select class="form__control form__control__medium" ng-model="projectCtrl.selectedEditor" ng-change="projectCtrl.updatePreferedEditor()">
+                                                <select class="form__control form__control__medium"
+                                                        ng-model="projectCtrl.selectedEditor"
+                                                        ng-change="projectCtrl.updatePreferedEditor()">
                                                     <option value="ideditor" selected="true">iD Editor</option>
                                                     <option value="josm">JOSM</option>
                                                     <option value="potlatch2">Potlatch 2</option>
                                                     <option value="fieldpapers">Field Papers</option>
                                                 </select>
                                                 <span class="form__input-group-button">
-                                                    <button class="button button--sm" ng-click="projectCtrl.startEditor(projectCtrl.selectedEditor)">
-                                                        {{ 'Start Editor' | translate }}
+                                                    <button class="button button--sm"
+                                                            ng-click="projectCtrl.startEditor(projectCtrl.selectedEditor)">
+                                                            {{ 'Start Editor' | translate }}
                                                     </button>
                                                 </span>
                                             </div>
@@ -802,7 +821,8 @@
                                         </div>
                                         <div ng-show="projectCtrl.editorStartError === 'josm-error'">
                                             <div class="alert alert--danger" role="alert">
-                                                <button class="alert__button-dismiss" title="{{ 'Dismiss alert' | translate }}" ng-click="projectCtrl.editorStartError = ''">
+                                                <button class="alert__button-dismiss" title="{{ 'Dismiss alert' | translate }}"
+                                                        ng-click="projectCtrl.editorStartError = ''">
                                                     <span>{{ 'Dismiss' | translate }}</span>
                                                 </button>
                                                 <p>{{ 'JOSM remote control did not respond. Do you have JOSM running and configured to be controlled remotely?' | translate }}</p>
@@ -810,7 +830,8 @@
                                         </div>
                                         <div ng-show="projectCtrl.editorStartError === 'josm-imagery-error'">
                                             <div class="alert alert--warning" role="alert">
-                                                <button class="alert__button-dismiss" title="{{ 'Dismiss alert' | translate }}" ng-click="projectCtrl.editorStartError = ''">
+                                                <button class="alert__button-dismiss" title="{{ 'Dismiss alert' | translate }}"
+                                                        ng-click="projectCtrl.editorStartError = ''">
                                                     <span>{{ 'Dismiss' | translate }}</span>
                                                 </button>
                                                 <p>{{ 'JOSM had a problem loading the project imagery.' | translate }}</p>
@@ -818,11 +839,7 @@
                                         </div>
                                     </div>
                                     <div class="form__group form__group--section">
-<<<<<<< HEAD
-                                        <h6>{{'Done editing? Leave a comment and select one of the options below that matches your editing status'| translate }}</h6>
-                                        <div ng-include="'/app/project/comment-box.html'"></div>
-=======
-                                        <h6>Done editing? Leave a comment and select one of the options below that matches your editing status</h6>
+                                        <h6>{{ 'Done editing? Leave a comment and select one of the options below that matches your editing status.' | translate }}</h6>
                                          <textarea class="form__control space-bottom--none" type="text" mentio
                                                    rows="4"
                                                    maxlength="{{ projectCtrl.maxlengthComment }}"
@@ -835,20 +852,22 @@
                                                    ng-model="projectCtrl.comment"></textarea>
                                         <p>{{ projectCtrl.maxlengthComment - projectCtrl.comment.length }}
                                             {{ 'characters remaining' | translate }}</p>
->>>>>>> 780cd7f5
                                         <ul class="list-type--none buttons--sidebyside">
                                             <li>
-                                                <button class="button" ng-click="projectCtrl.unLockTaskValidation(projectCtrl.comment, 'VALIDATED')">
+                                                <button class="button"
+                                                        ng-click="projectCtrl.unLockTaskValidation(projectCtrl.comment, 'VALIDATED')">
                                                     {{ 'Mark as Valid' | translate }}
                                                 </button>
                                             </li>
                                             <li>
-                                                <button class="button button--secondary" ng-click="projectCtrl.unLockTaskValidation(projectCtrl.comment, 'INVALIDATED')">
+                                                <button class="button button--secondary"
+                                                        ng-click="projectCtrl.unLockTaskValidation(projectCtrl.comment, 'INVALIDATED')">
                                                     {{ 'Mark as Invalid' | translate }}
                                                 </button>
                                             </li>
                                             <li>
-                                                <button class="button button--achromic button--outline--secondary" ng-click="projectCtrl.stopValidating(projectCtrl.comment)">
+                                                <button class="button button--achromic button--outline--secondary"
+                                                        ng-click="projectCtrl.stopValidating(projectCtrl.comment)">
                                                     {{ 'Stop Validating' | translate }}
                                                 </button>
                                             </li>
@@ -876,14 +895,17 @@
                                         <div>
                                             <h6>Get started by choosing your editor of choice.</h6>
                                             <div class="form__input-group">
-                                                <select class="form__control form__control__medium" ng-model="projectCtrl.selectedEditor" ng-change="projectCtrl.updatePreferedEditor()">
+                                                <select class="form__control form__control__medium"
+                                                        ng-model="projectCtrl.selectedEditor"
+                                                        ng-change="projectCtrl.updatePreferedEditor()">
                                                     <option value="ideditor" selected="true">iD Editor</option>
                                                     <option value="josm">JOSM</option>
                                                     <option value="potlatch2">Potlatch 2</option>
                                                     <option value="fieldpapers">Field Papers</option>
                                                 </select>
                                                 <span class="form__input-group-button">
-                                                    <button class="button button--sm" ng-click="projectCtrl.startEditor(projectCtrl.selectedEditor)">
+                                                    <button class="button button--sm"
+                                                            ng-click="projectCtrl.startEditor(projectCtrl.selectedEditor)">
                                                         {{ 'Start Editor' | translate }}
                                                     </button>
                                                 </span>
@@ -891,7 +913,8 @@
                                         </div>
                                         <div ng-show="projectCtrl.editorStartError === 'josm-error'">
                                             <div class="alert alert--danger" role="alert">
-                                                <button class="alert__button-dismiss" title="{{ 'Dismiss alert' | translate }}" ng-click="projectCtrl.editorStartError = ''">
+                                                <button class="alert__button-dismiss" title="{{ 'Dismiss alert' | translate }}"
+                                                        ng-click="projectCtrl.editorStartError = ''">
                                                     <span>{{ 'Dismiss' | translate }}</span>
                                                 </button>
                                                 <p>{{ 'JOSM remote control did not respond. Do you have JOSM running and configured to be controlled remotely?' | translate }}</p>
@@ -899,7 +922,8 @@
                                         </div>
                                         <div ng-show="projectCtrl.editorStartError === 'josm-imagery-error'">
                                             <div class="alert alert--warning" role="alert">
-                                                <button class="alert__button-dismiss" title="{{ 'Dismiss alert' | translate }}" ng-click="projectCtrl.editorStartError = ''">
+                                                <button class="alert__button-dismiss" title="{{ 'Dismiss alert' | translate }}"
+                                                        ng-click="projectCtrl.editorStartError = ''">
                                                     <span>{{ 'Dismiss' | translate }}</span>
                                                 </button>
                                                 <p>{{ 'JOSM had a problem loading the project imagery.' | translate }}</p>
@@ -907,11 +931,7 @@
                                         </div>
                                     </div>
                                     <div class="form__group form__group--section">
-<<<<<<< HEAD
-                                        <h6>{{'Done editing? Leave a comment and select one of the options below that matches your editing status'| translate }}</h6>
-                                        <div ng-include="'/app/project/comment-box.html'"></div>
-=======
-                                        <h6>Done editing? Leave a comment and select one of the options below that matches your editing status</h6>
+                                        <h6>{{ 'Done editing? Leave a comment and select one of the options below that matches your editing status.' | translate }}</h6>
                                          <textarea class="form__control space-bottom--none" type="text" mentio
                                                    rows="4"
                                                    maxlength="{{ projectCtrl.maxlengthComment }}"
@@ -925,20 +945,22 @@
                                         <p>{{ projectCtrl.maxlengthComment - projectCtrl.comment.length }}
                                             {{ 'characters remaining' | translate }}</p>
 
->>>>>>> 780cd7f5
                                         <ul class="list-type--none buttons--sidebyside">
                                             <li>
-                                                <button class="button" ng-click="projectCtrl.unLockMultiTaskValidation(projectCtrl.comment, 'VALIDATED')">
+                                                <button class="button"
+                                                        ng-click="projectCtrl.unLockMultiTaskValidation(projectCtrl.comment, 'VALIDATED')">
                                                     {{ 'Mark all as Valid' | translate }}
                                                 </button>
                                             </li>
                                             <li>
-                                                <button class="button button--secondary" ng-click="projectCtrl.unLockMultiTaskValidation(projectCtrl.comment, 'INVALIDATED')">
+                                                <button class="button button--secondary"
+                                                        ng-click="projectCtrl.unLockMultiTaskValidation(projectCtrl.comment, 'INVALIDATED')">
                                                     {{ 'Mark all as Invalid' | translate }}
                                                 </button>
                                             </li>
                                             <li>
-                                                <button class="button button--achromic button--outline--secondary" ng-click="projectCtrl.stopMultiTaskValidation(projectCtrl.comment)">
+                                                <button class="button button--achromic button--outline--secondary"
+                                                        ng-click="projectCtrl.stopMultiTaskValidation(projectCtrl.comment)">
                                                     {{ 'Stop Validating' | translate }}
                                                 </button>
                                             </li>
@@ -960,52 +982,19 @@
                         </div>
                         <div ng-show="projectCtrl.currentTab === 'chat'">
                             <h3>{{ 'Project Questions and Comments' | translate }}</h3>
-                            <project-chat project-id="projectCtrl.id" project-author="projectCtrl.projectData.author"></project-chat>
+                            <project-chat project-id="projectCtrl.id"
+                                          project-author="projectCtrl.projectData.author"></project-chat>
                         </div>
                         <!-- advanced options UI -->
 
-                        <div ng-init="showAdvanced=false" ng-show="projectCtrl.selectedTaskData && (projectCtrl.currentTab === 'mapping' || projectCtrl.currentTab === 'validation') ">
+                        <div ng-init="showAdvanced=false"
+                             ng-show="projectCtrl.selectedTaskData && (projectCtrl.currentTab === 'mapping' || projectCtrl.currentTab === 'validation') ">
                             <div>
                                 <h5>{{ 'History' | translate }}</h5>
                                 <div class="history">
                                     <p ng-show="projectCtrl.selectedTaskData.taskHistory.length < 1">{{ 'Nothing has happened yet.' | translate }}</p>
                                     <table ng-show="projectCtrl.selectedTaskData.taskHistory.length >= 1" class="table table-task-history">
                                         <tbody ng-repeat="item in (orderedData = (projectCtrl.selectedTaskData.taskHistory | orderBy: '-actionDate')) track by $index">
-<<<<<<< HEAD
-                                            <tr ng-show="item.actionBy !== orderedData[$index - 1].actionBy" class="new-user-row">
-                                                <td colspan="2">
-                                                    <a href="/user/{{ item.actionBy }}">{{ item.actionBy }}</a>
-                                                </td>
-                                            </tr>
-                                            <tr class="action-row {{ item.action | lowercase }} {{ projectCtrl.highlightHistory && projectCtrl.highlightHistory === item.historyId ? 'highlighted' : '' }}">
-                                                <td class="action">
-                                                    <span class="status-marker-comment" ng-show="item.action === 'COMMENT'">{{ 'Commented' | translate }}</span>
-                                                    <span class="status-marker-locked-for-mapping" ng-show="item.action === 'LOCKED_FOR_MAPPING'">{{ 'Locked for mapping' | translate }}</span>
-                                                    <span class="status-marker-locked-for-validation" ng-show="item.action === 'LOCKED_FOR_VALIDATION'">{{ 'Locked for validation' | translate }}</span>
-                                                    <span class="status-marker-auto-unlocked-for-mapping" ng-show="item.action === 'AUTO_UNLOCKED_FOR_MAPPING'">{{ 'Automatically unlocked for mapping' | translate }}</span>
-                                                    <span class="status-marker-auto-unlocked-for-validation" ng-show="item.action === 'AUTO_UNLOCKED_FOR_VALIDATION'">{{ 'Automatically unlocked for validation' | translate }}</span>
-                                                    <span class="status-marker-badimagery" ng-show="item.action === 'STATE_CHANGE' && item.actionText === 'BADIMAGERY'">{{ 'Marked as bad imagery' | translate }}</span>
-                                                    <span class="status-marker-mapped" ng-show="item.action === 'STATE_CHANGE' && item.actionText === 'MAPPED'">{{ 'Mapped' | translate }}</span>
-                                                    <span class="status-marker-validated" ng-show="item.action === 'STATE_CHANGE' && item.actionText === 'VALIDATED'">{{ 'Validated' | translate }}</span>
-                                                    <span class="status-marker-invalidated" ng-show="item.action === 'STATE_CHANGE' && item.actionText === 'INVALIDATED'">{{ 'Invalidated' | translate }}</span>
-                                                    <span class="status-marker-split" ng-show="item.action === 'STATE_CHANGE' && item.actionText === 'SPLIT'">{{ 'Split' | translate }}</span>
-                                                    <span class="status-marker-ready" ng-show="item.action === 'STATE_CHANGE' && item.actionText === 'READY'">{{ 'Marked as ready' | translate }}</span>
-                                                </td>
-                                                <td>
-                                                    <span am-time-ago="item.actionDate | amUtc | amLocal" title="{{ item.actionDate }}"></span>
-                                                    <span ng-show="item.action === 'LOCKED_FOR_MAPPING' && item.actionText"> for {{ item.actionText |  amDurationFormat : 'minute'}} </span>
-                                                    <span ng-show="item.action === 'LOCKED_FOR_VALIDATION' && item.actionText"> for {{ item.actionText |  amDurationFormat : 'minute'}} </span>
-                                                    <span ng-show="item.action === 'AUTO_UNLOCKED_FOR_MAPPING' && item.actionText"> after {{ item.actionText |  amDurationFormat : 'minute'}}</span>
-                                                    <span ng-show="item.action === 'AUTO_UNLOCKED_FOR_VALIDATION' && item.actionText"> after {{ item.actionText |  amDurationFormat : 'minute'}}</span>
-                                                </td>
-                                            </tr>
-                                            <tr ng-show="item.action === 'COMMENT'">
-                                                <td colspan="2" class="comment-text">
-                                                    <span markdown-to-html="item.actionText"></span>
-                                                </td>
-                                            </tr>
-                                        </tbody>
-=======
                                           <tr ng-show="item.actionBy !== orderedData[$index - 1].actionBy"
                                               class="new-user-row">
                                               <td colspan="2">
@@ -1036,14 +1025,16 @@
                                             </td>
                                           </tr>
                                       </tbody>
->>>>>>> 780cd7f5
                                     </table>
                                 </div>
                             </div>
                             <div>
-                                <h5 ng-click="showAdvanced=!showAdvanced" class="pointer" title="{{ 'Show advanced options' | translate }}">
-                                    <i ng-show="!showAdvanced" class="icon-sm-chevron-down"></i>
-                                    <i ng-show="showAdvanced" class="icon-sm-chevron-up"></i>
+                                <h5 ng-click="showAdvanced=!showAdvanced" class="pointer"
+                                    title="{{ 'Show advanced options' | translate }}">
+                                    <i ng-show="!showAdvanced"
+                                       class="icon-sm-chevron-down"></i>
+                                    <i ng-show="showAdvanced"
+                                       class="icon-sm-chevron-up"></i>
                                     {{ 'Advanced' | translate }}
                                 </h5>
                                 <p class="indent--right">{{ 'Advanced task information and editing options' | translate }}</p>
@@ -1062,14 +1053,19 @@
                                 </div>
                                 <div>
                                     <h6>{{ 'Options' | translate }}</h6>
-                                    <ul class="buttons--sidebyside list-type--none" role="group" aria-label="{{ 'Advanced options' | translate }}">
+                                    <ul class="buttons--sidebyside list-type--none" role="group"
+                                         aria-label="{{ 'Advanced options' | translate }}">
                                         <li>
-                                            <button class="button button--achromic" title="{{ 'See the changesets on the OSM website for this area.' | translate }}" ng-click="projectCtrl.viewOSMChangesets()">
+                                            <button class="button button--achromic"
+                                                    title="{{ 'See the changesets on the OSM website for this area.' | translate }}"
+                                                    ng-click="projectCtrl.viewOSMChangesets()">
                                                 {{ 'View OSM changesets' | translate }}
                                             </button>
                                         </li>
                                         <li>
-                                            <button class="button button--achromic" title="{{ 'See the changesets in Overpass Turbo for this area.' | translate }}" ng-click="projectCtrl.viewOverpassTurbo()">
+                                            <button class="button button--achromic"
+                                                    title="{{ 'See the changesets in Overpass Turbo for this area.' | translate }}"
+                                                    ng-click="projectCtrl.viewOverpassTurbo()">
                                                 {{ 'View in Overpass Turbo' | translate }}
                                             </button>
                                         </li>
@@ -1083,7 +1079,8 @@
             <div id="map" class="map-container">
                 <div>
                     <div class="activity-project-button">
-                        <a ng-href="/project/{{ projectCtrl.projectData.projectId }}/dashboard" class="button button--secondary">{{ 'Activity and Stats' | translate }}
+                        <a ng-href="/project/{{ projectCtrl.projectData.projectId }}/dashboard"
+                           class="button button--secondary">{{ 'Activity and Stats' | translate }}
                         </a>
                     </div>
                 </div>
@@ -1091,49 +1088,57 @@
                     <h6>{{ 'Legend' | translate }}</h6>
                     <div>
                         <svg height="15" width="15">
-                            <rect width="15" height="15" stroke="rgba(84, 84, 84, 0.7)" stroke-width="1" fill="rgba(223, 223, 223, 0.1)" />
+                            <rect width="15" height="15" stroke="rgba(84, 84, 84, 0.7)" stroke-width="1"
+                                  fill="rgba(223, 223, 223, 0.1)"/>
                         </svg>
                         {{ 'Ready' | translate }}
                     </div>
                     <div>
                         <svg height="15" width="15">
-                            <rect width="15" height="15" stroke="rgba(84, 84, 84, 0.7)" stroke-width="1" fill="rgba(255, 198, 12, 0.4)" />
+                            <rect width="15" height="15" stroke="rgba(84, 84, 84, 0.7)" stroke-width="1"
+                                  fill="rgba(255, 198, 12, 0.4)"/>
                         </svg>
                         {{ 'Mapped' | translate }}
                     </div>
                     <div>
                         <svg height="15" width="15">
-                            <rect width="15" height="15" stroke="rgba(84, 84, 84, 0.7)" stroke-width="1" fill="rgba(0, 0, 0, 0.4)" />
+                            <rect width="15" height="15" stroke="rgba(84, 84, 84, 0.7)" stroke-width="1"
+                                  fill="rgba(0, 0, 0, 0.4)"/>
                         </svg>
                         {{ 'Bad imagery' | translate }}
                     </div>
                     <div>
                         <svg height="15" width="15">
-                            <rect width="15" height="15" stroke="rgba(84, 84, 84, 0.7)" stroke-width="1" fill="rgba(0, 128, 0, 0.4)" />
+                            <rect width="15" height="15" stroke="rgba(84, 84, 84, 0.7)" stroke-width="1"
+                                  fill="rgba(0, 128, 0, 0.4)"/>
                         </svg>
                         {{ 'Validated' | translate }}
                     </div>
                     <div>
                         <svg height="15" width="15">
-                            <rect width="15" height="15" stroke="rgba(84, 84, 84, 0.7)" stroke-width="1" fill="rgba(233, 11, 67, 0.4)" />
+                            <rect width="15" height="15" stroke="rgba(84, 84, 84, 0.7)" stroke-width="1"
+                                  fill="rgba(233, 11, 67, 0.4)"/>
                         </svg>
                         {{ 'Invalidated' | translate }}
                     </div>
                     <div>
                         <svg height="15" width="15">
-                            <rect width="20" height="20" stroke="rgba(84, 84, 84, 0.7)" stroke-width="1" fill="rgba(18, 89, 240, 0.4)" />
+                            <rect width="20" height="20" stroke="rgba(84, 84, 84, 0.7)" stroke-width="1"
+                                  fill="rgba(18, 89, 240, 0.4)"/>
                         </svg>
                         {{ 'Locked' | translate }}
                     </div>
                     <div>
                         <svg height="15" width="15">
-                            <rect width="15" height="15" stroke="rgba(18, 89, 240, 1)" stroke-width="5" fill="rgba(18, 89, 240, 0.4)" />
+                            <rect width="15" height="15" stroke="rgba(18, 89, 240, 1)" stroke-width="5"
+                                  fill="rgba(18, 89, 240, 0.4)"/>
                         </svg>
                         {{ 'Locked by you' | translate }}
                     </div>
                     <div ng-show="projectCtrl.hasPriorityArea">
                         <svg height="15" width="15">
-                            <rect width="15" height="15" stroke="rgba(255, 0, 0, 1)" stroke-width="3" fill="rgba(255, 0, 0, 0.3)" />
+                            <rect width="15" height="15" stroke="rgba(255, 0, 0, 1)" stroke-width="3"
+                                  fill="rgba(255, 0, 0, 0.3)"/>
                         </svg>
                         {{ 'Priority area' | translate }}
                     </div>
@@ -1143,8 +1148,7 @@
     </section>
 </div>
 
--
-<!-- accept license modal -->
+-<!-- accept license modal -->
 <section class="modal modal-tm" ng-show="projectCtrl.showLicenseModal">
     <div class="modal__inner">
         <header class="modal__header">
@@ -1161,16 +1165,19 @@
         </div>
         <footer class="modal__footer">
             <div ng-hide="projectCtrl.validateTasksSuccess">
-                <button class="button button--achromic" type="button" ng-click="projectCtrl.setShowLicenseModal(false)">
+                <button class="button button--achromic" type="button"
+                        ng-click="projectCtrl.setShowLicenseModal(false)">
                     {{ 'Cancel' | translate }}
                 </button>
-                <button class="button button--base" type="button" ng-click="projectCtrl.acceptLicense()">
+                <button class="button button--base" type="button"
+                        ng-click="projectCtrl.acceptLicense()">
                     {{ 'Accept and continue' | translate }}
                 </button>
             </div>
         </footer>
     </div>
-    <button class="modal__button-dismiss" title="{{ 'Close' | translate }}" ng-click="projectCtrl.setShowLicenseModal(false)">
+    <button class="modal__button-dismiss" title="{{ 'Close' | translate }}"
+            ng-click="projectCtrl.setShowLicenseModal(false)">
         {{ 'Dismiss' | translate }}
     </button>
 </section>
