<div>
    <section class="section">
        <div class="project-container">
            <!-- side bar -->
            <div class="sidebar">
                <!-- tabs -->
                <ul class="navigation">
                    <li ng-click="projectCtrl.currentTab = 'description'"
                        title="{{ 'Go to the description tab' | translate }}"
                        ng-class="projectCtrl.currentTab == 'description'? 'active':''">
                        {{ 'Description' | translate }}
                    </li>
                    <li ng-click="projectCtrl.currentTab = 'instructions'"
                        title="{{ 'Go to the instructions tab' | translate }}"
                        ng-class="projectCtrl.currentTab == 'instructions'? 'active':''">
                        {{ 'Instructions' | translate }}
                    </li>
                    <li ng-click="projectCtrl.currentTab = 'mapping'"
                        title="{{ 'Go to the mapping tab' | translate }}"
                        ng-class="projectCtrl.currentTab == 'mapping'? 'active':''">
                        {{ 'Map' | translate }}
                    </li>
                    <li ng-click="projectCtrl.currentTab = 'validation'"
                        ng-class="projectCtrl.currentTab == 'validation'? 'active':''">
                        {{ 'Validate' | translate }}
                    </li>
                </ul>
                <div class="content">
                    <div ng-show="projectCtrl.currentTab === 'description'">
                        <button class="button button--secondary pull-right"
                                ng-click="projectCtrl.currentTab = 'instructions'">
                            {{ 'Instructions' | translate }} <i class="hot-ds-icon-sm-chevron-right"></i>
                        </button>
                        <section>
                            <h2>{{ 'Description' | translate }}</h2>
                            <h4>
                                #{{ projectCtrl.projectData.projectId }}-{{ projectCtrl.projectData.projectInfo.name }}</h4>
                            <div>
                                <mark>{{ 'Priority' | translate }}: {{ projectCtrl.projectData.projectPriority }}</mark>
                            </div>
                            <p markdown-to-html="projectCtrl.projectData.projectInfo.description"></p>
                            <hr/>
                            <div><strong>{{ 'Created by:' | translate }} </strong><span><a
                                    href="/user/{{ projectCtrl.projectData.author }}">{{ projectCtrl.projectData.author }}</a></span>
                            </div>
                            <div><strong>{{ 'Last updated' | translate }}: </strong> <span
                                    am-time-ago="projectCtrl.projectData.lastUpdated | amUtc | amLocal"></span></div>
                        </section>
                    </div>
                    <div ng-show="projectCtrl.currentTab === 'instructions'">
                        <button class="button button--secondary pull-right"
                                ng-click="projectCtrl.currentTab = 'validation'">{{ 'Validate' | translate }}
                            <i class="hot-ds-icon-sm-chevron-right"></i>
                        </button>
                        <button class="button button--secondary pull-right"
                                ng-click="projectCtrl.currentTab = 'mapping'">{{ 'Map' | translate }}
                            <i class="hot-ds-icon-sm-chevron-right"></i>
                        </button>
                        <section>
                            <h2>{{ 'Instructions' | translate }}</h2>
                            <div ng-show="projectCtrl.projectData.entitiesToMap" ng-init="showEntitiesHelp = false">
                                <strong>
                                    {{ 'Entities to map' | translate }}
                                    <i ng-click="showEntitiesHelp = !showEntitiesHelp"
                                       class="hot-ds-icon-circle-question pointer">
                                    </i>
                                </strong>
                                <div ng-show="showEntitiesHelp">
                                    <small><em>{{ 'The list of elements we ask you to map' | translate }}</em></small>
                                </div>
                                <div>
                                    <code>{{ projectCtrl.projectData.entitiesToMap }}</code>
                                </div>
                                <hr/>
                            </div>
                            <div ng-show="projectCtrl.projectData.changesetComment"
                                 ng-init="showChangesetCommentHelp = false">
                                <strong>
                                    {{ 'Changeset Comment' | translate }}
                                    <i ng-click="showChangesetCommentHelp = !showChangesetCommentHelp"
                                       class="hot-ds-icon-circle-question pointer">
                                    </i>
                                </strong>
                                <div ng-show="showChangesetCommentHelp">
                                    <small><em>{{ 'A comment entered when you save your mapping to the OSM database. When saving your work, please leave the default comment but add what you actually mapped, for example: Added buildings and a residential road.' | translate }}
                                    </em></small>
                                </div>
                                <div>
                                    <code>{{ projectCtrl.projectData.changesetComment }}</code>
                                </div>
                                <hr/>
                            </div>
                            <div ng-show="projectCtrl.projectData.imagery" class="imagery-container">
                                <strong>{{ 'Imagery' | translate }}</strong>
                                <div>
                                    <code>{{ projectCtrl.projectData.imagery }}</code>
                                </div>
                                <hr/>
                            </div>
                            <p markdown-to-html="projectCtrl.projectData.projectInfo.instructions"></p>
                        </section>

                    </div>
                    <div ng-show="projectCtrl.currentTab === 'mapping'">
                        <!-- select UI -->
                        <div ng-show="projectCtrl.mappingStep === 'selecting'">
                            <div>
                                <h3>{{ 'Choose a task' | translate }}</h3>
                                <div ng-show="projectCtrl.lockedTasksForCurrentUser.length > 0"
                                     class="alert alert--warning"
                                     role="alert">
                                    <p>{{ 'You cannot select tasks for mapping because you already have one or more tasks locked. Use the map to re-select that task and complete it or stop mapping it.' | translate }}</p>
                                </div>
                                <div ng-hide="projectCtrl.lockedTasksForCurrentUser.length > 0">
                                    <div ng-hide="projectCtrl.user"
                                         class="alert alert--warning"
                                         role="alert">
                                        <p>{{ 'Please login first.' | translate }}</p>
                                    </div>
                                    <div ng-show="projectCtrl.user && projectCtrl.userCanMap === false"
                                         class="alert alert--warning"
                                         role="alert">
                                        <p>{{ 'You cannot select tasks for mapping on this project because you do not have the required mapper experience level.' | translate }}</p>
                                    </div>
                                    <div ng-show="projectCtrl.user && projectCtrl.userCanMap">
                                        <p>{{ 'Choose a task for mapping:' | translate }}</p>

                                        <p><strong>{{ 'Option 1:' | translate }} </strong>{{ 'Select a task by clicking on the map' | translate }}</p>
                                        <p><strong>{{ 'Option 2:' | translate }} </strong>
                                            <button ng-click="projectCtrl.selectRandomTaskMap()"
                                                    class="button button--secondary pull-center">
                                                {{ 'Select a random task' | translate }}
                                            </button>
                                        </p>
                                        <div ng-show="projectCtrl.taskErrorMapping === 'none-available'">
                                            <div class="alert alert--danger" role="alert">
                                                <p>{{ 'There are no tasks currently available for mapping.' | translate }}</p>
                                            </div>
                                        </div>
                                    </div>
                                    <div ng-show="projectCtrl.taskErrorMapping === 'task-get-error'"
                                         class="alert alert--danger"
                                         role="alert">
                                        <button class="alert__button-dismiss" title="{{ 'Dismiss alert' | translate }}"
                                                ng-click="projectCtrl.clearCurrentSelection()"><span>{{ 'Dismiss' | translate }}</span>
                                        </button>
                                        <p>{{ 'There was an error retrieving the task from the server.' | translate }}</p>
                                    </div>
                                </div>
                            </div>
                        </div>
                        <!-- task viewing and mapping UI's -->
                        <div ng-show="projectCtrl.mappingStep === 'viewing' || projectCtrl.mappingStep === 'locked'">
                            <!-- task viewing UI -->
                            <div ng-show="projectCtrl.mappingStep === 'viewing' ">
                                <!-- task information -->
                                <h2>{{ 'Mapping' | translate }}</h2>
                                <div ng-show="projectCtrl.lockedTasksForCurrentUser.length > 0"
                                     class="alert alert--warning"
                                     role="alert">
                                    <p>{{ 'You cannot select tasks for mapping because you already have one or more tasks locked. Use the map to re-select that task and complete it or stop mapping it.' | translate }}</p>
                                </div>
                                <div ng-hide="projectCtrl.lockedTasksForCurrentUser.length > 0">
                                    <div ng-show="projectCtrl.taskLockError && projectCtrl.isAuthorized">
                                        <div class="alert alert--danger" role="alert">
                                            <p>{{ 'The task could not be locked for mapping.' | translate }} {{ projectCtrl.taskLockErrorMessage }}</p>
                                        </div>
                                    </div>
                                    <div ng-show="projectCtrl.taskLockError && !projectCtrl.isAuthorized">
                                        <div class="alert alert--danger" role="alert">
                                            <p>{{ 'Please login first.' | translate }}</p>
                                        </div>
                                    </div>
                                    <div ng-hide="projectCtrl.taskLockError">
                                        <div ng-show="projectCtrl.selectedTaskData ">
                                            <div ng-show="projectCtrl.isSelectedMappable && !projectCtrl.taskLockError && projectCtrl.userCanMap"
                                                 class="alert alert--success"
                                                 role="alert">
                                                <p>{{ 'This task is available for mapping.' | translate }}</p>
                                            </div>
                                        </div>
                                        <!-- task error alerts -->
                                        <div>
                                            <div ng-hide="projectCtrl.user">
                                                <div class="alert alert--warning" role="alert">
                                                    <p>{{ 'Please login to start mapping.' | translate }}</p>
                                                </div>
                                            </div>
                                            <div ng-show="projectCtrl.user && !projectCtrl.isSelectedMappable"
                                                 class="alert alert--danger"
                                                 role="alert">
                                                <p>{{ 'The selected task is not in a state that allows mapping.' | translate }}</p>
                                            </div>
                                            <div ng-show="projectCtrl.user && projectCtrl.taskLockError"
                                                 class="alert alert--danger"
                                                 role="alert">
                                                <p>{{ 'The selected task could be locked.' | translate }}</p>
                                            </div>
                                            <div ng-show="projectCtrl.user && !projectCtrl.userCanMap"
                                                 class="alert alert--danger"
                                                 role="alert">
                                                <p>{{ 'You cannot select tasks for mapping on this project because you do not have the required mapper experience level.' | translate }}</p>
                                            </div>
                                        </div>

                                    </div>
                                    <!-- task action buttons -->
                                    <div>
                                        <div class="pull-center">
                                            <button ng-show="projectCtrl.isSelectedMappable && !projectCtrl.taskLockError && projectCtrl.userCanMap"
                                                    class="button button--secondary button--large"
                                                    ng-click="projectCtrl.lockSelectedTaskMapping()">
                                                {{ 'Start Mapping' | translate }}
                                            </button>
                                        </div>
                                        <hr/>
                                        <div class="pull-center">
                                            <div class="button-group button-group--horizontal" role="group"
                                                 aria-label="{{ 'Other options' | translate }}">
                                                <button ng-hide="projectCtrl.taskErrorMapping === 'none-available' || !projectCtrl.userCanMap"
                                                        ng-click="projectCtrl.selectRandomTaskMap()"
                                                        class="button button--achromic">
                                                    {{ 'Select another task' | translate }}
                                                </button>
                                                <button class="button button--achromic"
                                                        ng-click="projectCtrl.resetToSelectingStep()">
                                                    {{ 'Cancel' | translate }}
                                                </button>
                                            </div>
                                        </div>
                                    </div>
                                </div>
                            </div>
                            <!-- task locked UI -->
                            <div ng-show="projectCtrl.mappingStep === 'locked'"><!-- task mapping UI -->
                                <p></p>
                                <div class="form__group">
                                    <div class="form__input-group">
                                        <select class="form__control form__control__medium"
                                                ng-model="projectCtrl.selectedEditor">
                                            <option value="ideditor" selected="true">iD Editor</option>
                                            <option value="josm">JOSM</option>
                                            <option value="potlatch2">Potlatch 2</option>
                                            <option value="fieldpapers">Field Papers</option>
                                        </select>
                                        <span class="form__input-group-button">
                                            <button class="button button--secondary"
                                                    ng-click="projectCtrl.startEditor(projectCtrl.selectedEditor)">
                                                {{ 'Start Editor' | translate }}
                                            </button>
                                        </span>
                                    </div>
                                </div>
                                <div ng-show="projectCtrl.selectedEditor === 'josm'">{{ 'Download the ' | translate }}
                                    <a ng-href="{{ projectCtrl.getGpxDownloadURL() }}" target="_self">GPX {{ 'file' | translate }}</a>
                                    {{ 'and open it in JOSM to see the task boundary.' | translate }}
                                </div>
                                <div ng-show="projectCtrl.editorStartError === 'josm-error'">
                                    <div class="alert alert--danger" role="alert">
                                        <button class="alert__button-dismiss" title="{{ 'Dismiss alert' | translate }}"
                                                ng-click="projectCtrl.editorStartError = ''">
                                            <span>{{ 'Dismiss' | translate }}</span>
                                        </button>
                                        <p>{{ 'JOSM remote control did not respond. Do you have JOSM running and configured to be controlled remotely?' | translate }}</p>
                                    </div>
                                </div>
                                <div class="form__group">
                                    <textarea class="form__control" type="text" mentio
                                              rows="4"
                                              maxlength="{{ projectCtrl.maxlengthComment }}"
                                              placeholder="{{ 'Leave a comment' | translate }}"
                                              mentio-typed-text="typedTerm"
                                              mentio-search="projectCtrl.searchUser(term)"
                                              mentio-select="projectCtrl.formatUserTag(item)"
                                              mentio-items="projectCtrl.usernames | filter:label:typedTerm"
                                              ng-model="projectCtrl.comment"></textarea>
                                    <p class="pull-right">{{ projectCtrl.maxlengthComment - projectCtrl.comment.length }}
                                        {{ 'characters remaining' | translate }}</p>
                                </div>
                                <div class="form__group pull-center">
                                    <button class="button button--achromic"
<<<<<<< HEAD
                                            ng-click="projectCtrl.unLockTaskMapping(projectCtrl.comment, 'READY')">
                                        {{ 'Stop Mapping' | translate }}
=======
                                            ng-click="projectCtrl.stopMapping(projectCtrl.comment)">
                                        Stop Mapping
>>>>>>> 36ff16f4
                                    </button>
                                </div>
                                <div class="form__group pull-center">
                                    <div class="button-group button-group--horizontal" role="group">
                                        <button class="button button--secondary"
                                                ng-click="projectCtrl.unLockTaskMapping(projectCtrl.comment, 'MAPPED')">
                                            {{ 'Mark as Completely Mapped' | translate }}
                                        </button>
                                        <button class="button button--secondary"
                                                ng-click="projectCtrl.unLockTaskMapping(projectCtrl.comment, 'BADIMAGERY')">
                                            {{ 'Mark as Bad Imagery' | translate }}
                                        </button>
                                    </div>
                                </div>
                                <div class="form__group pull-center" ng-show="projectCtrl.isSelectedSplittable">
                                    <button class="button button--achromic" ng-click="projectCtrl.splitTask()">
                                        Split Task
                                    </button>
                                </div>
                                <div ng-show="projectCtrl.taskSplitError && projectCtrl.taskSplitCode == 403 ">
                                    <div class="alert alert--danger" role="alert">
                                        <p>Task is not splittable</p>
                                    </div>
                                </div>
                                <div ng-show="projectCtrl.taskSplitError && !projectCtrl.taskSplitCode">
                                    <div class="alert alert--danger" role="alert">
                                        <p>Task could not be split</p>
                                    </div>
                                </div>
                                <div ng-show="projectCtrl.taskUnLockError">
                                    <div>
                                        <div class="alert alert--danger" role="alert">
                                            <p>{{ 'There was a problem unlocking the task.' | translate }} {{ projectCtrl.taskUnLockErrorMessage }}</p>
                                        </div>
                                    </div>
                                    <button class="button button--achromic"
                                            ng-click="projectCtrl.resetToSelectingStep()">
                                        {{ 'Cancel' | translate }}
                                    </button>
                                </div>
                            </div>

                        </div>
                    </div>
                    <div ng-show="projectCtrl.currentTab === 'validation'">
                        <!-- select UI -->
                        <div ng-show="projectCtrl.validatingStep === 'selecting'">

                            <div>
                                <h3>{{ 'Select for validation' | translate }}</h3>
                                <div ng-hide="projectCtrl.user"
                                     class="alert alert--warning"
                                     role="alert">
                                    <p>{{ 'Please login first.' | translate }}</p>
                                </div>
                                <div ng-show="vm.user && !projectCtrl.userCanValidate"
                                     class="alert alert--warning"
                                     role="alert">
                                    <p>{{ 'You cannot select tasks for validation on this project because you do not have the Validator role.' | translate }}</p>
                                </div>
                                <div ng-show="projectCtrl.userCanValidate">
                                    <p>{{ 'Choose one or more tasks for validation:' | translate }}</p>
                                    <p><strong>{{ 'Option 1:' | translate }} </strong>{{ 'Select a task by clicking on the map' | translate }}</p>
                                    <p><strong>{{ 'Option 2:' | translate }} </strong>
                                        <button ng-click="projectCtrl.selectRandomTaskValidate()"
                                                class="button button--secondary pull-center">
                                            {{ 'Select a random task' | translate }}
                                        </button>
                                    </p>
                                    <p><strong>{{ 'Option 3:' | translate }} </strong>{{ 'Select by area' | translate }}</p>
                                    <div class="padding-at-bottom">
                                        <button ng-click="projectCtrl.selectByPolygonValidate()"
<<<<<<< HEAD
                                                 class="button button--achromic pull-center"
                                                 ng-class="projectCtrl.drawPolygonInteraction.getActive() ? 'button--active' : ''">
                                             {{ 'Select area by drawing a polygon' | translate }}
                                        </button>
                                        <button class="button button--secondary"
                                            ng-class="projectCtrl.selectedTasksForValidation.length < 1 ? 'disabled' : '' "
                                            ng-click="projectCtrl.lockTasksForValidation(projectCtrl.selectedTasksForValidation)">
                                            {{ 'Start Validating' | translate }}
=======
                                                class="button button--achromic pull-center"
                                                ng-class="projectCtrl.drawPolygonInteraction.getActive() ? 'button--active' : ''">
                                            Select area by drawing a polygon
                                        </button>
                                        <button class="button button--secondary"
                                                ng-class="projectCtrl.selectedTasksForValidation.length < 1 ? 'disabled' : '' "
                                                ng-click="projectCtrl.lockTasksForValidation(projectCtrl.selectedTasksForValidation)">
                                            Start validating
>>>>>>> 36ff16f4
                                        </button>
                                    </div>
                                    <p><strong>{{ 'Option 4:' | translate }} </strong> {{ 'Select by user:' | translate }}</p>
                                    <div ng-show="projectCtrl.taskErrorValidation === 'none-available'">
                                        <div class="alert alert--danger" role="alert">
                                            <p>{{ 'There are no tasks currently available for validation.' | translate }}</p>
                                        </div>
                                    </div>
                                    <div ng-show="projectCtrl.taskErrorValidation === 'task-get-error'">
                                        <div class="alert alert--danger" role="alert">
                                            <button class="alert__button-dismiss" title="{{ 'Dismiss alert' | translate }}"
                                                    ng-click="projectCtrl.clearCurrentSelection()"><span>{{ 'Dismiss' | translate }}</span>
                                            </button>
                                            <p>{{ 'There was an error retrieving the task from the server.' | translate }}</p>
                                        </div>
                                    </div>
                                    <div ng-show="projectCtrl.taskLockError && projectCtrl.isAuthorized">
                                        <div class="alert alert--danger" role="alert">
                                            <p>{{ 'The tasks could not be locked.' | translate }} {{ projectCtrl.taskLockErrorMessage }}</p>
                                        </div>
                                    </div>
                                    <div ng-show="projectCtrl.taskLockError && !projectCtrl.isAuthorized">
                                        <div class="alert alert--danger" role="alert">
                                            <p>{{ 'Please login first.' | translate }}</p>
                                        </div>
                                    </div>
                                    <table class="table table-validate_user table--zebra user-activity-for-validation">
                                        <thead>
                                        <tr>
                                            <th nowrap ng-click="projectCtrl.sortBy('username')"><a
                                                    class="table__sort table__sort--none"
                                                    title="{{ 'Sort column' | translate }}"><span>{{ 'Contributor' | translate }}</span></a></th>
                                            <th nowrap ng-click="projectCtrl.sortBy('mappingLevel')"><a
                                                    class="table__sort table__sort--none"
                                                    title="{{ 'Sort column' | translate }}"><span>{{ 'Level' | translate }}</span></a></th>
                                            <th nowrap ng-click="projectCtrl.sortBy('mappedTaskCount')"><a
                                                    class="table__sort table__sort--none"
                                                    title="{{ 'Sort column' | translate }}"><span>{{ 'Mapped' | translate }}</span></a></th>
                                            <th nowrap ng-click="projectCtrl.sortBy('lastSeen')"><a
                                                    class="table__sort table__sort--none"
                                                    title="{{ 'Sort column' | translate }}"><span>{{ 'Newest' | translate }}</span></a></th>
                                            <th nowrap><span>{{ 'Lock' | translate }}</span></th>
                                        </tr>
                                        </thead>
                                        <tbody>
                                        <tr ng-repeat="doneTasks in projectCtrl.mappedTasksPerUser | orderBy:projectCtrl.propertyName:projectCtrl.reverse">
                                            <td>
                                                <a href="./user/{{ doneTasks.username }}"/>{{ doneTasks.username }}
                                            </td>
                                            <td>{{ doneTasks.mappingLevel }}</td>
                                            <td>{{ doneTasks.mappedTaskCount }}</td>
                                            <td><span am-time-ago="doneTasks.lastSeen | amUtc | amLocal"></span>
                                            </td>
                                            <td>
                                                <button class="button button--secondary button--small"
                                                        ng-click="projectCtrl.lockTasksForValidation(doneTasks.tasksMapped)"
                                                        ng-mouseover="projectCtrl.highlightTasks(doneTasks.tasksMapped, true)"
                                                        ng-mouseleave="projectCtrl.highlightVectorLayer.getSource().clear()">
                                                    {{ 'Start Validating' | translate }}
                                                </button>
                                            </td>
                                        </tr>
                                        </tbody>
                                    </table>
                                </div>
                            </div>
                        </div>
                        <!-- task viewing and mapping UI's -->
                        <div ng-show="projectCtrl.validatingStep === 'viewing' || projectCtrl.validatingStep === 'locked' || projectCtrl.validatingStep === 'multi-locked'">
                            <!-- task viewing UI -->
                            <div ng-show="projectCtrl.validatingStep === 'viewing' ">
                                <!-- task information -->
                                <h2>{{ 'Validation' | translate }}</h2>
                                <div ng-show="projectCtrl.taskLockError && projectCtrl.isAuthorized">
                                    <div class="alert alert--danger" role="alert">
                                        <p>{{ 'The task could not be locked for validation.' | translate }} {{ projectCtrl.taskLockErrorMessage }}</p>
                                    </div>
                                </div>
                                <div ng-show="projectCtrl.taskLockError && !projectCtrl.isAuthorized">
                                    <div class="alert alert--danger" role="alert">
                                        <p>{{ 'Please login first.' | translate }}</p>
                                    </div>
                                </div>
                                <div ng-hide="projectCtrl.taskLockError">
                                    <div ng-show="projectCtrl.selectedTaskData">
                                        <div ng-show="projectCtrl.isSelectedValidatable && !projectCtrl.taskLockError && projectCtrl.userCanValidate"
                                             class="alert alert--success"
                                             role="alert">
                                            <p>{{ 'This task is available for validation.' | translate }}</p>
                                        </div>
                                    </div>
                                    <!-- task error alerts -->
                                    <div>
                                        <div ng-hide="projectCtrl.user">
                                            <div class="alert alert--warning" role="alert">
                                                <p>{{ 'Please login to start validating.' | translate }}</p>
                                            </div>
                                        </div>
                                        <div ng-show="projectCtrl.user && !projectCtrl.isSelectedValidatable"
                                             class="alert alert--danger"
                                             role="alert">
                                            <p>{{ 'The selected task is not in a state that allows validation.' | translate }}</p>
                                        </div>
                                        <div ng-show="projectCtrl.user && projectCtrl.taskLockError"
                                             class="alert alert--danger"
                                             role="alert">
                                            <p>{{ 'The selected task could not be locked.' | translate }}</p>
                                        </div>
                                        <div ng-show="projectCtrl.user && !projectCtrl.userCanValidate"
                                             class="alert alert--danger"
                                             role="alert">
                                            <p>{{ 'You do not have the required Validator role for validation on this project.' | translate }}</p>
                                        </div>
                                    </div>
                                </div>
                                <!-- task action buttons -->
                                <div>
                                    <div class="pull-center">
                                        <button ng-show="projectCtrl.isSelectedValidatable && !projectCtrl.taskLockError && projectCtrl.userCanValidate"
                                                class="button button--secondary button--large"
                                                ng-click="projectCtrl.lockSelectedTaskValidation()">
                                            {{ 'Start Validating' | translate }}
                                        </button>
                                    </div>
                                    <hr/>
                                    <div class="pull-center">
                                        <div class="button-group button-group--horizontal" role="group"
                                             aria-label="{{ 'Other options' | translate }}">
                                            <button ng-hide="projectCtrl.taskErrorMapping === 'none-available' || !projectCtrl.userCanValidate"
                                                    ng-click="projectCtrl.selectRandomTaskValidate()"
                                                    class="button button--achromic">
                                                {{ 'Select another task' | translate }}
                                            </button>
                                            <button class="button button--achromic"
                                                    ng-click="projectCtrl.resetToSelectingStep()">
                                                {{ 'Cancel' | translate }}
                                            </button>
                                        </div>
                                    </div>
                                </div>
                            </div>
                            <!-- task locked UI -->
                            <div ng-show="projectCtrl.validatingStep === 'locked'"><!-- task mapping UI -->
                                <p></p>
                                <div class="form__group">
                                    <div class="form__input-group">
                                        <select class="form__control form__control__medium"
                                                ng-model="projectCtrl.selectedEditor">
                                            <option value="ideditor" selected="true">iD Editor</option>
                                            <option value="josm">JOSM</option>
                                            <option value="potlatch2">Potlatch 2</option>
                                            <option value="fieldpapers">Field Papers</option>
                                        </select>
                                        <span class="form__input-group-button">
                                            <button class="button button--secondary"
                                                    ng-click="projectCtrl.startEditor(projectCtrl.selectedEditor)">
                                                    {{ 'Start Editor' | translate }}
                                            </button>
                                        </span>
                                    </div>
                                </div>
                                <div ng-show="projectCtrl.selectedEditor === 'josm'">{{ 'Download the' | translate }}
                                    <a ng-href="{{ projectCtrl.getGpxDownloadURL() }}" target="_self">GPX {{ 'file' | translate }}</a>
                                    {{ 'and open it in JOSM to see the task boundary.' | translate }}
                                </div>
                                <div ng-show="projectCtrl.editorStartError === 'josm-error'">
                                    <div class="alert alert--danger" role="alert">
                                        <button class="alert__button-dismiss" title="{{ 'Dismiss alert' | translate }}"
                                                ng-click="projectCtrl.editorStartError = ''">
                                            <span>{{ 'Dismiss' | translate }}</span>
                                        </button>
                                        <p>{{ 'JOSM remote control did not respond. Do you have JOSM running and configured to be controlled remotely?' | translate }}</p>
                                    </div>
                                </div>
                                <div class="form__group">
                                     <textarea class="form__control" type="text" mentio
                                               rows="4"
                                               maxlength="{{ projectCtrl.maxlengthComment }}"
                                               placeholder="{{ 'Leave a comment' | translate }}"
                                               mentio-typed-text="typedTerm"
                                               mentio-search="projectCtrl.searchUser(term)"
                                               mentio-select="projectCtrl.formatUserTag(item)"
                                               mentio-items="projectCtrl.usernames | filter:label:typedTerm"
                                               ng-model="projectCtrl.comment"></textarea>
                                    <p class="pull-right">{{ projectCtrl.maxlengthComment - projectCtrl.comment.length }}
                                        {{ 'characters remaining' | translate }}</p>
                                </div>
                                <div class="form__group pull-center">
                                    <button class="button button--achromic"
<<<<<<< HEAD
                                            ng-click="projectCtrl.unLockTaskValidation(projectCtrl.comment, 'MAPPED')">
                                        {{ 'Stop Validating' | translate }}
=======
                                            ng-click="projectCtrl.stopValidating(projectCtrl.comment)">
                                        Stop Validating
>>>>>>> 36ff16f4
                                    </button>
                                </div>
                                <div class="form__group pull-center">
                                    <div class="button-group button-group--horizontal" role="group">
                                        <button class="button button--secondary"
                                                ng-click="projectCtrl.unLockTaskValidation(projectCtrl.comment, 'VALIDATED')">
                                            {{ 'Mark as Valid' | translate }}
                                        </button>
                                        <button class="button button--secondary"
                                                ng-click="projectCtrl.unLockTaskValidation(projectCtrl.comment, 'INVALIDATED')">
                                            {{ 'Mark as Invalid' | translate }}
                                        </button>
                                    </div>
                                </div>
                                <div ng-show="projectCtrl.taskUnLockError">
                                    <div>
                                        <div class="alert alert--danger" role="alert">
                                            <p>{{ 'There was a problem unlocking the task.' | translate }} {{ projectCtrl.taskUnLockErrorMessage }}</p>
                                        </div>
                                    </div>
                                    <button class="button button--achromic"
                                            ng-click="projectCtrl.resetToSelectingStep()">
                                        {{ 'Cancel' | translate }}
                                    </button>
                                </div>

                            </div>
                            <div ng-show="projectCtrl.validatingStep === 'multi-locked'">
                                <h2>{{ 'Multi Task Validation' | translate }}</h2>
                                <h3>{{ 'Tasks' | translate }} {{ projectCtrl.getSelectTaskIds() }}
                                    {{ 'are locked for validation by you.' | translate }}
                                </h3>
                                <div class="form__group">
                                    <div class="form__input-group">
                                        <select class="form__control form__control__medium"
                                                ng-model="projectCtrl.selectedEditor">
                                            <option value="ideditor" selected="true">iD Editor</option>
                                            <option value="josm">JOSM</option>
                                            <option value="potlatch2">Potlatch 2</option>
                                            <option value="fieldpapers">Field Papers</option>
                                        </select>
                                        <span class="form__input-group-button">
                                            <button class="button button--secondary"
                                                    ng-click="projectCtrl.startEditor(projectCtrl.selectedEditor)">
                                                {{ 'Start Editor' | translate }}
                                            </button>
                                        </span>
                                    </div>
                                </div>
                                <div ng-show="projectCtrl.selectedEditor === 'josm'">
                                    {{ 'Since you have multiple tasks selected, you must download the OSM data in JOSM manually. Download the' | translate }} <a ng-href="{{ projectCtrl.getGpxDownloadURL() }}" target="_self">GPX {{ 'file' | translate }}</a> {{ 'and open it in JOSM to see the task boundaries.' | translate }}
                                </div>
                                <div ng-show="projectCtrl.editorStartError === 'josm-error'">
                                    <div class="alert alert--danger" role="alert">
                                        <button class="alert__button-dismiss" title="{{ 'Dismiss alert' | translate }}"
                                                ng-click="projectCtrl.editorStartError = ''">
                                            <span>{{ 'Dismiss' | translate }}</span>
                                        </button>
                                        <p>{{ 'JOSM remote control did not respond. Do you have JOSM running and configured to be controlled remotely?' | translate }}</p>
                                    </div>
                                </div>
                                <div class="form__group">
                                     <textarea class="form__control" type="text" mentio
                                               rows="4"
                                               maxlength="{{ projectCtrl.maxlengthComment }}"
                                               placeholder="{{ 'Leave a comment' | translate }}"
                                               mentio-typed-text="typedTerm"
                                               mentio-search="projectCtrl.searchUser(term)"
                                               mentio-select="projectCtrl.formatUserTag(item)"
                                               mentio-items="projectCtrl.usernames | filter:label:typedTerm"
                                               ng-model="projectCtrl.comment"></textarea>
                                    <p class="pull-right">{{ projectCtrl.maxlengthComment - projectCtrl.comment.length }}
                                        {{ 'characters remaining' | translate }}</p>
                                </div>
                                <div class="form__group pull-center">
                                    <button class="button button--achromic"
<<<<<<< HEAD
                                            ng-click="projectCtrl.unLockMultiTaskValidation(projectCtrl.comment, 'MAPPED')">
                                        {{ 'Stop Validating' | translate }}
=======
                                            ng-click="projectCtrl.stopMultiTaskValidation(projectCtrl.comment)">
                                        Stop Validating
>>>>>>> 36ff16f4
                                    </button>
                                </div>
                                <div class="form__group pull-center">
                                    <div class="button-group button-group--horizontal" role="group">
                                        <button class="button button--secondary"
                                                ng-click="projectCtrl.unLockMultiTaskValidation(projectCtrl.comment, 'VALIDATED')">
                                            {{ 'Mark all as Valid' | translate }}
                                        </button>
                                        <button class="button button--secondary"
                                                ng-click="projectCtrl.unLockMultiTaskValidation(projectCtrl.comment, 'INVALIDATED')">
                                            {{ 'Mark all as Invalid' | translate }}
                                        </button>
                                    </div>
                                </div>
                                <div ng-show="projectCtrl.taskUnLockError">
                                    <div>
                                        <div class="alert alert--danger" role="alert">
                                            <p>{{ 'There was a problem unlocking the tasks.' | translate }} {{ projectCtrl.taskUnLockErrorMessage }}</p>
                                        </div>
                                    </div>
                                    <button class="button button--achromic"
                                            ng-click="projectCtrl.resetToSelectingStep()">
                                        {{ 'Cancel' | translate }}
                                    </button>
                                </div>
                            </div>
                        </div>
                    </div>
                    <!-- advanced options UI -->
                    <div ng-init="showAdvanced=false"
                         ng-show="projectCtrl.selectedTaskData && (projectCtrl.currentTab === 'mapping' || projectCtrl.currentTab === 'validation') && (projectCtrl.mappingStep === 'mapping' || projectCtrl.mappingStep === 'viewing')">
                        <div>
                            <hr/>
                            <h6 class="heading-alt">{{ 'History' | translate }}</h6>
                            <div class="history">
                                <p ng-show="projectCtrl.selectedTaskData.taskHistory.length < 1">{{ 'Nothing has happened yet.' | translate }}</p>
                                <div ng-repeat="item in projectCtrl.selectedTaskData.taskHistory | orderBy: '-actionDate' track by $index"
                                     ng-class-odd="'odd'" ng-class-even="'even'">
                                    <div>
                                        <span ng-show="item.action === 'COMMENT'">{{ 'Comment left by' | translate }} <a
                                                href="/user/{{ item.actionBy }}">{{ item.actionBy }}</a></span>
                                        <span ng-show="item.action === 'LOCKED_FOR_MAPPING'">{{ 'Locked for mapping by' | translate }} <a
                                                href="/user/{{ item.actionBy }}">{{ item.actionBy }}</a></span>
                                        <span ng-show="item.action === 'LOCKED_FOR_VALIDATION'">{{ 'Locked for validation by' | translate }} <a
                                                href="/user/{{ item.actionBy }}">{{ item.actionBy }}</a></span>
                                        <span ng-show="item.action === 'STATE_CHANGE' && item.actionText === 'BADIMAGERY'">{{ 'Marked as bad imagery by' | translate }} <a
                                                href="/user/{{ item.actionBy }}">{{ item.actionBy }}</a></span>
                                        <span ng-show="item.action === 'STATE_CHANGE' && item.actionText === 'MAPPED'">{{ 'Mapped by' | translate }} <a
                                                href="/user/{{ item.actionBy }}">{{ item.actionBy }}</a></span>
                                        <span ng-show="item.action === 'STATE_CHANGE' && item.actionText === 'VALIDATED'">{{ 'Validated by' | translate }} <a
                                                href="/user/{{ item.actionBy }}">{{ item.actionBy }}</a></span>
                                        <span ng-show="item.action === 'STATE_CHANGE' && item.actionText === 'INVALIDATED'">{{ 'Invalidated by' | translate }} <a
                                                href="/user/{{ item.actionBy }}">{{ item.actionBy }}</a></span>
                                        <span ng-show="item.action === 'STATE_CHANGE' && item.actionText === 'READY'">{{ 'Marked as ready by' | translate }} <a
                                                href="/user/{{ item.actionBy }}">{{ item.actionBy }}</a></span>
                                    </div>
                                    <div>
                                        <span ng-bind-html="item.actionText" ng-show="item.action === 'COMMENT'"></span>
                                    </div>
                                    <div>
                                        <span am-time-ago="item.actionDate | amUtc | amLocal"></span>
                                        <span ng-show="item.action === 'LOCKED_FOR_MAPPING'"> for {{ item.actionText |  amDurationFormat : 'minute'}} </span>
                                        <span ng-show="item.action === 'LOCKED_FOR_VALIDATION'"> for {{ item.actionText |  amDurationFormat : 'minute'}} </span>
                                    </div>
                                </div>
                            </div>
                        </div>
                        <hr/>
                        <div>
                            <h3 ng-click="showAdvanced=!showAdvanced" class="pointer"
                                title="{{ 'Show advanced options' | translate }}">
                                {{ 'Advanced' | translate }}
                                <i ng-show="!showAdvanced"
                                   class="hot-ds-icon-sm-chevron-down"></i>
                                <i ng-show="showAdvanced"
                                   class="hot-ds-icon-sm-chevron-up"></i>
                            </h3>
                            <p>{{ 'Advanced task information and editing options' | translate }}</p>
                        </div>
                        <div ng-show="showAdvanced">
                            <div>
                                <h6>{{ 'Details' | translate }}</h6>
                                <dl class="dl-horizontal">
                                    <dt>ID</dt>
                                    <dd>#{{ projectCtrl.selectedTaskData.taskId }}</dd>
                                    <dt>{{ 'Status' | translate }}</dt>
                                    <dd>{{ projectCtrl.selectedTaskData.taskStatus }}</dd>
                                    <dt>{{ 'Locked by' | translate }}</dt>
                                    <dd>{{ projectCtrl.selectedTaskData.lockHolder }}</dd>
                                </dl>
                            </div>
                            <div>
                                <h6>{{ 'Options' | translate }}</h6>
                                <div class="button-group button-group--vertical" role="group"
                                     aria-label="{{ 'Advanced options' | translate }}">
                                    <button class="button button--achromic"
                                            title="{{ 'See the changesets on the OSM website for this area.' | translate }}"
                                            ng-click="projectCtrl.viewOSMChangesets()">
                                        {{ 'View OSM changesets' | translate }}
                                    </button>
                                    <button class="button button--achromic"
                                            title="{{ 'See the changesets in Overpass Turbo for this area.' | translate }}"
                                            ng-click="projectCtrl.viewOverpassTurbo()">
                                        {{ 'View in Overpass Turbo' | translate }}
                                    </button>
                                </div>
                            </div>
                        </div>
                    </div>
                    <div>
                        <hr/>
                        <button class="button button--primary"
                            socialshare
                            socialshare-provider="twitter"
                            socialshare-text="I have just contributed to this project"
                            socialshare-hashtags="hotosm"
                            socialshare-url="{{ projectCtrl.getSocialMediaUrl() }}">
                            Twitter
                        </button>
                        <button class="button button--primary"
                            socialshare
                            socialshare-provider="facebook"
                            socialshare-url="{{ projectCtrl.getSocialMediaUrl() }}">
                            Facebook
                        </button>
                        <button class="button button--primary"
                            socialshare
                            socialshare-provider="linkedin"
                            socialshare-text="I have just contributed to this project"
                            socialshare-url="{{ projectCtrl.getSocialMediaUrl() }}">
                            LinkedIn
                        </button>
                    </div>
                </div>
            </div>
            <div id="map" class="map-container">
                <div class="project-title">
                    <h3 class="section__title">
                        #{{ projectCtrl.projectData.projectId }}
                        - {{ projectCtrl.projectData.projectInfo.name }}
                    </h3>
                </div>
                <div>
                    <div class="activity-project-button">
                        <a ng-href="/project/{{ projectCtrl.projectData.projectId }}/dashboard"
                           class="button button--secondary">{{ 'Activity and Stats' | translate }}
                        </a>
                    </div>
                    <div ng-show="projectCtrl.user.role === 'PROJECT_MANAGER' || projectCtrl.user.role === 'ADMIN'"
                         class="edit-project-button">
                        <a ng-href="/admin/edit-project/{{ projectCtrl.id }}"
                           class="button button--secondary">{{ 'Edit project' | translate }}
                        </a>
                    </div>
                </div>
                <div class="ol-control legend-control">
                    <h3>{{ 'Legend' | translate }}</h3>
                    <div>
                        <svg height="20" width="20">
                            <rect width="20" height="20" stroke="rgba(84, 84, 84, 0.7)" stroke-width="1"
                                  fill="rgba(223, 223, 223, 0.1)"/>
                        </svg>
                        {{ 'Ready' | translate }}
                    </div>
                    <div>
                        <svg height="20" width="20">
                            <rect width="20" height="20" stroke="rgba(84, 84, 84, 0.7)" stroke-width="1"
                                  fill="rgba(255, 198, 12, 0.4)"/>
                        </svg>
                        {{ 'Mapped' | translate }}
                    </div>
                    <div>
                        <svg height="20" width="20">
                            <rect width="20" height="20" stroke="rgba(84, 84, 84, 0.7)" stroke-width="1"
                                  fill="rgba(0, 0, 0, 0.4)"/>
                        </svg>
                        {{ 'Bad imagery' | translate }}
                    </div>
                    <div>
                        <svg height="20" width="20">
                            <rect width="20" height="20" stroke="rgba(84, 84, 84, 0.7)" stroke-width="1"
                                  fill="rgba(0, 128, 0, 0.4)"/>
                        </svg>
                        {{ 'Validated' | translate }}
                    </div>
                    <div>
                        <svg height="20" width="20">
                            <rect width="20" height="20" stroke="rgba(84, 84, 84, 0.7)" stroke-width="1"
                                  fill="rgba(233, 11, 67, 0.4)"/>
                        </svg>
                        {{ 'Invalidated' | translate }}
                    </div>
                    <div>
                        <svg height="20" width="20">
                            <rect width="20" height="20" stroke="rgba(84, 84, 84, 0.7)" stroke-width="1"
                                  fill="rgba(18, 89, 240, 0.4)"/>
                        </svg>
                        {{ 'Locked' | translate }}
                    </div>
                    <div>
                        <svg height="20" width="20">
                            <rect width="20" height="20" stroke="rgba(18, 89, 240, 1)" stroke-width="5"
                                  fill="rgba(18, 89, 240, 0.4)"/>
                        </svg>
                        {{ 'Locked by you' | translate }}
                    </div>
                </div>
                <div ng-show="projectCtrl.hasPriorityArea" class="ol-control legend-control priority-areas">
                    <div>
                        <svg height="20" width="20">
                            <rect width="20" height="20" stroke="rgba(255, 0, 0, 1)" stroke-width="3"
                                  fill="rgba(255, 0, 0, 0.3)"/>
                        </svg>
                        {{ 'Priority area' | translate }}
                    </div>
                </div>
            </div>
        </div>
    </section>
</div>

<!-- accept license modal -->
<section class="modal modal-tm" ng-show="projectCtrl.showLicenseModal">
    <div class="modal__inner">
        <header class="modal__header">
            <div class="modal__headline">
                <h1 class="modal__title">{{ 'Accept imagery license' | translate }}</h1>
            </div>
        </header>
        <div class="modal__body">
            <p>{{ 'You need to accept the license before continuing.' | translate }}</p>
            <hr>
            <h4>{{ projectCtrl.license.name }}</h4>
            <p>{{ projectCtrl.license.description }}</p>
            <p>{{ projectCtrl.license.plainText }}</p>
        </div>
        <footer class="modal__footer">
            <div ng-hide="projectCtrl.validateTasksSuccess">
                <button class="button button--achromic" type="button"
                        ng-click="projectCtrl.setShowLicenseModal(false)">
                    {{ 'Cancel' | translate }}
                </button>
                <button class="button button--base" type="button"
                        ng-click="projectCtrl.acceptLicense()">
                    {{ 'Accept and continue' | translate }}
                </button>
            </div>
        </footer>
    </div>
    <button class="modal__button-dismiss" title="{{ 'Close' | translate }}" ng-click="projectCtrl.setShowLicenseModal(false)">
        {{ 'Dismiss' | translate }}
    </button>
</section>
<!-- accept license modal --><|MERGE_RESOLUTION|>--- conflicted
+++ resolved
@@ -279,13 +279,8 @@
                                 </div>
                                 <div class="form__group pull-center">
                                     <button class="button button--achromic"
-<<<<<<< HEAD
-                                            ng-click="projectCtrl.unLockTaskMapping(projectCtrl.comment, 'READY')">
+                                            ng-click="projectCtrl.stopMapping(projectCtrl.comment)">
                                         {{ 'Stop Mapping' | translate }}
-=======
-                                            ng-click="projectCtrl.stopMapping(projectCtrl.comment)">
-                                        Stop Mapping
->>>>>>> 36ff16f4
                                     </button>
                                 </div>
                                 <div class="form__group pull-center">
@@ -358,25 +353,14 @@
                                     <p><strong>{{ 'Option 3:' | translate }} </strong>{{ 'Select by area' | translate }}</p>
                                     <div class="padding-at-bottom">
                                         <button ng-click="projectCtrl.selectByPolygonValidate()"
-<<<<<<< HEAD
-                                                 class="button button--achromic pull-center"
-                                                 ng-class="projectCtrl.drawPolygonInteraction.getActive() ? 'button--active' : ''">
-                                             {{ 'Select area by drawing a polygon' | translate }}
-                                        </button>
-                                        <button class="button button--secondary"
-                                            ng-class="projectCtrl.selectedTasksForValidation.length < 1 ? 'disabled' : '' "
-                                            ng-click="projectCtrl.lockTasksForValidation(projectCtrl.selectedTasksForValidation)">
-                                            {{ 'Start Validating' | translate }}
-=======
                                                 class="button button--achromic pull-center"
                                                 ng-class="projectCtrl.drawPolygonInteraction.getActive() ? 'button--active' : ''">
-                                            Select area by drawing a polygon
+                                            {{ 'Select area by drawing a polygon' | translate }}
                                         </button>
                                         <button class="button button--secondary"
                                                 ng-class="projectCtrl.selectedTasksForValidation.length < 1 ? 'disabled' : '' "
                                                 ng-click="projectCtrl.lockTasksForValidation(projectCtrl.selectedTasksForValidation)">
-                                            Start validating
->>>>>>> 36ff16f4
+                                             {{ 'Start Validating' | translate }}
                                         </button>
                                     </div>
                                     <p><strong>{{ 'Option 4:' | translate }} </strong> {{ 'Select by user:' | translate }}</p>
@@ -566,13 +550,8 @@
                                 </div>
                                 <div class="form__group pull-center">
                                     <button class="button button--achromic"
-<<<<<<< HEAD
-                                            ng-click="projectCtrl.unLockTaskValidation(projectCtrl.comment, 'MAPPED')">
+                                            ng-click="projectCtrl.stopValidating(projectCtrl.comment)">
                                         {{ 'Stop Validating' | translate }}
-=======
-                                            ng-click="projectCtrl.stopValidating(projectCtrl.comment)">
-                                        Stop Validating
->>>>>>> 36ff16f4
                                     </button>
                                 </div>
                                 <div class="form__group pull-center">
@@ -649,13 +628,8 @@
                                 </div>
                                 <div class="form__group pull-center">
                                     <button class="button button--achromic"
-<<<<<<< HEAD
-                                            ng-click="projectCtrl.unLockMultiTaskValidation(projectCtrl.comment, 'MAPPED')">
+                                            ng-click="projectCtrl.stopMultiTaskValidation(projectCtrl.comment)">
                                         {{ 'Stop Validating' | translate }}
-=======
-                                            ng-click="projectCtrl.stopMultiTaskValidation(projectCtrl.comment)">
-                                        Stop Validating
->>>>>>> 36ff16f4
                                     </button>
                                 </div>
                                 <div class="form__group pull-center">
