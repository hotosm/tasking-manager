<div>
    <section class="section">
        <div class="project-container">
            <!-- side bar -->
            <div class="sidebar">
                <!-- tabs -->
                <ul class="navigation">
                    <li ng-click="projectCtrl.currentTab = 'description'"
                        title="Go to the description tab"
                        ng-class="projectCtrl.currentTab == 'description'? 'active':''">
                        Description
                    </li>
                    <li ng-click="projectCtrl.currentTab = 'instructions'"
                        title="Go to the instructions tab"
                        ng-class="projectCtrl.currentTab == 'instructions'? 'active':''">
                        Instructions

                    </li>
                    <li ng-click="projectCtrl.currentTab = 'mapping'"
                        title="Go to the mapping tab"
                        ng-class="projectCtrl.currentTab == 'mapping'? 'active':''">
                        Map
                    </li>
                    <li ng-click="projectCtrl.currentTab = 'validation'"
                        ng-class="projectCtrl.currentTab == 'validation'? 'active':''">
                        Validate
                    </li>
                </ul>
                <div class="content">

                    <div ng-show="projectCtrl.currentTab === 'description'">
                        <button class="button button--secondary pull-right"
                                ng-click="projectCtrl.currentTab = 'instructions'">
                            Instructions <i class="oam-ds-icon-sm-chevron-right"></i>
                        </button>
                        <section>
                            <h2>Description</h2>
                            <h4>
                                #{{ projectCtrl.projectData.projectId }}-{{ projectCtrl.projectData.projectInfo.name }}</h4>
                            <div>
                                <mark>Priority: {{ projectCtrl.projectData.projectPriority }}</mark>
                            </div>
                            <p ng-bind-html="description"></p>
                        </section>
                    </div>
                    <div ng-show="projectCtrl.currentTab === 'instructions'">
                        <button class="button button--secondary pull-right"
                                ng-click="projectCtrl.currentTab = 'mapping'">Map
                            <i class="oam-ds-icon-sm-chevron-right"></i>
                        </button>

                        <button class="button button--secondary pull-right"
                                ng-click="projectCtrl.currentTab = 'validation'">Validate
                            <i class="oam-ds-icon-sm-chevron-right"></i>
                        </button>

                        <section>
                            <h2>Instructions</h2>
                            <p ng-bind-html="instructions"></p>
                        </section>

                    </div>
                    <div ng-show="projectCtrl.currentTab === 'mapping'">
                        <!-- select UI -->
                        <div ng-show="projectCtrl.mappingStep === 'selecting'">
                            <h3>Choose a task</h3>
                            <p>There are 2 options for choosing a task for mapping:</p>

                            <p><strong>Option 1: </strong>Select a task by clicking on the map</p>
                            <p><strong>Option 2: </strong>
                                <button ng-click="projectCtrl.selectRandomTask()"
                                        class="button button--secondary pull-center">
                                    Select a random task
                                </button>
                            </p>
                        </div>
                        <!-- task viewing and mapping UI's -->
                        <div ng-show="projectCtrl.mappingStep === 'viewing' || projectCtrl.mappingStep === 'locked'">
                            <!-- task viewing UI -->
                            <div ng-show="projectCtrl.mappingStep === 'viewing' ">
                                <!-- task information -->
                                <h2>Mapping</h2>
                                <h3>Task
                                    #{{ projectCtrl.selectedTaskData.taskId }} is
                                    <span ng-show="projectCtrl.selectedTaskData.taskLocked">LOCKED by
                                         <span ng-show="projectCtrl.selectedTaskData.lockHolder === projectCtrl.user.username">
                                            you
                                         </span>
                                         <span ng-show="projectCtrl.selectedTaskData.lockHolder !== projectCtrl.user.username">
                                            {{ projectCtrl.selectedTaskData.lockHolder }}
                                         </span>
                                    </span>
                                    <span ng-hide="projectCtrl.selectedTaskData.taskLocked"> {{ projectCtrl.selectedTaskData.taskStatus }} </span>
                                </h3>
                                <div ng-show="projectCtrl.selectedTaskData">
                                    <div ng-show="projectCtrl.isSelectTaskMappable" class="alert alert--success"
                                         role="alert">
                                        <p>This task is available for mapping.</p>
                                    </div>
                                </div>
                                <!-- task error alerts -->
                                <div>
                                    <div ng-show="projectCtrl.taskLockError && projectCtrl.isAuthorized">
                                        <div class="alert alert--danger" role="alert">
                                            <p>The task could not be locked for mapping.</p>
                                        </div>
                                    </div>
                                     <div ng-show="projectCtrl.taskLockError && !projectCtrl.isAuthorized">
                                        <div class="alert alert--danger" role="alert">
                                            <p>Please login first.</p>
                                        </div>
                                    </div>
                                    <div ng-show="projectCtrl.taskError === 'task-not-mappable'"
                                         class="alert alert--danger"
                                         role="alert">
                                        <p>The selected task is not available for mapping.</p>
                                    </div>
                                    <div ng-show="projectCtrl.taskError === 'none-available'">
                                        <div class="alert alert--danger" role="alert">
                                            <p>There are no tasks currently available for mapping.</p>
                                        </div>
                                    </div>
                                    <div ng-show="projectCtrl.taskError === 'task-get-error'">
                                        <div class="alert alert--danger" role="alert">
                                            <button class="alert__button-dismiss" title="Dismiss alert"
                                                    ng-click="projectCtrl.clearCurrentSelection()"><span>Dismiss</span>
                                            </button>
                                            <p>There was an error retrieving the task from the server.</p>
                                        </div>
                                    </div>
                                </div>
                                <!-- task action buttons -->
                                <div>
                                    <div class="pull-center">
                                        <button ng-show="projectCtrl.isSelectTaskMappable"
                                                class="button button--secondary button--large"
                                                ng-click="projectCtrl.lockSelectedTaskMapping()">
                                            Start Mapping
                                        </button>
                                    </div>
                                    <hr/>
                                    <div class="pull-center">
                                        <div class="button-group button-group--horizontal" role="group"
                                             aria-label="other options">
                                            <button ng-hide="projectCtrl.taskError === 'none-available'"
                                                    ng-click="projectCtrl.selectRandomTask()"
                                                    class="button button--achromic">
                                                Select another task
                                            </button>
                                            <button class="button button--achromic"
                                                    ng-click="projectCtrl.clearCurrentSelection()">
                                                Cancel
                                            </button>
                                        </div>
                                    </div>
                                </div>
                            </div>
                            <!-- task locked UI -->
                            <div ng-show="projectCtrl.mappingStep === 'locked'"><!-- task mapping UI -->
                                <h3>Task
                                    #{{ projectCtrl.lockedTaskData.taskId }} is LOCKED by
                                    <span ng-show="projectCtrl.lockedTaskData.lockHolder === projectCtrl.user.username">
                                        you
                                    </span>
                                    <span ng-show="projectCtrl.lockedTaskData.lockHolder !== projectCtrl.user.username">
                                        {{ projectCtrl.lockedTaskData.lockHolder }}
                                    </span>
                                </h3>
                                <p></p>
                                <div class="form__group">
                                    <div>
                                        <select ng-model="projectCtrl.selectedEditor">
                                            <option value="ideditor" selected="true">ID Editor</option>
                                            <option value="jsom">JOSM</option>
                                            <option value="potlach2">Potlach 2</option>
                                            <option value="walkingpapers">Walking papers</option>
                                            <option value="fieldpapers">Field papers</option>
                                        </select>
                                        <button class="button button--secondary"
                                                ng-click="projectCtrl.startEditor(projectCtrl.selectedEditor)">
                                            Start Editor
                                        </button>
                                        <div ng-show="projectCtrl.editorStartError === 'josm-error'">
                                            <div class="alert alert--danger" role="alert">
                                                <button class="alert__button-dismiss" title="Dismiss alert"
                                                        ng-click="projectCtrl.editorStartError = ''">
                                                    <span>Dismiss</span>
                                                </button>
                                                <p>JOSM remote control did not respond. Do you have JOSM running and
                                                    configured to be controlled remotely?</p>
                                            </div>
                                        </div>
                                    </div>
                                    <textarea ng-model="projectCtrl.comment" class="form__control" rows="4"
                                              placeholder="Leave a comment"></textarea>
                                </div>
                                <button class="button button--secondary"
                                        ng-click="projectCtrl.unLockTaskMapping(projectCtrl.comment, projectCtrl.lockedTaskData.taskStatus)">
                                    Stop Mapping
                                </button>
                                <button class="button button--secondary"
                                        ng-click="projectCtrl.unLockTaskMapping(projectCtrl.comment, 'DONE')">
                                    Mark as done
                                </button>
                                <button class="button button--secondary"
                                        ng-click="projectCtrl.unLockTaskMapping(projectCtrl.comment, 'BADIMAGERY')">
                                    Mark as Bad Imagery
                                </button>
                            </div>

                        </div>
                    </div>
                    <div ng-show="projectCtrl.currentTab === 'validation'">
                        <!-- select UI -->
                        <div ng-show="projectCtrl.validatingStep === 'selecting'">
                            <h3>Choose a task</h3>
                            <p>There are 2 options for choosing a task for validation:</p>

                            <p><strong>Option 1: </strong>Select a task by clicking on the map</p>
                            <p><strong>Option 2: </strong>
                                <button ng-click="projectCtrl.selectRandomTask()"
                                        class="button button--secondary pull-center">
                                    Select a random task
                                </button>
                            </p>
                        </div>
                        <!-- task viewing and mapping UI's -->
                        <div ng-show="projectCtrl.validatingStep === 'viewing' || projectCtrl.validatingStep === 'locked'">
                            <!-- task viewing UI -->
                            <div ng-show="projectCtrl.validatingStep === 'viewing' ">
                                <!-- task information -->
                                <h2>Validation</h2>
                                <h3>Task
                                    #{{ projectCtrl.selectedTaskData.taskId }} is
                                    <span ng-show="projectCtrl.selectedTaskData.taskLocked">LOCKED by
                                        <span ng-show="projectCtrl.selectedTaskData.lockHolder === projectCtrl.user.username">
                                            you
                                        </span>
                                        <span ng-show="projectCtrl.selectedTaskData.lockHolder !== projectCtrl.user.username">
                                            {{ projectCtrl.selectedTaskData.lockHolder }}
                                        </span>
                                    </span>
                                    <span ng-hide="projectCtrl.selectedTaskData.taskLocked"> {{ projectCtrl.selectedTaskData.taskStatus }} </span>
                                </h3>
                                <div ng-show="projectCtrl.selectedTaskData">
                                    <div ng-show="projectCtrl.isSelectTaskValidatable" class="alert alert--success"
                                         role="alert">
                                        <p>This task is available for validation.</p>
                                    </div>
                                </div>
                                <!-- task error alerts -->
                                <div>
                                    <div ng-show="projectCtrl.taskLockError && projectCtrl.isAuthorized">
                                        <div class="alert alert--danger" role="alert">
                                            <p>The task could not be locked for validation.</p>
                                        </div>
                                    </div>
                                    <div ng-show="projectCtrl.taskLockError && !projectCtrl.isAuthorized">
                                        <div class="alert alert--danger" role="alert">
                                            <p>Please login first.</p>
                                        </div>
                                    </div>
                                    <div ng-show="projectCtrl.taskErrorValidation === 'task-not-validatable'"
                                         class="alert alert--danger"
                                         role="alert">
                                        <p>The selected task is not available for validation.</p>
                                    </div>
                                    <div ng-show="projectCtrl.taskErrorValidation === 'none-available'">
                                        <div class="alert alert--danger" role="alert">
                                            <p>There are no tasks currently available for validation.</p>
                                        </div>
                                    </div>
                                    <div ng-show="projectCtrl.taskErrorValidation === 'task-get-error'">
                                        <div class="alert alert--danger" role="alert">
                                            <button class="alert__button-dismiss" title="Dismiss alert"
                                                    ng-click="projectCtrl.clearCurrentSelection()"><span>Dismiss</span>
                                            </button>
                                            <p>there was an error retrieving the task from the server.</p>
                                        </div>
                                    </div>
                                </div>
                                <!-- task action buttons -->
                                <div>
                                    <div class="pull-center">
                                        <button ng-show="projectCtrl.isSelectTaskValidatable"
                                                class="button button--secondary button--large"
                                                ng-click="projectCtrl.lockSelectedTaskValidation()">
                                            Start Validating
                                        </button>
                                    </div>
                                    <hr/>
                                    <div class="pull-center">
                                        <div class="button-group button-group--horizontal" role="group"
                                             aria-label="other options">
                                            <button ng-hide="projectCtrl.taskError === 'none-available'"
                                                    ng-click="projectCtrl.selectRandomTask()"
                                                    class="button button--achromic">
                                                Select another task
                                            </button>
                                            <button class="button button--achromic"
                                                    ng-click="projectCtrl.clearCurrentSelection()">
                                                Cancel
                                            </button>
                                        </div>
                                    </div>
                                </div>
                            </div>
                            <!-- task locked UI -->
                            <div ng-show="projectCtrl.validatingStep === 'locked'"><!-- task mapping UI -->
                                <h3>Task
                                    #{{ projectCtrl.lockedTaskData.taskId }} is LOCKED by
                                    <span ng-show="projectCtrl.selectedTaskData.lockHolder === projectCtrl.user.username">
                                        you
                                    </span>
                                    <span ng-show="projectCtrl.selectedTaskData.lockHolder !== projectCtrl.user.username">
                                        {{ projectCtrl.lockedTaskData.lockHolder }}
                                    </span>
                                </h3>
                                <p></p>
                                <div class="form__group">
                                    <div>
                                        <select>
                                            <option selected="true">ID Editor</option>
                                            <option>JOSM</option>
                                            <option>Potlach 2</option>
                                            <option>Walking papers</option>
                                            <option>Field papers</option>
                                        </select>
                                        <button class="button button--secondary">
                                            Start Editor
                                        </button>
                                    </div>
                                    <textarea ng-model="projectCtrl.comment" class="form__control" rows="4"
                                              placeholder="Leave a comment"></textarea>
                                </div>
                                <button class="button button--secondary"
                                        ng-click="projectCtrl.unLockTaskValidation(projectCtrl.comment, projectCtrl.lockedTaskData.taskStatus)">
                                    Stop Validating
                                </button>
                                <button class="button button--secondary"
                                        ng-click="projectCtrl.unLockTaskValidation(projectCtrl.comment, 'VALIDATED')">
                                    Mark as Valid
                                </button>
                                <button class="button button--secondary"
                                        ng-click="projectCtrl.unLockTaskValidation(projectCtrl.comment, 'INVALIDATED')">
                                    Mark as Invalid
                                </button>

                            </div>
                        </div>
                    </div>
                    <!-- advanced options UI -->
                    <div ng-init="showAdvanced=false"
                         ng-show="projectCtrl.selectedTaskData && (projectCtrl.currentTab === 'mapping' || projectCtrl.currentTab === 'validation') && (projectCtrl.mappingStep === 'mapping' || projectCtrl.mappingStep === 'viewing')">
                        <hr/>
                        <div>
                            <h3 ng-click="showAdvanced=!showAdvanced" class="pointer"
                                title="show advanced options">
                                Advanced
                                <i ng-show="!showAdvanced"
                                   class="oam-ds-icon-sm-chevron-down"></i>
                                <i ng-show="showAdvanced"
                                   class="oam-ds-icon-sm-chevron-up"></i>
                            </h3>
                            <p>Advanced task information and editing options</p>
                        </div>
                        <div ng-show="showAdvanced">
                            <div>
                                <h6>Details</h6>
                                <dl class="dl-horizontal">
                                    <dt>ID</dt>
                                    <dd>#{{ projectCtrl.selectedTaskData.taskId }}</dd>
                                    <dt>Status</dt>
                                    <dd>{{ projectCtrl.selectedTaskData.taskStatus }}</dd>
                                    <dt>Locked</dt>
                                    <dd>{{ projectCtrl.selectedTaskData.taskLocked }}</dd>
                                </dl>
                            </div>
                            <div ng-init="showHistory=false">
                                <h6 class="heading-alt" ng-click="showHistory=!showHistory">History
                                    <i ng-show="!showHistory"
                                       class="oam-ds-icon-sm-chevron-down">
                                    </i>
                                    <i ng-show="showHistory"
                                       class="oam-ds-icon-sm-chevron-up">
                                    </i>
                                </h6>
                                <div class="history">
                                    <div ng-show="showHistory"
                                         ng-repeat="item in projectCtrl.selectedTaskData.taskHistory | orderBy: '-actionDate' track by $index"
                                         ng-class-odd="'odd'" ng-class-even="'even'">
                                        <div>
                                            <span ng-show="item.action === 'COMMENT'">Comment left by <a href="/user/{{ item.actionBy }}">{{ item.actionBy }}</a></span>
                                            <span ng-show="item.action === 'LOCKED'">Locked by <a href="/user/{{ item.actionBy }}">{{ item.actionBy }}</a></span>
                                            <span ng-show="item.action === 'STATE_CHANGE' && item.actionText === 'BADIMAGERY'">Marked as bad imagery by <a href="/user/{{ item.actionBy }}">{{ item.actionBy }}</a></span>
                                            <span ng-show="item.action === 'STATE_CHANGE' && item.actionText === 'DONE'">Marked done by <a href="/user/{{ item.actionBy }}">{{ item.actionBy }}</a></span>
                                            <span ng-show="item.action === 'STATE_CHANGE' && item.actionText === 'VALIDATED'">Validated by <a href="/user/{{ item.actionBy }}">{{ item.actionBy }}</a></span>
                                            <span ng-show="item.action === 'STATE_CHANGE' && item.actionText === 'INVALIDATED'">Invalidated by <a href="/user/{{ item.actionBy }}">{{ item.actionBy }}</a></span>
                                        </div>
                                        <div>
                                            <span ng-show="item.action === 'COMMENT'">{{ item.actionText }}</span>
                                        </div>
                                        <div>
                                            <span am-time-ago=item.actionDate></span>
                                            <span ng-show="item.action === 'LOCKED'"> for {{ item.actionText |  amDurationFormat : 'minute'}} </span>
                                        </div>
                                    </div>
                                </div>
                            </div>
                            <div>
                                <h6>Options</h6>
                                <div class="button-group button-group--vertical" role="group"
                                     aria-label="advanced options">
                                    <button class="button button--achromic"
                                            title="See the changesets in the OSM database for this area"
                                            ng-click="projectCtrl.viewOSMChangesets()">
                                        View OSM changesets
                                    </button>
                                    <button class="button button--achromic"
                                            title="See the changesets in Overpass turbo for this area"
                                            ng-click="projectCtrl.viewOverpassTurbo()">
                                        View in Overpass Turbo
                                    </button>
                                </div>
                            </div>
                        </div>
                    </div>
                </div>
            </div>
            <div id="map" class="map-container">
                <div class="mapping-legend">
                    <img src="./assets/img/legend.png" width="121px" height="122px"/>
                </div>
                <div class="project-title">
                    <h2 class="section__title">
                        #{{ projectCtrl.projectData.projectId }} - {{ projectCtrl.projectData.projectInfo.name }}
                    </h2>
                </div>
                <div>
<<<<<<< HEAD
                    <div class="edit-project-button">
                        <a href="/admin/edit-project/{{ projectCtrl.projectData.projectId }}"
                           class="button button--secondary">Edit project</a>
=======
                    <div ng-show="projectCtrl.user.role === 'PROJECT_MANAGER' || projectCtrl.user.role === 'ADMIN'" class="edit-project-button">
                        <a href="/admin/edit-project/{{ projectCtrl.projectData.projectId }}" class="button button--secondary">Edit project</a>
>>>>>>> 18a063b1
                    </div>
                </div>
            </div>
        </div>
    </section>
</div><|MERGE_RESOLUTION|>--- conflicted
+++ resolved
@@ -105,7 +105,7 @@
                                             <p>The task could not be locked for mapping.</p>
                                         </div>
                                     </div>
-                                     <div ng-show="projectCtrl.taskLockError && !projectCtrl.isAuthorized">
+                                    <div ng-show="projectCtrl.taskLockError && !projectCtrl.isAuthorized">
                                         <div class="alert alert--danger" role="alert">
                                             <p>Please login first.</p>
                                         </div>
@@ -390,12 +390,18 @@
                                          ng-repeat="item in projectCtrl.selectedTaskData.taskHistory | orderBy: '-actionDate' track by $index"
                                          ng-class-odd="'odd'" ng-class-even="'even'">
                                         <div>
-                                            <span ng-show="item.action === 'COMMENT'">Comment left by <a href="/user/{{ item.actionBy }}">{{ item.actionBy }}</a></span>
-                                            <span ng-show="item.action === 'LOCKED'">Locked by <a href="/user/{{ item.actionBy }}">{{ item.actionBy }}</a></span>
-                                            <span ng-show="item.action === 'STATE_CHANGE' && item.actionText === 'BADIMAGERY'">Marked as bad imagery by <a href="/user/{{ item.actionBy }}">{{ item.actionBy }}</a></span>
-                                            <span ng-show="item.action === 'STATE_CHANGE' && item.actionText === 'DONE'">Marked done by <a href="/user/{{ item.actionBy }}">{{ item.actionBy }}</a></span>
-                                            <span ng-show="item.action === 'STATE_CHANGE' && item.actionText === 'VALIDATED'">Validated by <a href="/user/{{ item.actionBy }}">{{ item.actionBy }}</a></span>
-                                            <span ng-show="item.action === 'STATE_CHANGE' && item.actionText === 'INVALIDATED'">Invalidated by <a href="/user/{{ item.actionBy }}">{{ item.actionBy }}</a></span>
+                                            <span ng-show="item.action === 'COMMENT'">Comment left by <a
+                                                    href="/user/{{ item.actionBy }}">{{ item.actionBy }}</a></span>
+                                            <span ng-show="item.action === 'LOCKED'">Locked by <a
+                                                    href="/user/{{ item.actionBy }}">{{ item.actionBy }}</a></span>
+                                            <span ng-show="item.action === 'STATE_CHANGE' && item.actionText === 'BADIMAGERY'">Marked as bad imagery by <a
+                                                    href="/user/{{ item.actionBy }}">{{ item.actionBy }}</a></span>
+                                            <span ng-show="item.action === 'STATE_CHANGE' && item.actionText === 'DONE'">Marked done by <a
+                                                    href="/user/{{ item.actionBy }}">{{ item.actionBy }}</a></span>
+                                            <span ng-show="item.action === 'STATE_CHANGE' && item.actionText === 'VALIDATED'">Validated by <a
+                                                    href="/user/{{ item.actionBy }}">{{ item.actionBy }}</a></span>
+                                            <span ng-show="item.action === 'STATE_CHANGE' && item.actionText === 'INVALIDATED'">Invalidated by <a
+                                                    href="/user/{{ item.actionBy }}">{{ item.actionBy }}</a></span>
                                         </div>
                                         <div>
                                             <span ng-show="item.action === 'COMMENT'">{{ item.actionText }}</span>
@@ -437,14 +443,12 @@
                     </h2>
                 </div>
                 <div>
-<<<<<<< HEAD
-                    <div class="edit-project-button">
+
+                    <div ng-show="projectCtrl.user.role === 'PROJECT_MANAGER' || projectCtrl.user.role === 'ADMIN'"
+                         class="edit-project-button">
                         <a href="/admin/edit-project/{{ projectCtrl.projectData.projectId }}"
                            class="button button--secondary">Edit project</a>
-=======
-                    <div ng-show="projectCtrl.user.role === 'PROJECT_MANAGER' || projectCtrl.user.role === 'ADMIN'" class="edit-project-button">
-                        <a href="/admin/edit-project/{{ projectCtrl.projectData.projectId }}" class="button button--secondary">Edit project</a>
->>>>>>> 18a063b1
+
                     </div>
                 </div>
             </div>
