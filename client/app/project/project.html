--- conflicted
+++ resolved
@@ -19,26 +19,19 @@
                         <li ng-click="projectCtrl.currentTab = 'instructions'"
                             ng-class="projectCtrl.currentTab == 'instructions'? 'active':''">
                             Instructions
-<<<<<<< HEAD
-                        </button>
-                        <button ng-click="projectCtrl.currentTab = 'mapping'" class="button button--achromic"
-                                type="button"
-                                ng-class="projectCtrl.currentTab == 'mapping'? 'button--active':''">Mapping
-                        </button>
-                        <button ng-click="projectCtrl.currentTab = 'validating'" class="button button--achromic"
-                                type="button"
-                                ng-class="projectCtrl.currentTab == 'validating'? 'button--active':''">Validation
-                        </button>
-                    </div>
-=======
+
                         </li>
                         <li ng-click="projectCtrl.currentTab = 'mapping'"
                             ng-class="projectCtrl.currentTab == 'mapping'? 'active':''">
                             Mapping
                         </li>
+                        <li ng-click="projectCtrl.currentTab = 'validating'"
+                            ng-class="projectCtrl.currentTab == 'validating'? 'active':''">
+                            Validation
+                        </li>
                     </ul>
                 <div class="content">
->>>>>>> 4eb26fa0
+
                     <div ng-show="projectCtrl.currentTab === 'description'">
                         <section>
                             <h4>#{{ projectCtrl.projectData.projectId }}-{{ projectCtrl.projectData.projectInfo.name }}</h4>
