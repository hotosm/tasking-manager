<div>
    <section class="section">
        <div class="project-container">
            <!-- side bar -->
            <div class="sidebar">
                <!-- tabs -->
                <ul class="navigation">
                    <li ng-click="projectCtrl.currentTab = 'description'"
                        title="Go to the description tab"
                        ng-class="projectCtrl.currentTab == 'description'? 'active':''">
                        Description
                    </li>
                    <li ng-click="projectCtrl.currentTab = 'instructions'"
                        title="Go to the instructions tab"
                        ng-class="projectCtrl.currentTab == 'instructions'? 'active':''">
                        Instructions

                    </li>
                    <li ng-click="projectCtrl.currentTab = 'mapping'"
                        title="Go to the mapping tab"
                        ng-class="projectCtrl.currentTab == 'mapping'? 'active':''">
                        Map
                    </li>
                    <li ng-click="projectCtrl.currentTab = 'validation'"
                        ng-class="projectCtrl.currentTab == 'validation'? 'active':''">
                        Validate
                    </li>
                </ul>
                <div class="content">

                    <div ng-show="projectCtrl.currentTab === 'description'">
                        <button class="button button--secondary pull-right"
                                ng-click="projectCtrl.currentTab = 'instructions'">
                            Instructions <i class="hot-ds-icon-sm-chevron-right"></i>
                        </button>
                        <section>
                            <h2>Description</h2>
                            <h4>
                                #{{ projectCtrl.projectData.projectId }}-{{ projectCtrl.projectData.projectInfo.name }}</h4>
                            <div>
                                <mark>Priority: {{ projectCtrl.projectData.projectPriority }}</mark>
                            </div>
                            <p ng-bind-html="description"></p>
                        </section>
                    </div>
                    <div ng-show="projectCtrl.currentTab === 'instructions'">

                        <button class="button button--secondary pull-right"
                                ng-click="projectCtrl.currentTab = 'validation'">Validate
                            <i class="hot-ds-icon-sm-chevron-right"></i>
                        </button>

                        <button class="button button--secondary pull-right"
                                ng-click="projectCtrl.currentTab = 'mapping'">Map
                            <i class="hot-ds-icon-sm-chevron-right"></i>
                        </button>

                        <section>
                            <h2>Instructions</h2>
                            <div ng-init="showEntitiesHelp = false">
                                <strong>Entities to Map <i ng-click="showEntitiesHelp = !showEntitiesHelp"
                                                           class="hot-ds-icon-circle-question pointer"></i></strong>
                                <div ng-show="showEntitiesHelp">
                                    <small><em>The list of elements we ask you to map</em></small>
                                </div>
                                <div><code>{{ projectCtrl.projectData.entitiesToMap }}</code></div>
                            </div>
                            <hr/>
                            <div ng-init="showChangesetCommentHelp = false">
                                <strong>Changeset Comment <i
                                        ng-click="showChangesetCommentHelp = !showChangesetCommentHelp"
                                        class="hot-ds-icon-circle-question pointer"></i></strong>
                                <div ng-show="showChangesetCommentHelp">
                                    <small><em>The default comment entered when uploaded data to the OSM database. When
                                        saving your work,
                                        please leave the default comment but add what you actually mapped, for example
                                        "added
                                        buildings and a residential road"
                                    </em></small>
                                </div>
                                <div><code>{{ projectCtrl.projectData.changesetComment }}</code></div>
                            </div>
                            <hr/>
                            <p ng-bind-html="instructions"></p>
                        </section>

                    </div>
                    <div ng-show="projectCtrl.currentTab === 'mapping'">
                        <!-- select UI -->
                        <div ng-show="projectCtrl.mappingStep === 'selecting'">
<<<<<<< HEAD
                            <div>
                                <h3>Choose a task</h3>
                                <div ng-show="projectCtrl.lockedTasksForCurrentUser.length > 0"
                                     class="alert alert--warning"
                                     role="alert">
                                    <p>You cannot select tasks for mapping because you already have one or more tasks
                                        locked. Use the map to re-select and complete these tasks to allow new tasks to
                                        be
                                        selected.</p>
                                </div>
                                <div ng-hide="projectCtrl.lockedTasksForCurrentUser.length > 0">
                                    <div ng-hide="projectCtrl.userCanMap === true"
                                         class="alert alert--warning"
                                         role="alert">
                                        <p>You cannot select tasks for mapping on this project because you do not have
                                            the required
                                            mapper level.</p>
                                    </div>
                                    <div ng-show="projectCtrl.userCanMap">
                                        <p>Choose a task for mapping:</p>

                                        <p><strong>Option 1: </strong>Select a task by clicking on the map</p>
                                        <p><strong>Option 2: </strong>
                                            <button ng-click="projectCtrl.selectRandomTaskMap()"
                                                    class="button button--secondary pull-center">
                                                Select a random task
                                            </button>
                                        </p>
                                        <div ng-show="projectCtrl.taskErrorMapping === 'none-available'">
                                            <div class="alert alert--danger" role="alert">
                                                <p>There are no tasks currently available for mapping.</p>
                                            </div>
                                        </div>
                                    </div>
                                    <div ng-show="projectCtrl.taskErrorMapping === 'task-get-error'"
                                         class="alert alert--danger"
                                         role="alert">
                                        <button class="alert__button-dismiss" title="Dismiss alert"
                                                ng-click="projectCtrl.clearCurrentSelection()"><span>Dismiss</span>
                                        </button>
                                        <p>There was an error retrieving the task from the server.</p>
=======
                            <h3>Choose a task</h3>
                            <div ng-show="projectCtrl.lockedTasksForCurrentUser.length > 0"
                                 class="alert alert--warning"
                                 role="alert">
                                <p>You cannot select tasks for mapping because you already have one or more tasks
                                    locked. Use the map to re-select and complete these tasks to allow new tasks to be
                                    selected.</p>
                            </div>
                            <div ng-hide="projectCtrl.lockedTasksForCurrentUser.length > 0">
                                <p>Choose a task for mapping:</p>
                                <p><strong>Option 1: </strong>Select a task by clicking on the map</p>
                                <p><strong>Option 2: </strong>
                                    <button ng-click="projectCtrl.selectRandomTaskMap()"
                                            class="button button--secondary pull-center">
                                        Select a random task
                                    </button>
                                </p>
                                <div ng-show="projectCtrl.taskErrorMapping === 'none-available'">
                                    <div class="alert alert--danger" role="alert">
                                        <p>There are no tasks currently available for mapping.</p>
>>>>>>> 842a4c7e
                                    </div>
                                </div>
                            </div>
                        </div>
                        <!-- task viewing and mapping UI's -->
                        <div ng-show="projectCtrl.mappingStep === 'viewing' || projectCtrl.mappingStep === 'locked'">
                            <!-- task viewing UI -->
                            <div ng-show="projectCtrl.mappingStep === 'viewing' ">
                                <!-- task information -->
                                <h2>Mapping</h2>
                                <div ng-show="projectCtrl.lockedTasksForCurrentUser.length > 0"
                                     class="alert alert--warning"
                                     role="alert">
                                    <p>You cannot select tasks for mapping because you already have one or more tasks
                                        locked. Use the map to re-select and complete these tasks to allow new tasks to
                                        be selected.</p>
                                </div>
                                <div ng-hide="projectCtrl.lockedTasksForCurrentUser.length > 0">
                                    <div ng-show="projectCtrl.taskLockError && projectCtrl.isAuthorized">
                                        <div class="alert alert--danger" role="alert">
                                            <p>The task could not be locked for
                                                mapping. {{ projectCtrl.taskLockErrorMessage }}</p>
                                        </div>
                                    </div>
                                    <div ng-show="projectCtrl.taskLockError && !projectCtrl.isAuthorized">
                                        <div class="alert alert--danger" role="alert">
                                            <p>Please login first.</p>
                                        </div>
                                    </div>
                                    <div ng-hide="projectCtrl.taskLockError">
                                        <div ng-show="projectCtrl.selectedTaskData ">
                                            <div ng-show="projectCtrl.isSelectedMappable && !projectCtrl.taskLockError && projectCtrl.userCanMap"
                                                 class="alert alert--success"
                                                 role="alert">
                                                <p>This task is available for mapping.</p>
                                            </div>
                                        </div>
                                        <!-- task error alerts -->
                                        <div>
                                            <div ng-show="!projectCtrl.isSelectedMappable"
                                                 class="alert alert--danger"
                                                 role="alert">
                                                <p>The selected task is not in a state that allows mapping.</p>
                                            </div>
                                            <div ng-show="projectCtrl.taskLockError"
                                                 class="alert alert--danger"
                                                 role="alert">
                                                <p>The selected task could be locked.</p>
                                            </div>
                                            <div ng-hide="projectCtrl.userCanMap"
                                                 class="alert alert--danger"
                                                 role="alert">
                                                <p>You do not have the required mapping level for this project.</p>
                                            </div>
                                        </div>

                                    </div>
                                    <!-- task action buttons -->
                                    <div>
                                        <div class="pull-center">
                                            <button ng-show="projectCtrl.isSelectedMappable && !projectCtrl.taskLockError && projectCtrl.userCanMap"
                                                    class="button button--secondary button--large"
                                                    ng-click="projectCtrl.lockSelectedTaskMapping()">
                                                Start Mapping
                                            </button>
                                        </div>
                                        <hr/>
                                        <div class="pull-center">
                                            <div class="button-group button-group--horizontal" role="group"
                                                 aria-label="other options">
                                                <button ng-hide="projectCtrl.taskErrorMapping === 'none-available' || !projectCtrl.userCanMap"
                                                        ng-click="projectCtrl.selectRandomTaskMap()"
                                                        class="button button--achromic">
                                                    Select another task
                                                </button>
                                                <button class="button button--achromic"
                                                        ng-click="projectCtrl.resetToSelectingStep()">
                                                    Cancel
                                                </button>
                                            </div>
                                        </div>
                                    </div>
                                </div>
                            </div>
                            <!-- task locked UI -->
                            <div ng-show="projectCtrl.mappingStep === 'locked'"><!-- task mapping UI -->
                                <p></p>
                                <div class="form__group">
                                    <div class="form__input-group">
                                        <select class="form__control form__control__medium"
                                                ng-model="projectCtrl.selectedEditor">
                                            <option value="ideditor" selected="true">iD Editor</option>
                                            <option value="josm">JOSM</option>
                                            <option value="potlatch2">Potlatch 2</option>
                                            <option value="fieldpapers">Field papers</option>
                                        </select>
                                        <span class="form__input-group-button">
                                            <button class="button button--secondary"
                                                    ng-click="projectCtrl.startEditor(projectCtrl.selectedEditor)">
                                                Start Editor
                                            </button>
                                        </span>
                                    </div>
                                </div>
                                <div ng-show="projectCtrl.selectedEditor === 'josm'">Download the following
                                    <a ng-href="{{ projectCtrl.getGpxDownloadURL() }}" target="_self">gpx file</a> and
                                    load it in JOSM to
                                    see the task boundary.
                                </div>
                                <div ng-show="projectCtrl.editorStartError === 'josm-error'">
                                    <div class="alert alert--danger" role="alert">
                                        <button class="alert__button-dismiss" title="Dismiss alert"
                                                ng-click="projectCtrl.editorStartError = ''">
                                            <span>Dismiss</span>
                                        </button>
                                        <p>JOSM remote control did not respond. Do you have JOSM running and
                                            configured to be controlled remotely?</p>
                                    </div>
                                </div>
                                <div class="form__group">
                                    <textarea ng-model="projectCtrl.comment" class="form__control" rows="4"
                                              maxlength="{{ projectCtrl.maxlengthComment }}"
                                              placeholder="Leave a comment"></textarea>
                                    <p class="pull-right">{{ projectCtrl.maxlengthComment - projectCtrl.comment.length }}
                                        characters remaining</p>
                                </div>
                                <div class="form__group pull-center">
                                    <button class="button button--achromic"
                                            ng-click="projectCtrl.unLockTaskMapping(projectCtrl.comment, 'READY')">
                                        Stop Mapping
                                    </button>
                                </div>
                                <div class="form__group pull-center">
                                    <div class="button-group button-group--horizontal" role="group">
                                        <button class="button button--secondary"
                                                ng-click="projectCtrl.unLockTaskMapping(projectCtrl.comment, 'MAPPED')">
                                            Mark as Mapped
                                        </button>
                                        <button class="button button--secondary"
                                                ng-click="projectCtrl.unLockTaskMapping(projectCtrl.comment, 'BADIMAGERY')">
                                            Mark as Bad Imagery
                                        </button>
                                    </div>
                                </div>
                                <div ng-show="projectCtrl.taskUnLockError">
                                    <div>
                                        <div class="alert alert--danger" role="alert">
                                            <p>There was a problem unlocking the
                                                task. {{ projectCtrl.taskUnLockErrorMessage }}</p>
                                        </div>
                                    </div>
                                    <button class="button button--achromic"
                                            ng-click="projectCtrl.resetToSelectingStep()">
                                        Cancel
                                    </button>
                                </div>
                            </div>

                        </div>
                    </div>
                    <div ng-show="projectCtrl.currentTab === 'validation'">
                        <!-- select UI -->
                        <div ng-show="projectCtrl.validatingStep === 'selecting'">
<<<<<<< HEAD
                            <div>
                                <h3>Select for validation</h3>
                                <div ng-hide="projectCtrl.userCanValidate"
                                     class="alert alert--warning"
                                     role="alert">
                                    <p>You cannot select tasks for validation on this project because you do not have
                                        the required
                                        role.</p>
                                </div>
                                <div ng-show="projectCtrl.userCanValidate">
                                    <p>Choose a task for validation:</p>
                                    <p><strong>Option 1: </strong>Select a task by clicking on the map</p>
                                    <p><strong>Option 2: </strong>
                                        <button ng-click="projectCtrl.selectRandomTaskValidate()"
                                                class="button button--secondary pull-center">
                                            Select a random task
                                        </button>
                                    </p>
                                    <div ng-show="projectCtrl.taskErrorValidation === 'none-available'">
                                        <div class="alert alert--danger" role="alert">
                                            <p>There are no tasks currently available for validation.</p>
                                        </div>
=======
                            <h3>Select for validation</h3>
                            <p>Choose a task for validation:</p>
                            <p><strong>Option 1: </strong>Select a task by clicking on the map</p>
                            <p><strong>Option 2: </strong>
                                <button ng-click="projectCtrl.selectRandomTaskValidate()"
                                        class="button button--secondary pull-center">
                                    Select a random task
                                </button>
                            </p>
                            <div ng-show="projectCtrl.taskErrorValidation === 'none-available'">
                                <div class="alert alert--danger" role="alert">
                                    <p>There are no tasks currently available for validation.</p>
                                </div>
                            </div>
                            <div ng-show="projectCtrl.taskErrorValidation === 'task-get-error'">
                                <div class="alert alert--danger" role="alert">
                                    <button class="alert__button-dismiss" title="Dismiss alert"
                                            ng-click="projectCtrl.clearCurrentSelection()"><span>Dismiss</span>
                                    </button>
                                    <p>there was an error retrieving the task from the server.</p>
                                </div>
                            </div>
                            <div>
                                <p><strong>Option 3: </strong> Select By user:
                                </p>
                                <div ng-show="projectCtrl.taskLockError && projectCtrl.isAuthorized">
                                    <div class="alert alert--danger" role="alert">
                                        <p>The tasks could not be
                                            locked. {{ projectCtrl.taskLockErrorMessage }}</p>
>>>>>>> 842a4c7e
                                    </div>
                                    <div ng-show="projectCtrl.taskErrorValidation === 'task-get-error'">
                                        <div class="alert alert--danger" role="alert">
                                            <button class="alert__button-dismiss" title="Dismiss alert"
                                                    ng-click="projectCtrl.clearCurrentSelection()"><span>Dismiss</span>
                                            </button>
                                            <p>there was an error retrieving the task from the server.</p>
                                        </div>
                                    </div>
                                    <div ng-show="projectCtrl.mappedTasksPerUser.length > 0">
                                        <p><strong>Option 3: </strong> Select By user:
                                        </p>
                                        <div ng-show="projectCtrl.taskLockError && projectCtrl.isAuthorized">
                                            <div class="alert alert--danger" role="alert">
                                                <p>The tasks could not be
                                                    locked. {{ projectCtrl.taskLockErrorMessage }}</p>
                                            </div>
                                        </div>
                                        <div ng-show="projectCtrl.taskLockError && !projectCtrl.isAuthorized">
                                            <div class="alert alert--danger" role="alert">
                                                <p>Please login first.</p>
                                            </div>
                                        </div>
                                        <table class="table--zebra user-activity-for-validation">
                                            <thead>
                                            <tr>
                                                <td class="heading-alt">Contributer</td>
                                                <td class="heading-alt">Level</td>
                                                <td class="heading-alt">Mapped</td>
                                                <td class="heading-alt">Newest</td>
                                                <td class="heading-alt">Lock</td>
                                            </tr>
                                            </thead>
                                            <tbody>
                                            <tr ng-repeat="doneTasks in projectCtrl.mappedTasksPerUser">
                                                <td><a href="./user/{{ doneTasks.username }}"/>{{ doneTasks.username }}
                                                </td>
                                                <td>{{ doneTasks.mappingLevel }}</td>
                                                <td>{{ doneTasks.mappedTaskCount }}</td>
                                                <td><span am-time-ago="doneTasks.lastSeen | amUtc | amLocal"></span>
                                                </td>
                                                <td>
                                                    <button ng-click="projectCtrl.lockTasksForValidation(doneTasks.tasksMapped)"
                                                            ng-mouseover="projectCtrl.highlightTasks(doneTasks.tasksMapped, true)"
                                                            ng-mouseleave="projectCtrl.highlightVectorLayer.getSource().clear()">
                                                        Start Validating
                                                    </button>
                                                </td>
                                            </tr>
                                            </tbody>
                                        </table>
                                    </div>
                                </div>
<<<<<<< HEAD
=======
                                <table class="table table-validate_user table--zebra user-activity-for-validation">
                                    <thead>
                                    <tr>
                                        <th nowrap ng-click="projectCtrl.sortBy('username')"><a class="table__sort table__sort--none" title="Sort column"><span>Contributer</span></a></th>
                                        <th nowrap ng-click="projectCtrl.sortBy('mappingLevel')"><a class="table__sort table__sort--none" title="Sort column"><span>Level</span></a></th>
                                        <th nowrap ng-click="projectCtrl.sortBy('mappedTaskCount')"><a class="table__sort table__sort--none" title="Sort column"><span>Mapped</span></a></th>
                                        <th nowrap ng-click="projectCtrl.sortBy('lastSeen')"><a class="table__sort table__sort--none" title="Sort column"><span>Newest</span></a></th>
                                        <th nowrap><span>Lock</span></th>
                                    </tr>
                                    </thead>
                                    <tbody>
                                    <tr ng-repeat="doneTasks in projectCtrl.mappedTasksPerUser | orderBy:projectCtrl.propertyName:projectCtrl.reverse"
                                    >
                                        <td><a href="./user/{{ doneTasks.username }}"/>{{ doneTasks.username }}</td>
                                        <td>{{ doneTasks.mappingLevel }}</td>
                                        <td>{{ doneTasks.mappedTaskCount }}</td>
                                        <td><span am-time-ago="doneTasks.lastSeen | amUtc | amLocal"></span>
                                        </td>
                                        <td>
                                            <button ng-click="projectCtrl.lockTasksForValidation(doneTasks.tasksMapped)"
                                                    ng-mouseover="projectCtrl.highlightTasks(doneTasks.tasksMapped, true)"
                                                    ng-mouseleave="projectCtrl.highlightVectorLayer.getSource().clear()">
                                                Start Validating
                                            </button>
                                        </td>
                                    </tr>
                                    </tbody>
                                </table>
>>>>>>> 842a4c7e
                            </div>
                        </div>
                        <!-- task viewing and mapping UI's -->
                        <div ng-show="projectCtrl.validatingStep === 'viewing' || projectCtrl.validatingStep === 'locked' || projectCtrl.validatingStep === 'multi-locked'">
                            <!-- task viewing UI -->
                            <div ng-show="projectCtrl.validatingStep === 'viewing' ">
                                <!-- task information -->
                                <h2>Validation</h2>
                                <div ng-show="projectCtrl.taskLockError && projectCtrl.isAuthorized">
                                    <div class="alert alert--danger" role="alert">
                                        <p>The task could not be locked for
                                            validation. {{ projectCtrl.taskLockErrorMessage }}</p>
                                    </div>
                                </div>
                                <div ng-show="projectCtrl.taskLockError && !projectCtrl.isAuthorized">
                                    <div class="alert alert--danger" role="alert">
                                        <p>Please login first.</p>
                                    </div>
                                </div>
                                <div ng-hide="projectCtrl.taskLockError">
                                    <div ng-show="projectCtrl.selectedTaskData">
                                        <div ng-show="projectCtrl.isSelectedValidatable && !projectCtrl.taskLockError && projectCtrl.userCanValidate"
                                             class="alert alert--success"
                                             role="alert">
                                            <p>This task is available for validation.</p>
                                        </div>
                                    </div>
                                    <!-- task error alerts -->
                                    <div>
                                        <div ng-show="!projectCtrl.isSelectedValidatable"
                                             class="alert alert--danger"
                                             role="alert">
                                            <p>The selected task is not in a state that allows validation.</p>
                                        </div>
                                        <div ng-show="projectCtrl.taskLockError"
                                             class="alert alert--danger"
                                             role="alert">
                                            <p>The selected task could not be locked.</p>
                                        </div>
                                        <div ng-hide="projectCtrl.userCanValidate"
                                             class="alert alert--danger"
                                             role="alert">
                                            <p>You do not have the required role for validation on this project.</p>
                                        </div>
                                    </div>
                                </div>
                                <!-- task action buttons -->
                                <div>
                                    <div class="pull-center">
                                        <button ng-show="projectCtrl.isSelectedValidatable && !projectCtrl.taskLockError && projectCtrl.userCanValidate"
                                                class="button button--secondary button--large"
                                                ng-click="projectCtrl.lockSelectedTaskValidation()">
                                            Start Validating
                                        </button>
                                    </div>
                                    <hr/>
                                    <div class="pull-center">
                                        <div class="button-group button-group--horizontal" role="group"
                                             aria-label="other options">
                                            <button ng-hide="projectCtrl.taskErrorMapping === 'none-available' || !projectCtrl.userCanValidate"
                                                    ng-click="projectCtrl.selectRandomTaskValidate()"
                                                    class="button button--achromic">
                                                Select another task
                                            </button>
                                            <button class="button button--achromic"
                                                    ng-click="projectCtrl.resetToSelectingStep()">
                                                Cancel
                                            </button>
                                        </div>
                                    </div>
                                </div>
                            </div>
                            <!-- task locked UI -->
                            <div ng-show="projectCtrl.validatingStep === 'locked'"><!-- task mapping UI -->
                                <p></p>
                                <div class="form__group">
                                    <div class="form__input-group">
                                        <select class="form__control form__control__medium"
                                                ng-model="projectCtrl.selectedEditor">
                                            <option value="ideditor" selected="true">iD Editor</option>
                                            <option value="josm">JOSM</option>
                                            <option value="potlatch2">Potlatch 2</option>
                                            <option value="fieldpapers">Field papers</option>
                                        </select>
                                        <span class="form__input-group-button">
                                            <button class="button button--secondary"
                                                    ng-click="projectCtrl.startEditor(projectCtrl.selectedEditor)">
                                                    Start Editor
                                            </button>
                                        </span>
                                    </div>
                                </div>
                                <div ng-show="projectCtrl.selectedEditor === 'josm'">Download the following <a
                                        ng-href="{{ projectCtrl.getGpxDownloadURL() }}" target="_self">gpx file</a>
                                    file and load it in JOSM to see the task boundary.
                                </div>
                                <div ng-show="projectCtrl.editorStartError === 'josm-error'">
                                    <div class="alert alert--danger" role="alert">
                                        <button class="alert__button-dismiss" title="Dismiss alert"
                                                ng-click="projectCtrl.editorStartError = ''">
                                            <span>Dismiss</span>
                                        </button>
                                        <p>JOSM remote control did not respond. Do you have JOSM running and
                                            configured to be controlled remotely?</p>
                                    </div>
                                </div>
                                <div class="form__group">
                                    <textarea ng-model="projectCtrl.comment" class="form__control" rows="4"
                                              maxlength="{{ projectCtrl.maxlengthComment }}"
                                              placeholder="Leave a comment"></textarea>
                                    <p class="pull-right">{{ projectCtrl.maxlengthComment - projectCtrl.comment.length }}
                                        characters remaining</p>
                                </div>
                                <div class="form__group pull-center">
                                    <button class="button button--achromic"
                                            ng-click="projectCtrl.unLockTaskValidation(projectCtrl.comment, 'MAPPED')">
                                        Stop Validating
                                    </button>
                                </div>
                                <div class="form__group pull-center">
                                    <div class="button-group button-group--horizontal" role="group">
                                        <button class="button button--secondary"
                                                ng-click="projectCtrl.unLockTaskValidation(projectCtrl.comment, 'VALIDATED')">
                                            Mark as Valid
                                        </button>
                                        <button class="button button--secondary"
                                                ng-click="projectCtrl.unLockTaskValidation(projectCtrl.comment, 'INVALIDATED')">
                                            Mark as Invalid
                                        </button>
                                    </div>
                                </div>
                                <div ng-show="projectCtrl.taskUnLockError">
                                    <div>
                                        <div class="alert alert--danger" role="alert">
                                            <p>There was a problem unlocking the
                                                task. {{ projectCtrl.taskUnLockErrorMessage }}</p>
                                        </div>
                                    </div>
                                    <button class="button button--achromic"
                                            ng-click="projectCtrl.resetToSelectingStep()">
                                        Cancel
                                    </button>
                                </div>

                            </div>
                            <div ng-show="projectCtrl.validatingStep === 'multi-locked'">
                                <h2>Multi Task Validation</h2>
                                <h3>Tasks ID's {{ projectCtrl.getSelectTaskIds() }} are LOCKED_FOR_VALIDATION by you.
                                </h3>
                                <div class="form__group">
                                    <div class="form__input-group">
                                        <select class="form__control form__control__medium"
                                                ng-model="projectCtrl.selectedEditor">
                                            <option value="ideditor" selected="true">iD Editor</option>
                                            <option value="josm">JOSM</option>
                                            <option value="potlatch2">Potlatch 2</option>
                                            <option value="fieldpapers">Field papers</option>
                                        </select>
                                        <span class="form__input-group-button">
                                            <button class="button button--secondary"
                                                    ng-click="projectCtrl.startEditor(projectCtrl.selectedEditor)">
                                                Start Editor
                                            </button>
                                        </span>
                                    </div>
                                </div>
                                <div ng-show="projectCtrl.selectedEditor === 'josm'">Since you have multiple tasks
                                    the OSM data in JOSM manually. Download the following <a
                                            ng-href="{{ projectCtrl.getGpxDownloadURL() }}" target="_self">gpx file</a>
                                    file and load it
                                    in JOSM to see the task boundaries.
                                </div>
                                <div ng-show="projectCtrl.editorStartError === 'josm-error'">
                                    <div class="alert alert--danger" role="alert">
                                        <button class="alert__button-dismiss" title="Dismiss alert"
                                                ng-click="projectCtrl.editorStartError = ''">
                                            <span>Dismiss</span>
                                        </button>
                                        <p>JOSM remote control did not respond. Do you have JOSM running and
                                            configured to be controlled remotely?</p>
                                    </div>
                                </div>
                                <div class="form__group">
                                    <textarea ng-model="projectCtrl.comment" class="form__control" rows="4"
                                              maxlength="{{ projectCtrl.maxlengthComment }}"
                                              placeholder="Leave a comment on all tasks"></textarea>
                                    <p class="pull-right">{{ projectCtrl.maxlengthComment - projectCtrl.comment.length }}
                                        characters remaining</p>
                                </div>
                                <div class="form__group pull-center">
                                    <button class="button button--achromic"
                                            ng-click="projectCtrl.unLockMultiTaskValidation(projectCtrl.comment, 'MAPPED')">
                                        Stop Validating
                                    </button>
                                </div>
                                <div class="form__group pull-center">
                                    <div class="button-group button-group--horizontal" role="group">
                                        <button class="button button--secondary"
                                                ng-click="projectCtrl.unLockMultiTaskValidation(projectCtrl.comment, 'VALIDATED')">
                                            Mark all as Valid
                                        </button>
                                        <button class="button button--secondary"
                                                ng-click="projectCtrl.unLockMultiTaskValidation(projectCtrl.comment, 'INVALIDATED')">
                                            Mark all as Invalid
                                        </button>
                                    </div>
                                </div>
                                <div ng-show="projectCtrl.taskUnLockError">
                                    <div>
                                        <div class="alert alert--danger" role="alert">
                                            <p>There was a problem unlocking the
                                                tasks. {{ projectCtrl.taskUnLockErrorMessage }}</p>
                                        </div>
                                    </div>
                                    <button class="button button--achromic"
                                            ng-click="projectCtrl.resetToSelectingStep()">
                                        Cancel
                                    </button>
                                </div>
                            </div>
                        </div>
                    </div>
                    <!-- advanced options UI -->
                    <div ng-init="showAdvanced=false"
                         ng-show="projectCtrl.selectedTaskData && (projectCtrl.currentTab === 'mapping' || projectCtrl.currentTab === 'validation') && (projectCtrl.mappingStep === 'mapping' || projectCtrl.mappingStep === 'viewing')">
                        <div>
                            <hr/>
                            <h6 class="heading-alt">History</h6>
                            <div class="history">
                                <p ng-show="projectCtrl.selectedTaskData.taskHistory.length < 1">Nothing has happened yet.</p>
                                <div ng-repeat="item in projectCtrl.selectedTaskData.taskHistory | orderBy: '-actionDate' track by $index"
                                     ng-class-odd="'odd'" ng-class-even="'even'">
                                    <div>
                                        <span ng-show="item.action === 'COMMENT'">Comment left by <a
                                                href="/user/{{ item.actionBy }}">{{ item.actionBy }}</a></span>
                                        <span ng-show="item.action === 'LOCKED_FOR_MAPPING'">Locked for mapping by <a
                                                href="/user/{{ item.actionBy }}">{{ item.actionBy }}</a></span>
                                        <span ng-show="item.action === 'LOCKED_FOR_VALIDATION'">Locked for validation by <a
                                                href="/user/{{ item.actionBy }}">{{ item.actionBy }}</a></span>
                                        <span ng-show="item.action === 'STATE_CHANGE' && item.actionText === 'BADIMAGERY'">Marked as bad imagery by <a
                                                href="/user/{{ item.actionBy }}">{{ item.actionBy }}</a></span>
                                        <span ng-show="item.action === 'STATE_CHANGE' && item.actionText === 'MAPPED'">Mapped by <a
                                                href="/user/{{ item.actionBy }}">{{ item.actionBy }}</a></span>
                                        <span ng-show="item.action === 'STATE_CHANGE' && item.actionText === 'VALIDATED'">Validated by <a
                                                href="/user/{{ item.actionBy }}">{{ item.actionBy }}</a></span>
                                        <span ng-show="item.action === 'STATE_CHANGE' && item.actionText === 'INVALIDATED'">Invalidated by <a
                                                href="/user/{{ item.actionBy }}">{{ item.actionBy }}</a></span>
                                        <span ng-show="item.action === 'STATE_CHANGE' && item.actionText === 'READY'">Marked as ready by <a
                                                href="/user/{{ item.actionBy }}">{{ item.actionBy }}</a></span>
                                    </div>
                                    <div>
                                        <span ng-show="item.action === 'COMMENT'">{{ item.actionText }}</span>
                                    </div>
                                    <div>
                                        <span am-time-ago="item.actionDate | amUtc | amLocal"></span>
                                        <span ng-show="item.action === 'LOCKED_FOR_MAPPING'"> for {{ item.actionText |  amDurationFormat : 'minute'}} </span>
                                        <span ng-show="item.action === 'LOCKED_FOR_VALIDATION'"> for {{ item.actionText |  amDurationFormat : 'minute'}} </span>
                                    </div>
                                </div>
                            </div>
                        </div>
                        <hr/>
                        <div>
                            <h3 ng-click="showAdvanced=!showAdvanced" class="pointer"
                                title="show advanced options">
                                Advanced
                                <i ng-show="!showAdvanced"
                                   class="hot-ds-icon-sm-chevron-down"></i>
                                <i ng-show="showAdvanced"
                                   class="hot-ds-icon-sm-chevron-up"></i>
                            </h3>
                            <p>Advanced task information and editing options</p>
                        </div>
                        <div ng-show="showAdvanced">
                            <div>
                                <h6>Details</h6>
                                <dl class="dl-horizontal">
                                    <dt>ID</dt>
                                    <dd>#{{ projectCtrl.selectedTaskData.taskId }}</dd>
                                    <dt>Status</dt>
                                    <dd>{{ projectCtrl.selectedTaskData.taskStatus }}</dd>
                                    <dt>Locked by</dt>
                                    <dd>{{ projectCtrl.selectedTaskData.lockHolder }}</dd>
                                </dl>
                            </div>
                            <div>
                                <h6>Options</h6>
                                <div class="button-group button-group--vertical" role="group"
                                     aria-label="advanced options">
                                    <button class="button button--achromic"
                                            title="See the changesets in the OSM database for this area"
                                            ng-click="projectCtrl.viewOSMChangesets()">
                                        View OSM changesets
                                    </button>
                                    <button class="button button--achromic"
                                            title="See the changesets in Overpass turbo for this area"
                                            ng-click="projectCtrl.viewOverpassTurbo()">
                                        View in Overpass Turbo
                                    </button>
                                </div>
                            </div>
                        </div>
                    </div>
                </div>
            </div>
            <div id="map" class="map-container">
                <div class="mapping-legend">
                    <img src="./assets/img/legend.png" width="109px" height="132px"/>
                </div>
                <div class="project-title">
                    <h2 class="section__title">
                        #{{ projectCtrl.projectData.projectId }} - {{ projectCtrl.projectData.projectInfo.name }}
                    </h2>
                </div>
                <div>

                    <div ng-show="projectCtrl.user.role === 'PROJECT_MANAGER' || projectCtrl.user.role === 'ADMIN'"
                         class="edit-project-button">
                        <a href="/admin/edit-project/{{ projectCtrl.projectData.projectId }}"
                           class="button button--secondary">Edit project</a>
                    </div>
                </div>
            </div>
        </div>
    </section>
</div><|MERGE_RESOLUTION|>--- conflicted
+++ resolved
@@ -88,7 +88,6 @@
                     <div ng-show="projectCtrl.currentTab === 'mapping'">
                         <!-- select UI -->
                         <div ng-show="projectCtrl.mappingStep === 'selecting'">
-<<<<<<< HEAD
                             <div>
                                 <h3>Choose a task</h3>
                                 <div ng-show="projectCtrl.lockedTasksForCurrentUser.length > 0"
@@ -130,28 +129,6 @@
                                                 ng-click="projectCtrl.clearCurrentSelection()"><span>Dismiss</span>
                                         </button>
                                         <p>There was an error retrieving the task from the server.</p>
-=======
-                            <h3>Choose a task</h3>
-                            <div ng-show="projectCtrl.lockedTasksForCurrentUser.length > 0"
-                                 class="alert alert--warning"
-                                 role="alert">
-                                <p>You cannot select tasks for mapping because you already have one or more tasks
-                                    locked. Use the map to re-select and complete these tasks to allow new tasks to be
-                                    selected.</p>
-                            </div>
-                            <div ng-hide="projectCtrl.lockedTasksForCurrentUser.length > 0">
-                                <p>Choose a task for mapping:</p>
-                                <p><strong>Option 1: </strong>Select a task by clicking on the map</p>
-                                <p><strong>Option 2: </strong>
-                                    <button ng-click="projectCtrl.selectRandomTaskMap()"
-                                            class="button button--secondary pull-center">
-                                        Select a random task
-                                    </button>
-                                </p>
-                                <div ng-show="projectCtrl.taskErrorMapping === 'none-available'">
-                                    <div class="alert alert--danger" role="alert">
-                                        <p>There are no tasks currently available for mapping.</p>
->>>>>>> 842a4c7e
                                     </div>
                                 </div>
                             </div>
@@ -315,7 +292,7 @@
                     <div ng-show="projectCtrl.currentTab === 'validation'">
                         <!-- select UI -->
                         <div ng-show="projectCtrl.validatingStep === 'selecting'">
-<<<<<<< HEAD
+
                             <div>
                                 <h3>Select for validation</h3>
                                 <div ng-hide="projectCtrl.userCanValidate"
@@ -338,37 +315,7 @@
                                         <div class="alert alert--danger" role="alert">
                                             <p>There are no tasks currently available for validation.</p>
                                         </div>
-=======
-                            <h3>Select for validation</h3>
-                            <p>Choose a task for validation:</p>
-                            <p><strong>Option 1: </strong>Select a task by clicking on the map</p>
-                            <p><strong>Option 2: </strong>
-                                <button ng-click="projectCtrl.selectRandomTaskValidate()"
-                                        class="button button--secondary pull-center">
-                                    Select a random task
-                                </button>
-                            </p>
-                            <div ng-show="projectCtrl.taskErrorValidation === 'none-available'">
-                                <div class="alert alert--danger" role="alert">
-                                    <p>There are no tasks currently available for validation.</p>
-                                </div>
-                            </div>
-                            <div ng-show="projectCtrl.taskErrorValidation === 'task-get-error'">
-                                <div class="alert alert--danger" role="alert">
-                                    <button class="alert__button-dismiss" title="Dismiss alert"
-                                            ng-click="projectCtrl.clearCurrentSelection()"><span>Dismiss</span>
-                                    </button>
-                                    <p>there was an error retrieving the task from the server.</p>
-                                </div>
-                            </div>
-                            <div>
-                                <p><strong>Option 3: </strong> Select By user:
-                                </p>
-                                <div ng-show="projectCtrl.taskLockError && projectCtrl.isAuthorized">
-                                    <div class="alert alert--danger" role="alert">
-                                        <p>The tasks could not be
-                                            locked. {{ projectCtrl.taskLockErrorMessage }}</p>
->>>>>>> 842a4c7e
+
                                     </div>
                                     <div ng-show="projectCtrl.taskErrorValidation === 'task-get-error'">
                                         <div class="alert alert--danger" role="alert">
@@ -404,11 +351,13 @@
                                             </thead>
                                             <tbody>
                                             <tr ng-repeat="doneTasks in projectCtrl.mappedTasksPerUser">
-                                                <td><a href="./user/{{ doneTasks.username }}"/>{{ doneTasks.username }}
+                                                <td>
+                                                    <a href="./user/{{ doneTasks.username }}"/>{{ doneTasks.username }}
                                                 </td>
                                                 <td>{{ doneTasks.mappingLevel }}</td>
                                                 <td>{{ doneTasks.mappedTaskCount }}</td>
-                                                <td><span am-time-ago="doneTasks.lastSeen | amUtc | amLocal"></span>
+                                                <td><span
+                                                        am-time-ago="doneTasks.lastSeen | amUtc | amLocal"></span>
                                                 </td>
                                                 <td>
                                                     <button ng-click="projectCtrl.lockTasksForValidation(doneTasks.tasksMapped)"
@@ -422,22 +371,30 @@
                                         </table>
                                     </div>
                                 </div>
-<<<<<<< HEAD
-=======
                                 <table class="table table-validate_user table--zebra user-activity-for-validation">
                                     <thead>
                                     <tr>
-                                        <th nowrap ng-click="projectCtrl.sortBy('username')"><a class="table__sort table__sort--none" title="Sort column"><span>Contributer</span></a></th>
-                                        <th nowrap ng-click="projectCtrl.sortBy('mappingLevel')"><a class="table__sort table__sort--none" title="Sort column"><span>Level</span></a></th>
-                                        <th nowrap ng-click="projectCtrl.sortBy('mappedTaskCount')"><a class="table__sort table__sort--none" title="Sort column"><span>Mapped</span></a></th>
-                                        <th nowrap ng-click="projectCtrl.sortBy('lastSeen')"><a class="table__sort table__sort--none" title="Sort column"><span>Newest</span></a></th>
+                                        <th nowrap ng-click="projectCtrl.sortBy('username')"><a
+                                                class="table__sort table__sort--none"
+                                                title="Sort column"><span>Contributer</span></a></th>
+                                        <th nowrap ng-click="projectCtrl.sortBy('mappingLevel')"><a
+                                                class="table__sort table__sort--none"
+                                                title="Sort column"><span>Level</span></a></th>
+                                        <th nowrap ng-click="projectCtrl.sortBy('mappedTaskCount')"><a
+                                                class="table__sort table__sort--none"
+                                                title="Sort column"><span>Mapped</span></a></th>
+                                        <th nowrap ng-click="projectCtrl.sortBy('lastSeen')"><a
+                                                class="table__sort table__sort--none"
+                                                title="Sort column"><span>Newest</span></a></th>
                                         <th nowrap><span>Lock</span></th>
                                     </tr>
                                     </thead>
                                     <tbody>
                                     <tr ng-repeat="doneTasks in projectCtrl.mappedTasksPerUser | orderBy:projectCtrl.propertyName:projectCtrl.reverse"
                                     >
-                                        <td><a href="./user/{{ doneTasks.username }}"/>{{ doneTasks.username }}</td>
+                                        <td>
+                                            <a href="./user/{{ doneTasks.username }}"/>{{ doneTasks.username }}
+                                        </td>
                                         <td>{{ doneTasks.mappingLevel }}</td>
                                         <td>{{ doneTasks.mappedTaskCount }}</td>
                                         <td><span am-time-ago="doneTasks.lastSeen | amUtc | amLocal"></span>
@@ -452,7 +409,7 @@
                                     </tr>
                                     </tbody>
                                 </table>
->>>>>>> 842a4c7e
+
                             </div>
                         </div>
                         <!-- task viewing and mapping UI's -->
@@ -485,7 +442,8 @@
                                         <div ng-show="!projectCtrl.isSelectedValidatable"
                                              class="alert alert--danger"
                                              role="alert">
-                                            <p>The selected task is not in a state that allows validation.</p>
+                                            <p>The selected task is not in a state that allows
+                                                validation.</p>
                                         </div>
                                         <div ng-show="projectCtrl.taskLockError"
                                              class="alert alert--danger"
@@ -495,7 +453,8 @@
                                         <div ng-hide="projectCtrl.userCanValidate"
                                              class="alert alert--danger"
                                              role="alert">
-                                            <p>You do not have the required role for validation on this project.</p>
+                                            <p>You do not have the required role for validation on this
+                                                project.</p>
                                         </div>
                                     </div>
                                 </div>
@@ -545,8 +504,10 @@
                                         </span>
                                     </div>
                                 </div>
-                                <div ng-show="projectCtrl.selectedEditor === 'josm'">Download the following <a
-                                        ng-href="{{ projectCtrl.getGpxDownloadURL() }}" target="_self">gpx file</a>
+                                <div ng-show="projectCtrl.selectedEditor === 'josm'">Download the following
+                                    <a
+                                            ng-href="{{ projectCtrl.getGpxDownloadURL() }}" target="_self">gpx
+                                        file</a>
                                     file and load it in JOSM to see the task boundary.
                                 </div>
                                 <div ng-show="projectCtrl.editorStartError === 'josm-error'">
@@ -600,7 +561,8 @@
                             </div>
                             <div ng-show="projectCtrl.validatingStep === 'multi-locked'">
                                 <h2>Multi Task Validation</h2>
-                                <h3>Tasks ID's {{ projectCtrl.getSelectTaskIds() }} are LOCKED_FOR_VALIDATION by you.
+                                <h3>Tasks ID's {{ projectCtrl.getSelectTaskIds() }} are
+                                    LOCKED_FOR_VALIDATION by you.
                                 </h3>
                                 <div class="form__group">
                                     <div class="form__input-group">
@@ -619,9 +581,11 @@
                                         </span>
                                     </div>
                                 </div>
-                                <div ng-show="projectCtrl.selectedEditor === 'josm'">Since you have multiple tasks
+                                <div ng-show="projectCtrl.selectedEditor === 'josm'">Since you have multiple
+                                    tasks
                                     the OSM data in JOSM manually. Download the following <a
-                                            ng-href="{{ projectCtrl.getGpxDownloadURL() }}" target="_self">gpx file</a>
+                                            ng-href="{{ projectCtrl.getGpxDownloadURL() }}" target="_self">gpx
+                                        file</a>
                                     file and load it
                                     in JOSM to see the task boundaries.
                                 </div>
@@ -682,7 +646,8 @@
                             <hr/>
                             <h6 class="heading-alt">History</h6>
                             <div class="history">
-                                <p ng-show="projectCtrl.selectedTaskData.taskHistory.length < 1">Nothing has happened yet.</p>
+                                <p ng-show="projectCtrl.selectedTaskData.taskHistory.length < 1">Nothing has
+                                    happened yet.</p>
                                 <div ng-repeat="item in projectCtrl.selectedTaskData.taskHistory | orderBy: '-actionDate' track by $index"
                                      ng-class-odd="'odd'" ng-class-even="'even'">
                                     <div>
@@ -764,7 +729,8 @@
                 </div>
                 <div class="project-title">
                     <h2 class="section__title">
-                        #{{ projectCtrl.projectData.projectId }} - {{ projectCtrl.projectData.projectInfo.name }}
+                        #{{ projectCtrl.projectData.projectId }}
+                        - {{ projectCtrl.projectData.projectInfo.name }}
                     </h2>
                 </div>
                 <div>
