<div>
    <section class="section">
        <div class="project-container">
            <!-- side bar -->
            <div class="sidebar">
                <!-- tabs -->
                <ul class="navigation">
                    <li ng-click="projectCtrl.currentTab = 'description'"
                        title="Go to the description tab"
                        ng-class="projectCtrl.currentTab == 'description'? 'active':''">
                        Description
                    </li>
                    <li ng-click="projectCtrl.currentTab = 'instructions'"
                        title="Go to the instructions tab"
                        ng-class="projectCtrl.currentTab == 'instructions'? 'active':''">
                        Instructions

                    </li>
                    <li ng-click="projectCtrl.currentTab = 'mapping'"
                        title="Go to the mapping tab"
                        ng-class="projectCtrl.currentTab == 'mapping'? 'active':''">
                        Map
                    </li>
                    <li ng-click="projectCtrl.currentTab = 'validation'"
                        ng-class="projectCtrl.currentTab == 'validation'? 'active':''">
                        Validate
                    </li>
                </ul>
                <div class="content">

                    <div ng-show="projectCtrl.currentTab === 'description'">
                        <button class="button button--secondary pull-right"
                                ng-click="projectCtrl.currentTab = 'instructions'">
                            Instructions <i class="oam-ds-icon-sm-chevron-right"></i>
                        </button>
                        <section>
                            <h2>Description</h2>
                            <h4>
                                #{{ projectCtrl.projectData.projectId }}-{{ projectCtrl.projectData.projectInfo.name }}</h4>
                            <div>
                                <mark>Priority: {{ projectCtrl.projectData.projectPriority }}</mark>
                            </div>
                            <p ng-bind-html="description"></p>
                        </section>
                    </div>
                    <div ng-show="projectCtrl.currentTab === 'instructions'">
                        <button class="button button--secondary pull-right"
                                ng-click="projectCtrl.currentTab = 'mapping'">Map
                            <i class="oam-ds-icon-sm-chevron-right"></i>
                        </button>

                        <button class="button button--secondary pull-right"
                                ng-click="projectCtrl.currentTab = 'validation'">Validate
                            <i class="oam-ds-icon-sm-chevron-right"></i>
                        </button>

                        <section>
                            <h2>Instructions</h2>
                            <p ng-bind-html="instructions"></p>
                        </section>

                    </div>
                    <div ng-show="projectCtrl.currentTab === 'mapping'">
                        <!-- select UI -->
                        <div ng-show="projectCtrl.mappingStep === 'selecting'">
                            <h3>Choose a task</h3>
                            <p>There are 2 options for choosing a task for mapping:</p>

                            <p><strong>Option 1: </strong>Select a task by clicking on the map</p>
                            <p><strong>Option 2: </strong>
                                <button ng-click="projectCtrl.selectRandomTask()"
                                        class="button button--secondary pull-center">
                                    Select a random task
                                </button>
                            </p>
                        </div>
                        <!-- task viewing and mapping UI's -->
                        <div ng-show="projectCtrl.mappingStep === 'viewing' || projectCtrl.mappingStep === 'locked'">
                            <!-- task viewing UI -->
                            <div ng-show="projectCtrl.mappingStep === 'viewing' ">
                                <!-- task information -->
                                <h2>Mapping</h2>
                                <h3>Task
                                    #{{ projectCtrl.selectedTaskData.taskId }} is
                                    <span ng-show="projectCtrl.selectedTaskData.taskLocked">LOCKED by
                                         <span ng-show="projectCtrl.selectedTaskData.lockHolder === projectCtrl.user.username">
                                            you
                                         </span>
                                         <span ng-show="projectCtrl.selectedTaskData.lockHolder !== projectCtrl.user.username">
                                            {{ projectCtrl.selectedTaskData.lockHolder }}
                                         </span>
                                    </span>
                                    <span ng-hide="projectCtrl.selectedTaskData.taskLocked"> {{ projectCtrl.selectedTaskData.taskStatus }} </span>
                                </h3>
                                <div ng-show="projectCtrl.selectedTaskData">
                                    <div ng-show="projectCtrl.isSelectTaskMappable" class="alert alert--success"
                                         role="alert">
                                        <p>This task is available for mapping.</p>
                                    </div>
                                </div>
                                <!-- task error alerts -->
                                <div>
                                    <div ng-show="projectCtrl.taskLockError && projectCtrl.isAuthorized">
                                        <div class="alert alert--danger" role="alert">
                                            <p>The task could not be locked for mapping.</p>
                                        </div>
                                    </div>
                                    <div ng-show="projectCtrl.taskLockError && !projectCtrl.isAuthorized">
                                        <div class="alert alert--danger" role="alert">
                                            <p>Please login first.</p>
                                        </div>
                                    </div>
                                    <div ng-show="projectCtrl.taskError === 'task-not-mappable'"
                                         class="alert alert--danger"
                                         role="alert">
                                        <p>The selected task is not available for mapping.</p>
                                    </div>
                                    <div ng-show="projectCtrl.taskError === 'none-available'">
                                        <div class="alert alert--danger" role="alert">
                                            <p>There are no tasks currently available for mapping.</p>
                                        </div>
                                    </div>
                                    <div ng-show="projectCtrl.taskError === 'task-get-error'">
                                        <div class="alert alert--danger" role="alert">
                                            <button class="alert__button-dismiss" title="Dismiss alert"
                                                    ng-click="projectCtrl.clearCurrentSelection()"><span>Dismiss</span>
                                            </button>
                                            <p>There was an error retrieving the task from the server.</p>
                                        </div>
                                    </div>
                                </div>
                                <!-- task action buttons -->
                                <div>
                                    <div class="pull-center">
                                        <button ng-show="projectCtrl.isSelectTaskMappable"
                                                class="button button--secondary button--large"
                                                ng-click="projectCtrl.lockSelectedTaskMapping()">
                                            Start Mapping
                                        </button>
                                    </div>
                                    <hr/>
                                    <div class="pull-center">
                                        <div class="button-group button-group--horizontal" role="group"
                                             aria-label="other options">
                                            <button ng-hide="projectCtrl.taskError === 'none-available'"
                                                    ng-click="projectCtrl.selectRandomTask()"
                                                    class="button button--achromic">
                                                Select another task
                                            </button>
                                            <button class="button button--achromic"
                                                    ng-click="projectCtrl.clearCurrentSelection()">
                                                Cancel
                                            </button>
                                        </div>
                                    </div>
                                </div>
                            </div>
                            <!-- task locked UI -->
                            <div ng-show="projectCtrl.mappingStep === 'locked'"><!-- task mapping UI -->
                                <h3>Task
                                    #{{ projectCtrl.lockedTaskData.taskId }} is LOCKED by
                                    <span ng-show="projectCtrl.lockedTaskData.lockHolder === projectCtrl.user.username">
                                        you
                                    </span>
                                    <span ng-show="projectCtrl.lockedTaskData.lockHolder !== projectCtrl.user.username">
                                        {{ projectCtrl.lockedTaskData.lockHolder }}
                                    </span>
                                </h3>
                                <p></p>
                                <div class="form__group">
                                    <div>
                                        <select ng-model="projectCtrl.selectedEditor">
                                            <option value="ideditor" selected="true">ID Editor</option>
                                            <option value="jsom">JOSM</option>
                                            <option value="potlach2">Potlach 2</option>
                                            <option value="walkingpapers">Walking papers</option>
                                            <option value="fieldpapers">Field papers</option>
                                        </select>
                                        <button class="button button--secondary"
                                                ng-click="projectCtrl.startEditor(projectCtrl.selectedEditor)">
                                            Start Editor
                                        </button>
                                        <div ng-show="projectCtrl.editorStartError === 'josm-error'">
                                            <div class="alert alert--danger" role="alert">
                                                <button class="alert__button-dismiss" title="Dismiss alert"
                                                        ng-click="projectCtrl.editorStartError = ''">
                                                    <span>Dismiss</span>
                                                </button>
                                                <p>JOSM remote control did not respond. Do you have JOSM running and
                                                    configured to be controlled remotely?</p>
                                            </div>
                                        </div>
                                    </div>
                                    <textarea ng-model="projectCtrl.comment" class="form__control" rows="4"
                                              placeholder="Leave a comment"></textarea>
                                </div>
                                <button class="button button--secondary"
                                        ng-click="projectCtrl.unLockTaskMapping(projectCtrl.comment, projectCtrl.lockedTaskData.taskStatus)">
                                    Stop Mapping
                                </button>
                                <button class="button button--secondary"
                                        ng-click="projectCtrl.unLockTaskMapping(projectCtrl.comment, 'DONE')">
                                    Mark as done
                                </button>
                                <button class="button button--secondary"
                                        ng-click="projectCtrl.unLockTaskMapping(projectCtrl.comment, 'BADIMAGERY')">
                                    Mark as Bad Imagery
                                </button>
                            </div>

                        </div>
                    </div>
                    <div ng-show="projectCtrl.currentTab === 'validation'">
                        <!-- select UI -->
                        <div ng-show="projectCtrl.validatingStep === 'selecting'">
                            <h3>Select for validation</h3>
                            <p>There are 2 options for choosing a task for validation:</p>
                            <p><strong>Option 1: </strong>Select a task by clicking on the map</p>
                            <p><strong>Option 2: </strong>
                                <button ng-click="projectCtrl.selectRandomTask()"
                                        class="button button--secondary pull-center">
                                    Select a random task
                                </button>
                            </p>
                            <div>
                                <p><strong>Option 3: </strong> Select By user:
                                </p>
                                <table class="table--zebra user-activity-for-validation">
                                    <thead>
                                    <tr>
                                        <td class="heading-alt">Contributer</td>
                                        <td class="heading-alt">Level</td>
                                        <td class="heading-alt">Done</td>
                                        <td class="heading-alt">Oldest</td>
                                        <td class="heading-alt">Newest</td>
                                    </tr>
                                    </thead>
                                    <tbody>
                                    <tr ng-repeat="task in projectCtrl.tasksForValidation.doneTasks" >
                                        <td>{{ task.user }}</td>
                                        <td>{{ task.level }}</td>
                                        <td>{{ task.tasks.length }}</td>
                                        <td><span am-time-ago="task.tasks[0].timeStamp | amUtc"></span></td>
                                        <td><span
                                                am-time-ago="task.tasks[task.tasks.length-1].timeStamp | amUtc"></span>
                                        </td>
                                    </tr>
                                    </tbody>
                                </table>
                                count: {{ count }}
                            </div>
                        </div>
                        <!-- task viewing and mapping UI's -->
                        <div ng-show="projectCtrl.validatingStep === 'viewing' || projectCtrl.validatingStep === 'locked'">
                            <!-- task viewing UI -->
                            <div ng-show="projectCtrl.validatingStep === 'viewing' ">
                                <!-- task information -->
                                <h2>Validation</h2>
                                <h3>Task
                                    #{{ projectCtrl.selectedTaskData.taskId }} is
                                    <span ng-show="projectCtrl.selectedTaskData.taskLocked">LOCKED by
                                        <span ng-show="projectCtrl.selectedTaskData.lockHolder === projectCtrl.user.username">
                                            you
                                        </span>
                                        <span ng-show="projectCtrl.selectedTaskData.lockHolder !== projectCtrl.user.username">
                                            {{ projectCtrl.selectedTaskData.lockHolder }}
                                        </span>
                                    </span>
                                    <span ng-hide="projectCtrl.selectedTaskData.taskLocked"> {{ projectCtrl.selectedTaskData.taskStatus }} </span>
                                </h3>
                                <div ng-show="projectCtrl.selectedTaskData">
                                    <div ng-show="projectCtrl.isSelectTaskValidatable" class="alert alert--success"
                                         role="alert">
                                        <p>This task is available for validation.</p>
                                    </div>
                                </div>
                                <!-- task error alerts -->
                                <div>
                                    <div ng-show="projectCtrl.taskLockError && projectCtrl.isAuthorized">
                                        <div class="alert alert--danger" role="alert">
                                            <p>The task could not be locked for validation.</p>
                                        </div>
                                    </div>
                                    <div ng-show="projectCtrl.taskLockError && !projectCtrl.isAuthorized">
                                        <div class="alert alert--danger" role="alert">
                                            <p>Please login first.</p>
                                        </div>
                                    </div>
                                    <div ng-show="projectCtrl.taskErrorValidation === 'task-not-validatable'"
                                         class="alert alert--danger"
                                         role="alert">
                                        <p>The selected task is not available for validation.</p>
                                    </div>
                                    <div ng-show="projectCtrl.taskErrorValidation === 'none-available'">
                                        <div class="alert alert--danger" role="alert">
                                            <p>There are no tasks currently available for validation.</p>
                                        </div>
                                    </div>
                                    <div ng-show="projectCtrl.taskErrorValidation === 'task-get-error'">
                                        <div class="alert alert--danger" role="alert">
                                            <button class="alert__button-dismiss" title="Dismiss alert"
                                                    ng-click="projectCtrl.clearCurrentSelection()"><span>Dismiss</span>
                                            </button>
                                            <p>there was an error retrieving the task from the server.</p>
                                        </div>
                                    </div>
                                </div>
                                <!-- task action buttons -->
                                <div>
                                    <div class="pull-center">
                                        <button ng-show="projectCtrl.isSelectTaskValidatable"
                                                class="button button--secondary button--large"
                                                ng-click="projectCtrl.lockSelectedTaskValidation()">
                                            Start Validating
                                        </button>
                                    </div>
                                    <hr/>
                                    <div class="pull-center">
                                        <div class="button-group button-group--horizontal" role="group"
                                             aria-label="other options">
                                            <button ng-hide="projectCtrl.taskError === 'none-available'"
                                                    ng-click="projectCtrl.selectRandomTask()"
                                                    class="button button--achromic">
                                                Select another task
                                            </button>
                                            <button class="button button--achromic"
                                                    ng-click="projectCtrl.clearCurrentSelection()">
                                                Cancel
                                            </button>
                                        </div>
                                    </div>
                                </div>
                            </div>
                            <!-- task locked UI -->
                            <div ng-show="projectCtrl.validatingStep === 'locked'"><!-- task mapping UI -->
                                <h3>Task
                                    #{{ projectCtrl.lockedTaskData.taskId }} is LOCKED by
                                    <span ng-show="projectCtrl.selectedTaskData.lockHolder === projectCtrl.user.username">
                                        you
                                    </span>
                                    <span ng-show="projectCtrl.selectedTaskData.lockHolder !== projectCtrl.user.username">
                                        {{ projectCtrl.lockedTaskData.lockHolder }}
                                    </span>
                                </h3>
                                <p></p>
                                <div class="form__group">
                                    <div>
                                        <select>
                                            <option selected="true">ID Editor</option>
                                            <option>JOSM</option>
                                            <option>Potlach 2</option>
                                            <option>Walking papers</option>
                                            <option>Field papers</option>
                                        </select>
                                        <button class="button button--secondary">
                                            Start Editor
                                        </button>
                                    </div>
                                    <textarea ng-model="projectCtrl.comment" class="form__control" rows="4"
                                              placeholder="Leave a comment"></textarea>
                                </div>
                                <button class="button button--secondary"
                                        ng-click="projectCtrl.unLockTaskValidation(projectCtrl.comment, projectCtrl.lockedTaskData.taskStatus)">
                                    Stop Validating
                                </button>
                                <button class="button button--secondary"
                                        ng-click="projectCtrl.unLockTaskValidation(projectCtrl.comment, 'VALIDATED')">
                                    Mark as Valid
                                </button>
                                <button class="button button--secondary"
                                        ng-click="projectCtrl.unLockTaskValidation(projectCtrl.comment, 'INVALIDATED')">
                                    Mark as Invalid
                                </button>

                            </div>
                        </div>
                    </div>
                    <!-- advanced options UI -->
                    <div ng-init="showAdvanced=false"
                         ng-show="projectCtrl.selectedTaskData && (projectCtrl.currentTab === 'mapping' || projectCtrl.currentTab === 'validation') && (projectCtrl.mappingStep === 'mapping' || projectCtrl.mappingStep === 'viewing')">
                        <hr/>
                        <div>
                            <h3 ng-click="showAdvanced=!showAdvanced" class="pointer"
                                title="show advanced options">
                                Advanced
                                <i ng-show="!showAdvanced"
                                   class="oam-ds-icon-sm-chevron-down"></i>
                                <i ng-show="showAdvanced"
                                   class="oam-ds-icon-sm-chevron-up"></i>
                            </h3>
                            <p>Advanced task information and editing options</p>
                        </div>
                        <div ng-show="showAdvanced">
                            <div>
                                <h6>Details</h6>
                                <dl class="dl-horizontal">
                                    <dt>ID</dt>
                                    <dd>#{{ projectCtrl.selectedTaskData.taskId }}</dd>
                                    <dt>Status</dt>
                                    <dd>{{ projectCtrl.selectedTaskData.taskStatus }}</dd>
                                    <dt>Locked</dt>
                                    <dd>{{ projectCtrl.selectedTaskData.taskLocked }}</dd>
                                </dl>
                            </div>
                            <div ng-init="showHistory=false">
                                <h6 class="heading-alt" ng-click="showHistory=!showHistory">History
                                    <i ng-show="!showHistory"
                                       class="oam-ds-icon-sm-chevron-down">
                                    </i>
                                    <i ng-show="showHistory"
                                       class="oam-ds-icon-sm-chevron-up">
                                    </i>
                                </h6>
                                <div class="history">
                                    <div ng-show="showHistory"
                                         ng-repeat="item in projectCtrl.selectedTaskData.taskHistory | orderBy: '-actionDate' track by $index"
                                         ng-class-odd="'odd'" ng-class-even="'even'">
                                        <div>
                                            <span ng-show="item.action === 'COMMENT'">Comment left by <a
                                                    href="/user/{{ item.actionBy }}">{{ item.actionBy }}</a></span>
                                            <span ng-show="item.action === 'LOCKED'">Locked by <a
                                                    href="/user/{{ item.actionBy }}">{{ item.actionBy }}</a></span>
                                            <span ng-show="item.action === 'STATE_CHANGE' && item.actionText === 'BADIMAGERY'">Marked as bad imagery by <a
                                                    href="/user/{{ item.actionBy }}">{{ item.actionBy }}</a></span>
                                            <span ng-show="item.action === 'STATE_CHANGE' && item.actionText === 'DONE'">Marked done by <a
                                                    href="/user/{{ item.actionBy }}">{{ item.actionBy }}</a></span>
                                            <span ng-show="item.action === 'STATE_CHANGE' && item.actionText === 'VALIDATED'">Validated by <a
                                                    href="/user/{{ item.actionBy }}">{{ item.actionBy }}</a></span>
                                            <span ng-show="item.action === 'STATE_CHANGE' && item.actionText === 'INVALIDATED'">Invalidated by <a
                                                    href="/user/{{ item.actionBy }}">{{ item.actionBy }}</a></span>
                                        </div>
                                        <div>
                                            <span ng-show="item.action === 'COMMENT'">{{ item.actionText }}</span>
                                        </div>
                                        <div>
                                            <span am-time-ago="item.actionDate | amUtc"></span>
                                            <span ng-show="item.action === 'LOCKED'"> for {{ item.actionText |  amDurationFormat : 'minute'}} </span>
                                        </div>
                                    </div>
                                </div>
                            </div>
                            <div>
                                <h6>Options</h6>
                                <div class="button-group button-group--vertical" role="group"
                                     aria-label="advanced options">
                                    <button class="button button--achromic"
                                            title="See the changesets in the OSM database for this area"
                                            ng-click="projectCtrl.viewOSMChangesets()">
                                        View OSM changesets
                                    </button>
                                    <button class="button button--achromic"
                                            title="See the changesets in Overpass turbo for this area"
                                            ng-click="projectCtrl.viewOverpassTurbo()">
                                        View in Overpass Turbo
                                    </button>
                                </div>
                            </div>
                        </div>
                    </div>
                </div>
            </div>
            <div id="map" class="map-container">
                <div class="mapping-legend">
                    <img src="./assets/img/legend.png" width="121px" height="122px"/>
                </div>
                <div class="project-title">
                    <h2 class="section__title">
                        #{{ projectCtrl.projectData.projectId }} - {{ projectCtrl.projectData.projectInfo.name }}
                    </h2>
                </div>
                <div>
<<<<<<< HEAD
                    <div class="edit-project-button">
                        <a href="/admin/edit-project/{{ projectCtrl.projectData.projectId }}"
                           class="button button--secondary">Edit project</a>
=======

                    <div ng-show="projectCtrl.user.role === 'PROJECT_MANAGER' || projectCtrl.user.role === 'ADMIN'"
                         class="edit-project-button">
                        <a href="/admin/edit-project/{{ projectCtrl.projectData.projectId }}"
                           class="button button--secondary">Edit project</a>

>>>>>>> 9bae4733
                    </div>
                </div>
            </div>
        </div>
    </section>
</div><|MERGE_RESOLUTION|>--- conflicted
+++ resolved
@@ -469,18 +469,12 @@
                     </h2>
                 </div>
                 <div>
-<<<<<<< HEAD
-                    <div class="edit-project-button">
-                        <a href="/admin/edit-project/{{ projectCtrl.projectData.projectId }}"
-                           class="button button--secondary">Edit project</a>
-=======
 
                     <div ng-show="projectCtrl.user.role === 'PROJECT_MANAGER' || projectCtrl.user.role === 'ADMIN'"
                          class="edit-project-button">
                         <a href="/admin/edit-project/{{ projectCtrl.projectData.projectId }}"
                            class="button button--secondary">Edit project</a>
 
->>>>>>> 9bae4733
                     </div>
                 </div>
             </div>
