<div>
    <section class="section__header page__project">
        <div class="inner">
            <div>
                <mark>{{ projectCtrl.projectData.projectPriority }}</mark>
                <span class="active-mappers">{{ projectCtrl.projectData.activeMappers}} - Active Mappers</span>
            </div>
            <div class="header--withShare">
                <div class="section__header--left">
                    <h2 class="section__title">
                        #{{ projectCtrl.projectData.projectId }}
                        - {{ projectCtrl.projectData.projectInfo.name }}
                    </h2>
                    <div ng-show="projectCtrl.user.role === 'PROJECT_MANAGER' || projectCtrl.user.role === 'ADMIN'"
                         class="edit-project-button">
                        <a ng-href="/admin/edit-project/{{ projectCtrl.id }}"
                           class="button button--secondary">{{ 'Edit project' | translate }}
                        </a>
                    </div>
                    <div ng-show="projectCtrl.user.role === 'PROJECT_MANAGER' || projectCtrl.user.role === 'ADMIN'">
                        <p>
                            {{ 'Download:' | translate }} {{ 'AoI as' | translate }}
                            <a href="/api/v1/project/{{ projectCtrl.id }}/aoi?as_file=true" target="_blank">.geojson</a>, {{ 'Tasks as' | translate }}
                            <a href="/api/v1/project/{{ projectCtrl.id }}/tasks?as_file=true" target="_blank">.geojson</a>,
                            <a href="/api/v1/project/{{ projectCtrl.id }}/tasks-as-osm-xml?as_file=true" target="_blank">.osm</a>,
                            <a href="/api/v1/project/{{ projectCtrl.id }}/tasks_as_gpx?as_file=true" target="_blank">.gpx</a>
                        </p>
                    </div>
                </div>
                <div class="component--share">
                    <a class="button button--outline" href=""
                       ng-click="projectCtrl.areSocialShareOptionsVisible = !projectCtrl.areSocialShareOptionsVisible">
                        Share
                    </a>
                    <div class="drop__content" ng-show="projectCtrl.areSocialShareOptionsVisible">
                    <ul class="share--options drop__menu">
                        <li>
                            <a class=""
                                    socialshare
                                    socialshare-provider="twitter"
                                    socialshare-text="I have just contributed to this project"
                                    socialshare-hashtags="hotosm"
                                    socialshare-url="{{ projectCtrl.getSocialMediaUrl() }}">
                                Twitter
                            </a>
                        </li>
                        <li>
                            <a class=""
                                    socialshare
                                    socialshare-provider="facebook"
                                    socialshare-url="{{ projectCtrl.getSocialMediaUrl() }}">
                                Facebook
                            </a>
                        </li>
                        <li>
                            <a class=""
                                    socialshare
                                    socialshare-provider="linkedin"
                                    socialshare-text="I have just contributed to this project"
                                    socialshare-url="{{ projectCtrl.getSocialMediaUrl() }}">
                                LinkedIn
                            </a>
                        </li>
                    </ul>
                    </div>
                </div>
            </div>
            <p markdown-to-html="projectCtrl.projectData.projectInfo.description"></p>
            <dl>
                <dt>{{ 'Status:' | translate }} </dt>
                <dd>{{ projectCtrl.projectData.projectStatus }}</dd>

                <dt>{{ 'Created by:' | translate }} </dt>
                <dd><a href="/user/{{ projectCtrl.projectData.author }}">{{ projectCtrl.projectData.author }}</a></dd>

                <dt>{{ 'Last updated' | translate }}: </dt>
                <dd am-time-ago="projectCtrl.projectData.lastUpdated | amUtc | amLocal"></dd>

                <dt>{{ 'Difficulty' | translate }}: </dt>
                <dd>{{ projectCtrl.projectData.mapperLevel }}</dd>

                <dt>{{ 'Priority' | translate }}: </dt>
                <dd>{{ projectCtrl.projectData.projectPriority }}</dd>

                <dt>{{ 'Type(s) of mapping' | translate }}: </dt>
                <dd>
                    <span ng-repeat="type in projectCtrl.projectData.mappingTypes">{{ type }}
                        <span ng-show="!$last">| </span>
                    </span>
                </dd>

                <dt>{{ 'Organisation' | translate }}: </dt>
                <dd ng-show="projectCtrl.projectData.organisationTag">{{ projectCtrl.projectData.organisationTag }}</dd>
                <dd ng-show="!projectCtrl.projectData.organisationTag">{{ 'N/A' | translate }}</dd>

                <dt>{{ 'Campaign' | translate }}: </dt>
                <dd ng-show="projectCtrl.projectData.campaignTag">{{ projectCtrl.projectData.campaignTag }}</dd>
                <dd ng-show="!projectCtrl.projectData.campaignTag">{{ 'N/A' | translate }}</dd>

                <dt>{{ 'Mapper level required' | translate }}: </dt>
                <dd ng-show="projectCtrl.projectData.enforceMapperLevel">{{ 'Yes' | translate }}</dd>
                <dd ng-show="!projectCtrl.projectData.enforceMapperLevel">{{ 'No' | translate }}</dd>

                <dt>{{ 'Validator role required' | translate }}: </dt>
                <dd ng-show="projectCtrl.projectData.enforceValidatorRole">{{ 'Yes' | translate }}</dd>
                <dd ng-show="!projectCtrl.projectData.enforceValidatorRole">{{ 'No' | translate }}</dd>

            </dl>

        </div>
    </section>
    <section class="section__body section__body--secondary project-container--wrapper">
        <div class="project-container inner">
            <div class="form__group">
                <ul class="tab--wrapper">
                    <li ng-click="projectCtrl.currentTab = 'instructions'"
                        title="{{ 'Go to the instructions tab' | translate }}"
                        class='tab--item'
                        ng-class="projectCtrl.currentTab == 'instructions'? 'active':''">
                        <a href="#">
                            {{ 'Instructions' | translate }}
                        </a>
                    </li>
                    <li ng-click="projectCtrl.currentTab = 'mapping'"
                        title="{{ 'Go to the mapping tab' | translate }}"
                        class='tab--item'
                        ng-class="projectCtrl.currentTab == 'mapping'? 'active':''">
                        <a href="#">
                            {{ 'Map' | translate }}
                        </a>
                    </li>
                    <li ng-click="projectCtrl.currentTab = 'validation'"
                        title="{{ 'Go to the validation tab' | translate }}"
                        class='tab--item'
                        ng-class="projectCtrl.currentTab == 'validation'? 'active':''">
                        <a href="#">
                            {{ 'Validate' | translate }}
                        </a>
                    </li>
                    <li ng-click="projectCtrl.currentTab = 'chat'"
                        title="{{ 'Go to the chat tab' | translate }}"
                        class='tab--item'
                        ng-class="projectCtrl.currentTab == 'chat'? 'active':''">
                        <a href="#">
                            {{ 'Questions and Comments' | translate }}
                        </a>
                    </li>
                </ul>
            </div>
            <!-- side bar -->
            <div class="sidebar">
                <!-- tabs -->
                <div class="content">
                    <!-- invalid project -->
                    <div ng-show="projectCtrl.errorGetProject">
                        <p class="error">{{ 'Invalid project. Please select another project.' | translate }}</p>
                        <a class="button button--secondary" href="/contribute">Contribute</a>
                    </div>
                    <div ng-hide="projectCtrl.errorGetProject">
                         <!-- /invalid project -->
                        <div class="instructions" ng-show="projectCtrl.currentTab === 'instructions'">
                            <section>
                                <h3>{{ 'Instructions' | translate }}</h3>
                                <div ng-show="projectCtrl.projectData.entitiesToMap" ng-init="showEntitiesHelp = false">
                                    <strong>
                                        {{ 'Entities to map' | translate }}
                                        <i ng-click="showEntitiesHelp = !showEntitiesHelp"
                                           class="hot-ds-icon-circle-question pointer">
                                        </i>
                                    </strong>
                                    <div ng-show="showEntitiesHelp">
                                        <small><em>{{ 'The list of elements we ask you to map' | translate }}</em></small>
                                    </div>
                                    <div>
                                        <code>{{ projectCtrl.projectData.entitiesToMap }}</code>
                                    </div>
                                    <hr/>
                                </div>
                                <div ng-show="projectCtrl.projectData.changesetComment"
                                     ng-init="showChangesetCommentHelp = false">
                                    <strong>
                                        {{ 'Changeset Comment' | translate }}
                                        <i ng-click="showChangesetCommentHelp = !showChangesetCommentHelp"
                                           class="hot-ds-icon-circle-question pointer">
                                        </i>
                                    </strong>
                                    <div ng-show="showChangesetCommentHelp">
                                        <small>
                                            <em>{{ 'A comment entered when you save your mapping to the OSM database. When saving your work, please leave the default comment but add what you actually mapped, for example: Added buildings and a residential road.' | translate }}
                                            </em></small>
                                    </div>
                                    <div>
                                        <code>{{ projectCtrl.projectData.changesetComment }}</code>
                                    </div>
                                    <hr/>
                                </div>
                                <div ng-show="projectCtrl.projectData.imagery" class="imagery-container">
                                    <strong>{{ 'Imagery' | translate }}</strong>
                                    <div>
                                        <code>{{ projectCtrl.projectData.imagery }}</code>
                                    </div>
                                    <hr/>
                                </div>
                                <p class="project--notes" markdown-to-html="projectCtrl.projectData.projectInfo.instructions"></p>
                                <div class="container__nextsteps">
                                    <h5 class="withDescription">Ready to get started?</h5>
                                    <p>Contribute by mapping or validating work that has already been done.</p>
                                    <button class="button"
                                            ng-click="projectCtrl.currentTab = 'mapping'">{{ 'Map' | translate }}
                                    </button>
                                    <button class="button"
                                            ng-click="projectCtrl.currentTab = 'validation'">{{ 'Validate' | translate }}
                                    </button>
                                </div>
                            </section>

                        </div>
                        <div ng-show="projectCtrl.currentTab === 'mapping'">
                            <!-- select UI -->
                            <div ng-show="projectCtrl.mappingStep === 'selecting'">
                                <div>
                                    <h3>{{ 'Choose a task' | translate }}</h3>
                                    <div ng-show="projectCtrl.lockedTasksForCurrentUser.length > 0">
                                        <div class="error"
                                             role="alert">
                                            <p>{{ 'You cannot select tasks for mapping because you already have task(s) locked.' | translate }}</p>
                                        </div>
                                        <div ng-show="projectCtrl.hasTaskLockedForMapping()" class="padding-at-bottom form__group form__group--section">
                                            <button ng-click="projectCtrl.reselectTaskForMapping()"
                                                    class="button">
                                                {{ 'Reselect tasks locked for mapping ' | translate }}
                                            </button>
                                        </div>
                                        <div ng-show="projectCtrl.hasTasksLockedForValidation()" class="padding-at-bottom">
                                            <button ng-click="projectCtrl.reselectTasksForValidation()"
                                                    class="button">
                                                {{ 'Reselect tasks locked for validation ' | translate }}
                                            </button>
                                        </div>
                                    </div>
                                    <div ng-hide="projectCtrl.lockedTasksForCurrentUser.length > 0">
                                        <div ng-hide="projectCtrl.user"
                                             class="alert"
                                             role="alert">
                                            <p>In order to start contributing, please <a ng-show="!accountNavCtrl.account.username" ng-click="accountNavCtrl.login()">login first</a>.</p>
                                        </div>
                                        <div ng-show="projectCtrl.user && projectCtrl.userCanMap === false"
                                             class="error"
                                             role="alert">
                                            <p>{{ 'You cannot select tasks for mapping on this project because you do not have the required mapper experience level.' | translate }}</p>
                                        </div>
                                        <div ng-show="projectCtrl.user && projectCtrl.userCanMap">
                                            <p>{{ 'Choose a task for mapping:' | translate }}</p>

                                            <dl class="definition-list--options">
                                                <dt>{{ 'Option 1:' | translate }}</dt>
                                                <dd>{{ 'Select a task by clicking on the map' | translate }}</dd>

                                                <dt>{{ 'Option 2:' | translate }}</dt>
                                                <dd>
                                                    <button ng-click="projectCtrl.selectRandomTaskMap()"
                                                            class="button pull-center">
                                                        {{ 'Select a random task' | translate }}
                                                    </button>
                                                </dd>
                                            </dl>
                                            <div ng-show="projectCtrl.taskErrorMapping === 'none-available'">
                                                <div class="" role="alert">
                                                    <p>{{ 'There are no tasks currently available for mapping.' | translate }}</p>
                                                </div>
                                            </div>
                                        </div>
                                        <div ng-show="projectCtrl.taskErrorMapping === 'task-get-error'"
                                             class="alert alert--danger"
                                             role="alert">
                                            <p class="error">{{ 'There was an error retrieving the task from the server.' | translate }}</p>
                                            <button class="alert__button-dismiss" title="{{ 'Dismiss alert' | translate }}"
                                                    ng-click="projectCtrl.clearCurrentSelection()">
                                                <span>{{ 'Dismiss' | translate }}</span>
                                            </button>
                                        </div>
                                    </div>
                                </div>
                            </div>
                            <!-- task viewing and mapping UI's -->
                            <div ng-show="projectCtrl.mappingStep === 'viewing' || projectCtrl.mappingStep === 'locked'">
                                <!-- task viewing UI -->
                                <h3 style="display: inline-block;">{{ 'Mapping' | translate }}</h3>
                                <div ng-show="projectCtrl.mappingStep === 'locked'" style="display: inline-block; float: right;">
                                    <i class="fa fa-clock-o"></i>
                                    <span>{{ projectCtrl.getLockTime() }} {{ 'minutes left' | translate }}</span>
                                </div>
                                <div ng-show="projectCtrl.mappingStep === 'viewing' ">
                                    <!-- task information -->

                                    <div ng-show="projectCtrl.lockedTasksForCurrentUser.length > 0">
                                        <div class="error"
                                             role="alert">
                                            <p>{{ 'You cannot select tasks for mapping because you already have task(s) locked.' | translate }}</p>
                                        </div>
                                        <div ng-show="projectCtrl.hasTaskLockedForMapping()" class="padding-at-bottom form__group form__group--section">
                                            <button ng-click="projectCtrl.reselectTaskForMapping()"
                                                    class="button">
                                                {{ 'Reselect tasks locked for mapping ' | translate }}
                                            </button>
                                        </div>
                                        <div ng-show="projectCtrl.hasTasksLockedForValidation()" class="padding-at-bottom">
                                            <button ng-click="projectCtrl.reselectTasksForValidation()"
                                                    class="button">
                                                {{ 'Reselect tasks locked for validation ' | translate }}
                                            </button>
                                        </div>
                                    </div>
                                    <div ng-show="projectCtrl.user && !projectCtrl.isSelectedMappable"
                                         class="error"
                                         role="alert">
                                        <p>{{ 'The selected task is not in a state that allows mapping.' | translate }}</p>
                                    </div>
                                    <div ng-hide="projectCtrl.lockedTasksForCurrentUser.length > 0">
                                        <div ng-show="projectCtrl.taskLockError && projectCtrl.isAuthorized">
                                            <div class="error" role="alert">
                                                <p>{{ 'The task could not be locked for mapping.' | translate }} {{ projectCtrl.taskLockErrorMessage }}</p>
                                            </div>
                                        </div>
                                        <div ng-show="projectCtrl.wasAutoUnlocked">
                                            <div class="error" role="alert">
                                                <p>{{ 'The task expired and was automatically unlocked.' | translate }}</p>
                                            </div>
                                        </div>
                                        <div ng-show="projectCtrl.taskLockError && !projectCtrl.isAuthorized">
                                            <div class="alert" role="alert">
                                                <p>In order to start contributing, please <a ng-show="!accountNavCtrl.account.username" ng-click="accountNavCtrl.login()">login first</a>.</p>
                                            </div>
                                        </div>
                                        <div ng-hide="projectCtrl.taskLockError">
                                            <div ng-show="projectCtrl.selectedTaskData ">
                                                <div ng-show="projectCtrl.isSelectedMappable && !projectCtrl.taskLockError && projectCtrl.userCanMap"
                                                     class="alert alert--success"
                                                     role="alert">
                                                    <p>{{ 'This task is available for mapping.' | translate }}</p>
                                                </div>
                                            </div>
                                            <!-- task error alerts -->
                                            <div>
                                                <div ng-hide="projectCtrl.user">
                                                    <div class="alert" role="alert">
                                                        <p>In order to start contributing, please <a ng-show="!accountNavCtrl.account.username" ng-click="accountNavCtrl.login()">login first</a>.</p>
                                                    </div>
                                                </div>
                                                <div ng-show="projectCtrl.user && projectCtrl.taskLockError"
                                                     class="error"
                                                     role="alert">
                                                    <p>{{ 'The selected task could not be locked.' | translate }}</p>
                                                </div>
                                                <div ng-show="projectCtrl.user && !projectCtrl.userCanMap"
                                                     class="error"
                                                     role="alert">
                                                    <p>{{ 'You cannot select tasks for mapping on this project because you do not have the required mapper experience level.' | translate }}</p>
                                                </div>
                                                <div ng-show="projectCtrl.taskUndoError"
                                                    class="error"
                                                    role="alert">
                                                   <p>{{ 'The selected task status could not be undone.' | translate }}</p>
                                                </div>
                                            </div>

                                        </div>
                                        <!-- task action buttons -->
                                        <div class="form__group form__group--section">
                                            <div>
                                                <button ng-show="projectCtrl.isSelectedMappable && !projectCtrl.taskLockError && projectCtrl.userCanMap"
                                                        class="button button--large"
                                                        ng-click="projectCtrl.lockSelectedTaskMapping()">
                                                    {{ 'Start Mapping' | translate }}
                                                </button>
                                                <!-- <button ng-click="projectCtrl.startEditor('ideditor')"
                                                        class="button button--secondary button--large">
                                                    {{ 'Preview Task on OSM' | translate }}
                                                </button> -->
                                            </div>
                                            <div>
                                                <div class="button-group button-group--horizontal" role="group"
                                                     aria-label="{{ 'Other options' | translate }}">
                                                    <button ng-hide="projectCtrl.taskErrorMapping === 'none-available' || !projectCtrl.userCanMap"
                                                            ng-click="projectCtrl.selectRandomTaskMap()"
                                                            class="button button--achromic">
                                                        {{ 'Select another task' | translate }}
                                                    </button>
                                                    <button ng-show="projectCtrl.selectedTaskData.isUndoable"
                                                            class="button button--achromic"
                                                            ng-click="projectCtrl.undo()">
                                                        {{ 'Un-Mark' | translate }}
                                                    </button>
                                                    <!-- <button class="button button--achromic button--secondary"
                                                            ng-click="projectCtrl.resetToSelectingStep()">
                                                        {{ 'Cancel' | translate }}
                                                    </button> -->
                                                </div>
                                            </div>
                                        </div>
                                        <div class="form__group--section">
                                            <div ng-include="'/app/project/comment-box.html'"></div>
                                            <ul class="list-type--none buttons--sidebyside">
                                                <li>
                                                    <button class="button"
                                                            ng-click="projectCtrl.addStandaloneComment()">
                                                        {{ 'Add Comment' | translate }}
                                                     </button>
                                                </li>
                                            </ul>
                                            <div ng-show="projectCtrl.taskCommentError">
                                                <div>
                                                    <div class="error" role="alert">
                                                        <p>{{ 'There was a problem commenting on the task.' | translate }} {{ projectCtrl.taskCommentErrorMessage }}</p>
                                                    </div>
                                                </div>
                                            </div>
                                        </div>
                                    </div>
                                </div>
                                <!-- task locked UI -->
                                <div ng-show="projectCtrl.mappingStep === 'locked'"><!-- task mapping UI -->
                                    <div class="form__group form__group--section">
                                        <div ng-show="projectCtrl.selectedTaskData.perTaskInstructions">
                                            <h4>{{ 'Extra Instructions' | translate }}</h4>
                                            <p markdown-to-html="projectCtrl.selectedTaskData.perTaskInstructions"></p>
                                        </div>
                                        <div>
                                            <h6>Get started by choosing your editor of choice.</h6>
                                            <div class="form__input-group">
                                                <select class="form__control form__control__medium"
                                                        ng-model="projectCtrl.selectedEditor"
                                                        ng-change="projectCtrl.updatePreferedEditor()">
                                                    <option value="ideditor" selected="true">iD Editor</option>
                                                    <option value="josm">JOSM</option>
                                                    <option value="potlatch2">Potlatch 2</option>
                                                    <option value="fieldpapers">Field Papers</option>
                                                </select>
                                                <span class="form__input-group-button">
                                                    <button class="button button--sm"
                                                            ng-click="projectCtrl.startEditor(projectCtrl.selectedEditor)">
                                                        {{ 'Start Editor' | translate }}
                                                    </button>
                                                </span>
                                            </div>
                                        </div>
                                        <div>
                                            <p><a href="{{ projectCtrl.getGpxDownloadURL() }}" target="_blank">{{ 'Download' | translate }}</a> {{ 'this task as a gpx file to see its boundary.' | translate }}</p>
                                        </div>
                                        <div ng-show="projectCtrl.editorStartError === 'josm-error'">
                                            <div class="alert alert--danger" role="alert">
                                                <button class="alert__button-dismiss" title="{{ 'Dismiss alert' | translate }}"
                                                        ng-click="projectCtrl.editorStartError = ''">
                                                    <span>{{ 'Dismiss' | translate }}</span>
                                                </button>
                                                <p>{{ 'JOSM remote control did not respond. Do you have JOSM running and configured to be controlled remotely?' | translate }}</p>
                                            </div>
                                        </div>
                                        <div ng-show="projectCtrl.editorStartError === 'josm-imagery-error'">
                                            <div class="alert alert--warning" role="alert">
                                                <button class="alert__button-dismiss" title="{{ 'Dismiss alert' | translate }}"
                                                        ng-click="projectCtrl.editorStartError = ''">
                                                    <span>{{ 'Dismiss' | translate }}</span>
                                                </button>
                                                <p>{{ 'JOSM had a problem loading the project imagery.' | translate }}</p>
                                            </div>
                                        </div>
                                    </div>
                                    <div class="form__group form__group--section">
<<<<<<< HEAD
                                        <div>
                                            <h6 style="width:84%">Task too big to complete quickly? Or is the satellite imagery not good? Choose split task or mark as bad imagery.</h6>
                                        </div>
                                        <ul class="list-type--none buttons--sidebyside">
                                            <li>
                                                <div ng-show="projectCtrl.isSelectedSplittable">
                                                    <button style="padding:16px" class="button button--secondary" ng-click="projectCtrl.splitTask()">
                                                            {{ '➗ Split Task' | translate }}
                                                    </button>
                                                </div>
                                            </li>
                                            <li>
                                                <div ng-show="projectCtrl.taskSplitError && projectCtrl.taskSplitCode == 403 ">
                                                    <div class="error" role="alert">
                                                        <p>{{ 'Task is not splittable' | translate }}</p>
                                                    </div>
                                                </div>
                                            </li>
                                            <li>
                                                <div ng-show="projectCtrl.taskSplitError && !projectCtrl.taskSplitCode">
                                                    <div class="error" role="alert">
                                                        <p>{{ 'Task could not be split' | translate }}</p>
                                                    </div>
                                                </div>
                                            </li>
                                            <li>
                                                    <button style="padding:16px" class="button button--secondary"
                                                            ng-click="projectCtrl.unLockTaskMapping(projectCtrl.comment, 'BADIMAGERY')">
                                                        {{ '❌ Mark as Bad Imagery' | translate }}
                                                    </button>
                                                </li>
                                            </ul>
                                            
                                        <div>
                                            <h6 style="width:84%">Can't finish but need to stop mapping? Or have you completely mapped the area? Leave a comment and select one of the options below that matches your editing status.</h6>
                                            <textarea class="form__control space-bottom--none" type="text" mentio
                                                      rows="4"
                                                      maxlength="{{ projectCtrl.maxlengthComment }}"
                                                      placeholder="{{ 'Leave a comment' | translate }}"
                                                      mentio-typed-text="typedTerm"
                                                      mentio-search="projectCtrl.searchUser(term)"
                                                      mentio-select="projectCtrl.formatUserTag(item)"
                                                      mentio-items="projectCtrl.suggestedUsers"
                                                      mentio-template-url="/app/project/user-suggestions-menu.html"
                                                      ng-model="projectCtrl.comment"></textarea>
                                            <p>{{ projectCtrl.maxlengthComment - projectCtrl.comment.length }}
                                                {{ 'characters remaining' | translate }}</p>
                                        </div>
=======
                                        <h6>Done editing? Leave a comment and select one of the options below that matches your editing status</h6>
                                        <div ng-include="'/app/project/comment-box.html'"></div>
>>>>>>> 52afdc24
                                        <ul class="list-type--none buttons--sidebyside">
                                            <li>
                                                <button class="button button--secondary"
                                                        ng-click="projectCtrl.stopMapping(projectCtrl.comment)"
                                                        style="width:205%">
                                                    {{ '✋ Stop Mapping' | translate }}
                                                </button>
                                            </li>
                                                    
                                            <li>
                                                <button class="button"
                                                        ng-click="projectCtrl.unLockTaskMapping(projectCtrl.comment, 'MAPPED')"
                                                        style="width:132%">
                                                    {{ '💯 Mark as Completely Mapped' | translate }}
                                                </button>
                                            </li>
                                           
                                        </ul>
                                       
                                        <div ng-show="projectCtrl.taskUnLockError">
                                            <div>
                                                <div class="error" role="alert">
                                                    <p>{{ 'There was a problem unlocking the task.' | translate }} {{ projectCtrl.taskUnLockErrorMessage }}</p>
                                                </div>
                                            </div>
                                            <!-- <button class="button button--achromic button--secondary"
                                                    ng-click="projectCtrl.resetToSelectingStep()">
                                                {{ 'Cancel' | translate }}
                                            </button> -->
                                        </div>
                                    </div>
                                </div>

                            </div>
                        </div>
                        <div ng-show="projectCtrl.currentTab === 'validation'">
                            <!-- select UI -->
                            <div ng-show="projectCtrl.validatingStep === 'selecting'">
                                <div>
                                    <h3>{{ 'Validation' | translate }}</h3>
                                    <div ng-hide="projectCtrl.user"
                                         class="alert alert--warning"
                                         role="alert">
                                        <p>In order to start contributing, please <a ng-show="!accountNavCtrl.account.username" ng-click="accountNavCtrl.login()">login first</a>.</p>
                                    </div>
                                    <div ng-show="projectCtrl.user && !projectCtrl.userCanValidate"
                                         class="alert alert--warning"
                                         role="alert">
                                        <p>{{ 'You cannot select tasks for validation on this project because you do not have the Validator role.' | translate }}</p>
                                    </div>
                                    <div ng-show="projectCtrl.userCanValidate">
                                        <p class="description--block">{{ 'Find a task for validation through one of the options below.' | translate }}</p>
                                        <div ng-show="projectCtrl.taskErrorValidation === 'none-available'">
                                            <div class="error" role="alert">
                                                <p>{{ 'There are no tasks currently available for validation.' | translate }}</p>
                                            </div>
                                        </div>
                                        <div ng-show="projectCtrl.taskErrorValidation === 'task-get-error'">
                                            <div class="error" role="alert">
                                                <p>{{ 'There was an error retrieving the task from the server.' | translate }}</p>
                                                <a class="alert__button-dismiss"
                                                        title="{{ 'Dismiss alert' | translate }}"
                                                        ng-click="projectCtrl.clearCurrentSelection()">
                                                    <span>{{ 'Dismiss' | translate }}</span>
                                                </a>
                                            </div>
                                        </div>
                                        <div ng-show="projectCtrl.taskLockError && projectCtrl.isAuthorized">
                                            <div class="error" role="alert">
                                                <p>{{ 'The tasks could not be locked.' | translate }} {{ projectCtrl.taskLockErrorMessage }}</p>
                                            </div>
                                        </div>
                                        <div ng-show="projectCtrl.taskLockError && !projectCtrl.isAuthorized">
                                            <div class="alert" role="alert">
                                                <p>{{ 'Please login first.' | translate }}</p>
                                            </div>
                                        </div>
                                        <dl class="definition-list--options">
                                            <dt>{{ 'Option 1:' | translate }}</dt>
                                            <dd>{{ 'Select a task by clicking on the map' | translate }}</dd>

                                            <dt>{{ 'Option 2:' | translate }} </dt>
                                            <dd>
                                                <button ng-click="projectCtrl.selectRandomTaskValidate()"
                                                        class="button">
                                                    {{ 'Validate a Random Task' | translate }}
                                                </button>
                                            </dd>

                                            <dt>{{ 'Option 3:' | translate }} </dt>
                                            <dd class="button-group--stacked">
                                                <button ng-click="projectCtrl.selectByPolygonValidate()"
                                                        class="button button--achromic"
                                                        ng-class="projectCtrl.drawPolygonInteraction.getActive() ? 'button--active' : ''">
                                                    {{ 'Select area by drawing a polygon' | translate }}
                                                </button>
                                                <button class="button"
                                                        ng-class="projectCtrl.selectedTasksForValidation.length < 1 ? 'disabled' : '' "
                                                        ng-click="projectCtrl.lockTasksForValidation(projectCtrl.selectedTasksForValidation)">
                                                    {{ 'Start Validating' | translate }}
                                                </button>
                                            </dd>

                                            <dt>{{ 'Option 4:' | translate }} </dt>
                                            <dd>
                                                <button ng-click="projectCtrl.reselectTasksForValidation()"
                                                        ng-class="projectCtrl.hasTasksLockedForValidation() ? '' : 'disabled'"
                                                        class="button">
                                                    {{ 'Reselect tasks locked for validation ' | translate }}
                                                </button>
                                            </dd>

                                            <dt>{{ 'Option 5:' | translate }} </dt>
                                            <dd>{{ 'Select by user below' | translate }}</dd>

                                        </dl>
                                        <table class="table table-validate_user table--zebra user-activity-for-validation">
                                            <thead>
                                            <tr>
                                                <th ng-click="projectCtrl.sortBy('username')"><a
                                                        class="table__sort table__sort--none"
                                                        title="{{ 'Sort column' | translate }}"><span>{{ 'Contributor' | translate }}</span></a>
                                                </th>
                                                <th ng-click="projectCtrl.sortBy('mappingLevel')"><a
                                                        class="table__sort table__sort--none"
                                                        title="{{ 'Sort column' | translate }}"><span>{{ 'Level' | translate }}</span></a>
                                                </th>
                                                <th ng-click="projectCtrl.sortBy('mappedTaskCount')"><a
                                                        class="table__sort table__sort--none"
                                                        title="{{ 'Sort column' | translate }}"><span>#</span></a>
                                                </th>
                                                <th ng-click="projectCtrl.sortBy('dateRegistered')"><a
                                                        class="table__sort table__sort--none"
                                                        title="{{ 'Sort column' | translate }}"><span>{{ 'Registered' | translate }}</span></a>
                                                </th>
                                                <th ng-click="projectCtrl.sortBy('lastValidationDate')"><a
                                                        class="table__sort table__sort--none"
                                                        title="{{ 'Sort column' | translate }}"><span>{{ 'Last validation' | translate }}</span></a>
                                                </th>
                                                <th><span>{{ 'Lock' | translate }}</span></th>
                                            </tr>
                                            </thead>
                                            <tbody>
                                            <tr ng-repeat="doneTasks in projectCtrl.mappedTasksPerUser | orderBy:projectCtrl.propertyName:projectCtrl.reverse">
                                                <td>
                                                    <a href="./user/{{ doneTasks.username }}"/>{{ doneTasks.username }}
                                                </td>
                                                <td ng-show="doneTasks.mappingLevel === 'BEGINNER'">{{ 'Beginner' | translate }}</td>
                                                <td ng-show="doneTasks.mappingLevel === 'INTERMEDIATE'">{{ 'Intermediate' | translate }}</td>
                                                <td ng-show="doneTasks.mappingLevel === 'ADVANCED'">{{ 'Advanced' | translate }}</td>
                                                <td>{{ doneTasks.mappedTaskCount }}</td>
                                                <td><span am-time-ago="doneTasks.dateRegistered | amUtc | amLocal"></span>
                                                </td>
                                                <td><span
                                                        am-time-ago="doneTasks.lastValidationDate | amUtc | amLocal"></span>
                                                </td>
                                                <td>
                                                    <a class="normallink"
                                                            ng-click="projectCtrl.lockTasksForValidation(doneTasks.tasksMapped)"
                                                            ng-mouseover="projectCtrl.highlightTasks(doneTasks.tasksMapped, true)"
                                                            ng-mouseleave="projectCtrl.highlightVectorLayer.getSource().clear()">
                                                        {{ 'Start' | translate }}
                                                    </a>
                                                </td>
                                            </tr>
                                            </tbody>
                                        </table>
                                    </div>
                                </div>
                            </div>
                            <!-- task viewing and mapping UI's -->
                            <div ng-show="projectCtrl.validatingStep === 'viewing' || projectCtrl.validatingStep === 'locked' || projectCtrl.validatingStep === 'multi-locked'">
                                <!-- task viewing UI -->
                                <h3 style="display: inline-block;">{{ 'Validation' | translate }}</h3>
                                <div ng-show="projectCtrl.validatingStep === 'locked'" style="display: inline-block; float: right;">
                                    <i class="fa fa-clock-o"></i>
                                    <span>{{ projectCtrl.getLockTime() }} {{ 'minutes left' | translate }}</span>
                                </div>
                                <div ng-show="projectCtrl.validatingStep === 'viewing' ">
                                    <!-- task information -->

                                    <div ng-show="projectCtrl.taskLockError && projectCtrl.isAuthorized">
                                        <div class="alert alert--danger" role="alert">
                                            <p>{{ 'The task could not be locked for validation.' | translate }} {{ projectCtrl.taskLockErrorMessage }}</p>
                                        </div>
                                    </div>
                                    <div ng-show="projectCtrl.wasAutoUnlocked">
                                        <div class="error" role="alert">
                                            <p>{{ 'The task expired and was automatically unlocked.' | translate }}</p>
                                        </div>
                                    </div>
                                    <div ng-show="projectCtrl.taskLockError && !projectCtrl.isAuthorized">
                                        <div class="alert alert--danger" role="alert">
                                            <p>{{ 'Please login first.' | translate }}</p>
                                        </div>
                                    </div>
                                    <div ng-hide="projectCtrl.taskLockError">
                                        <div ng-show="projectCtrl.selectedTaskData">
                                            <div ng-show="projectCtrl.isSelectedValidatable && !projectCtrl.taskLockError && projectCtrl.userCanValidate"
                                                 class="alert alert--success"
                                                 role="alert">
                                                <p>{{ 'This task is available for validation.' | translate }}</p>
                                            </div>
                                        </div>
                                        <!-- task error alerts -->
                                        <div>
                                            <div ng-hide="projectCtrl.user">
                                                <div class="alert alert--warning" role="alert">
                                                    <p>{{ 'Please login to start validating.' | translate }}</p>
                                                </div>
                                            </div>
                                            <div ng-show="projectCtrl.user && !projectCtrl.isSelectedValidatable"
                                                 class="error"
                                                 role="alert">
                                                <p>{{ 'The selected task is not in a state that allows validation.' | translate }}</p>
                                            </div>
                                            <div ng-show="projectCtrl.user && projectCtrl.taskLockError"
                                                 class="alert alert--danger"
                                                 role="alert">
                                                <p>{{ 'The selected task could not be locked.' | translate }}</p>
                                            </div>
                                            <div ng-show="projectCtrl.user && !projectCtrl.userCanValidate"
                                                 class="alert alert--danger"
                                                 role="alert">
                                                <p>{{ 'You do not have the required Validator role for validation on this project.' | translate }}</p>
                                            </div>
                                        </div>
                                    </div>
                                    <!-- task action buttons -->
                                    <div class="form__group form__group--section">
                                        <div>
                                            <button ng-show="projectCtrl.isSelectedValidatable && !projectCtrl.taskLockError && projectCtrl.userCanValidate"
                                                    class="button button--large"
                                                    ng-click="projectCtrl.lockSelectedTaskValidation()">
                                                {{ 'Start Validating' | translate }}
                                            </button>
                                            <!-- <button ng-click="projectCtrl.startEditor('ideditor')"
                                                    class="button button--achromic  button--large">
                                                {{ 'Preview Task on OSM' | translate }}
                                            </button> -->
                                        </div>
                                        <div>
                                            <div class="button-group button-group--horizontal" role="group"
                                                 aria-label="{{ 'Other options' | translate }}">
                                                <button ng-hide="projectCtrl.taskErrorMapping === 'none-available' || !projectCtrl.userCanValidate"
                                                        ng-click="projectCtrl.selectRandomTaskValidate()"
                                                        class="button button--achromic">
                                                    {{ 'Select another task' | translate }}
                                                </button>
                                                <button ng-show="projectCtrl.selectedTaskData.isUndoable"
                                                        class="button button--achromic"
                                                        ng-click="projectCtrl.undo()">
                                                        {{ 'Un-Mark' | translate }}
                                                </button>
                                                <!-- <button class="button button--achromic button--secondary"
                                                        ng-click="projectCtrl.resetToSelectingStep()">
                                                    {{ 'Cancel' | translate }}
                                                </button> -->
                                            </div>
                                        </div>
                                    </div>
                                    <div class="form__group--section">
                                        <div ng-include="'/app/project/comment-box.html'"></div>
                                        <ul class="list-type--none buttons--sidebyside">
                                            <li>
                                                <button class="button"
                                                        ng-click="projectCtrl.addStandaloneComment()">
                                                    {{ 'Add Comment' | translate }}
                                                </button>
                                            </li>
                                        </ul>
                                        <div ng-show="projectCtrl.taskCommentError">
                                            <div>
                                                <div class="error" role="alert">
                                                    <p>{{ 'There was a problem commenting on the task.' | translate }} {{ projectCtrl.taskCommentErrorMessage }}</p>
                                                </div>
                                            </div>
                                        </div>
                                    </div>
                                </div>
                                <!-- task locked UI -->
                                <div ng-show="projectCtrl.validatingStep === 'locked'"><!-- task mapping UI -->
                                    <div class="form__group form__group--section">
                                        <div ng-show="projectCtrl.selectedTaskData.perTaskInstructions">
                                            <h4>{{ 'Extra Instructions' | translate }}</h4>
                                            <p markdown-to-html="projectCtrl.selectedTaskData.perTaskInstructions"></p>
                                        </div>
                                        <div>
                                            <h6>Get started by choosing your editor of choice.</h6>
                                            <div class="form__input-group">
                                                <select class="form__control form__control__medium"
                                                        ng-model="projectCtrl.selectedEditor"
                                                        ng-change="projectCtrl.updatePreferedEditor()">
                                                    <option value="ideditor" selected="true">iD Editor</option>
                                                    <option value="josm">JOSM</option>
                                                    <option value="potlatch2">Potlatch 2</option>
                                                    <option value="fieldpapers">Field Papers</option>
                                                </select>
                                                <span class="form__input-group-button">
                                                    <button class="button button--sm"
                                                            ng-click="projectCtrl.startEditor(projectCtrl.selectedEditor)">
                                                            {{ 'Start Editor' | translate }}
                                                    </button>
                                                </span>
                                            </div>
                                        </div>
                                        <div>
                                            <p><a href="{{ projectCtrl.getGpxDownloadURL() }}" target="_blank">{{ 'Download' | translate }}</a> {{ 'this task as a gpx file to see its boundary.' | translate }}</p>
                                        </div>
                                        <div ng-show="projectCtrl.editorStartError === 'josm-error'">
                                            <div class="alert alert--danger" role="alert">
                                                <button class="alert__button-dismiss" title="{{ 'Dismiss alert' | translate }}"
                                                        ng-click="projectCtrl.editorStartError = ''">
                                                    <span>{{ 'Dismiss' | translate }}</span>
                                                </button>
                                                <p>{{ 'JOSM remote control did not respond. Do you have JOSM running and configured to be controlled remotely?' | translate }}</p>
                                            </div>
                                        </div>
                                        <div ng-show="projectCtrl.editorStartError === 'josm-imagery-error'">
                                            <div class="alert alert--warning" role="alert">
                                                <button class="alert__button-dismiss" title="{{ 'Dismiss alert' | translate }}"
                                                        ng-click="projectCtrl.editorStartError = ''">
                                                    <span>{{ 'Dismiss' | translate }}</span>
                                                </button>
                                                <p>{{ 'JOSM had a problem loading the project imagery.' | translate }}</p>
                                            </div>
                                        </div>
                                    </div>
                                    <div class="form__group form__group--section">
                                        <h6>Done editing? Leave a comment and select one of the options below that matches your editing status</h6>
                                        <div ng-include="'/app/project/comment-box.html'"></div>
                                        <ul class="list-type--none buttons--sidebyside">
                                            <li>
                                                <button class="button"
                                                        ng-click="projectCtrl.unLockTaskValidation(projectCtrl.comment, 'VALIDATED')">
                                                    {{ 'Mark as Valid' | translate }}
                                                </button>
                                            </li>
                                            <li>
                                                <button class="button button--secondary"
                                                        ng-click="projectCtrl.unLockTaskValidation(projectCtrl.comment, 'INVALIDATED')">
                                                    {{ 'Mark as Invalid' | translate }}
                                                </button>
                                            </li>
                                            <li>
                                                <button class="button button--achromic button--outline--secondary"
                                                        ng-click="projectCtrl.stopValidating(projectCtrl.comment)">
                                                    {{ 'Stop Validating' | translate }}
                                                </button>
                                            </li>
                                        </ul>
                                    </div>
                                    <div ng-show="projectCtrl.taskUnLockError">
                                        <div>
                                            <div class="error" role="alert">
                                                <p>{{ 'There was a problem unlocking the task.' | translate }} {{ projectCtrl.taskUnLockErrorMessage }}</p>
                                            </div>
                                        </div>
                                        <!-- <button class="button button--achromic"
                                                ng-click="projectCtrl.resetToSelectingStep()">
                                            {{ 'Cancel' | translate }}
                                        </button> -->
                                    </div>

                                </div>
                                <div ng-show="projectCtrl.validatingStep === 'multi-locked'">
                                    <p>Multiple Tasks are locked for you for validation.</p>
                                    <p>{{ 'Tasks' | translate }} {{ projectCtrl.getSelectTaskIds() }}
                                        {{ 'are locked for validation.' | translate }}
                                    </p>
                                    <div class="form__group form__group--section">
                                        <div>
                                            <h6>Get started by choosing your editor of choice.</h6>
                                            <div class="form__input-group">
                                                <select class="form__control form__control__medium"
                                                        ng-model="projectCtrl.selectedEditor"
                                                        ng-change="projectCtrl.updatePreferedEditor()">
                                                    <option value="ideditor" selected="true">iD Editor</option>
                                                    <option value="josm">JOSM</option>
                                                    <option value="potlatch2">Potlatch 2</option>
                                                    <option value="fieldpapers">Field Papers</option>
                                                </select>
                                                <span class="form__input-group-button">
                                                    <button class="button button--sm"
                                                            ng-click="projectCtrl.startEditor(projectCtrl.selectedEditor)">
                                                        {{ 'Start Editor' | translate }}
                                                    </button>
                                                </span>
                                            </div>
                                        </div>
                                        <div ng-show="projectCtrl.editorStartError === 'josm-error'">
                                            <div class="alert alert--danger" role="alert">
                                                <button class="alert__button-dismiss" title="{{ 'Dismiss alert' | translate }}"
                                                        ng-click="projectCtrl.editorStartError = ''">
                                                    <span>{{ 'Dismiss' | translate }}</span>
                                                </button>
                                                <p>{{ 'JOSM remote control did not respond. Do you have JOSM running and configured to be controlled remotely?' | translate }}</p>
                                            </div>
                                        </div>
                                        <div ng-show="projectCtrl.editorStartError === 'josm-imagery-error'">
                                            <div class="alert alert--warning" role="alert">
                                                <button class="alert__button-dismiss" title="{{ 'Dismiss alert' | translate }}"
                                                        ng-click="projectCtrl.editorStartError = ''">
                                                    <span>{{ 'Dismiss' | translate }}</span>
                                                </button>
                                                <p>{{ 'JOSM had a problem loading the project imagery.' | translate }}</p>
                                            </div>
                                        </div>
                                    </div>
                                    <div class="form__group form__group--section">
                                        <h6>Done editing? Leave a comment and select one of the options below that matches your editing status</h6>
                                        <div ng-include="'/app/project/comment-box.html'"></div>
                                        <ul class="list-type--none buttons--sidebyside">
                                            <li>
                                                <button class="button"
                                                        ng-click="projectCtrl.unLockMultiTaskValidation(projectCtrl.comment, 'VALIDATED')">
                                                    {{ 'Mark all as Valid' | translate }}
                                                </button>
                                            </li>
                                            <li>
                                                <button class="button button--secondary"
                                                        ng-click="projectCtrl.unLockMultiTaskValidation(projectCtrl.comment, 'INVALIDATED')">
                                                    {{ 'Mark all as Invalid' | translate }}
                                                </button>
                                            </li>
                                            <li>
                                                <button class="button button--achromic button--outline--secondary"
                                                        ng-click="projectCtrl.stopMultiTaskValidation(projectCtrl.comment)">
                                                    {{ 'Stop Validating' | translate }}
                                                </button>
                                            </li>
                                        </ul>
                                    </div>
                                    <div ng-show="projectCtrl.taskUnLockError">
                                        <div>
                                            <div class="alert alert--danger" role="alert">
                                                <p>{{ 'There was a problem unlocking the tasks.' | translate }} {{ projectCtrl.taskUnLockErrorMessage }}</p>
                                            </div>
                                        </div>
                                        <!-- <button class="button button--achromic"
                                                ng-click="projectCtrl.resetToSelectingStep()">
                                            {{ 'Cancel' | translate }}
                                        </button> -->
                                    </div>
                                </div>
                            </div>
                        </div>
                        <div ng-show="projectCtrl.currentTab === 'chat'">
                            <h3>{{ 'Project Questions and Comments' | translate }}</h3>
                            <project-chat project-id="projectCtrl.id"
                                          project-author="projectCtrl.projectData.author"></project-chat>
                        </div>
                        <!-- advanced options UI -->

                        <div ng-init="showAdvanced=false"
                             ng-show="projectCtrl.selectedTaskData && (projectCtrl.currentTab === 'mapping' || projectCtrl.currentTab === 'validation') ">
                            <div>
                                <h5>{{ 'History' | translate }}</h5>
                                <div class="history">
                                    <p ng-show="projectCtrl.selectedTaskData.taskHistory.length < 1">{{ 'Nothing has happened yet.' | translate }}</p>
                                    <table ng-show="projectCtrl.selectedTaskData.taskHistory.length >= 1" class="table table-task-history">
                                        <tbody ng-repeat="item in (orderedData = (projectCtrl.selectedTaskData.taskHistory | orderBy: '-actionDate')) track by $index">
                                          <tr ng-show="item.actionBy !== orderedData[$index - 1].actionBy"
                                              class="new-user-row">
                                              <td colspan="2">
                                                  <a href="/user/{{ item.actionBy }}">{{ item.actionBy }}</a>
                                              </td>
                                          </tr>
                                          <tr class="action-row {{ item.action | lowercase }} {{ projectCtrl.highlightHistory && projectCtrl.highlightHistory === item.historyId ? 'highlighted' : '' }}">
                                              <td class="action">
                                                  <span class="status-marker-comment" ng-show="item.action === 'COMMENT'">{{ 'Commented' | translate }}</span>
                                                  <span class="status-marker-locked-for-mapping" ng-show="item.action === 'LOCKED_FOR_MAPPING'">{{ 'Locked for mapping' | translate }}</span>
                                                  <span class="status-marker-locked-for-validation" ng-show="item.action === 'LOCKED_FOR_VALIDATION'">{{ 'Locked for validation' | translate }}</span>
                                                  <span class="status-marker-auto-unlocked-for-mapping" ng-show="item.action === 'AUTO_UNLOCKED_FOR_MAPPING'">{{ 'Automatically unlocked for mapping' | translate }}</span>
                                                  <span class="status-marker-auto-unlocked-for-validation" ng-show="item.action === 'AUTO_UNLOCKED_FOR_VALIDATION'">{{ 'Automatically unlocked for validation' | translate }}</span>
                                                  <span class="status-marker-badimagery" ng-show="item.action === 'STATE_CHANGE' && item.actionText === 'BADIMAGERY'">{{ 'Marked as bad imagery' | translate }}</span>
                                                  <span class="status-marker-mapped" ng-show="item.action === 'STATE_CHANGE' && item.actionText === 'MAPPED'">{{ 'Mapped' | translate }}</span>
                                                  <span class="status-marker-validated" ng-show="item.action === 'STATE_CHANGE' && item.actionText === 'VALIDATED'">{{ 'Validated' | translate }}</span>
                                                  <span class="status-marker-invalidated" ng-show="item.action === 'STATE_CHANGE' && item.actionText === 'INVALIDATED'">{{ 'Invalidated' | translate }}</span>
                                                  <span class="status-marker-split" ng-show="item.action === 'STATE_CHANGE' && item.actionText === 'SPLIT'">{{ 'Split' | translate }}</span>
                                                  <span class="status-marker-ready" ng-show="item.action === 'STATE_CHANGE' && item.actionText === 'READY'">{{ 'Marked as ready' | translate }}</span>
                                              </td>
                                              <td>
                                                  <span am-time-ago="item.actionDate | amUtc | amLocal"></span>
                                              </td>
                                          </tr>
                                          <tr ng-show="item.action === 'COMMENT'">
                                            <td colspan="2" class="comment-text">
                                              <span markdown-to-html="item.actionText"></span>
                                            </td>
                                          </tr>
                                      </tbody>
                                    </table>
                                </div>
                            </div>
                            <div>
                                <h5 ng-click="showAdvanced=!showAdvanced" class="pointer"
                                    title="{{ 'Show advanced options' | translate }}">
                                    <i ng-show="!showAdvanced"
                                       class="icon-sm-chevron-down"></i>
                                    <i ng-show="showAdvanced"
                                       class="icon-sm-chevron-up"></i>
                                    {{ 'Advanced' | translate }}
                                </h5>
                                <p class="indent--right">{{ 'Advanced task information and editing options' | translate }}</p>
                            </div>
                            <div class="indent--right" ng-show="showAdvanced">
                                <div>
                                    <h6>{{ 'Details' | translate }}</h6>
                                    <dl class="dl-horizontal">
                                        <dt>ID</dt>
                                        <dd>#{{ projectCtrl.selectedTaskData.taskId }}</dd>
                                        <dt>{{ 'Status' | translate }}</dt>
                                        <dd>{{ projectCtrl.selectedTaskData.taskStatus }}</dd>
                                        <dt>{{ 'Locked by' | translate }}</dt>
                                        <dd>{{ projectCtrl.selectedTaskData.lockHolder }}</dd>
                                    </dl>
                                </div>
                                <div>
                                    <h6>{{ 'Options' | translate }}</h6>
                                    <ul class="buttons--sidebyside list-type--none" role="group"
                                         aria-label="{{ 'Advanced options' | translate }}">
                                        <li>
                                            <button class="button button--achromic"
                                                    title="{{ 'See the changesets on the OSM website for this area.' | translate }}"
                                                    ng-click="projectCtrl.viewOSMChangesets()">
                                                {{ 'View OSM changesets' | translate }}
                                            </button>
                                        </li>
                                        <li>
                                            <button class="button button--achromic"
                                                    title="{{ 'See the changesets in Overpass Turbo for this area.' | translate }}"
                                                    ng-click="projectCtrl.viewOverpassTurbo()">
                                                {{ 'View in Overpass Turbo' | translate }}
                                            </button>
                                        </li>
                                    </ul>
                                </div>
                            </div>
                        </div>
                    </div>
                </div>
            </div>
            <div id="map" class="map-container">
                <div>
                    <div class="activity-project-button">
                        <a ng-href="/project/{{ projectCtrl.projectData.projectId }}/dashboard"
                           class="button button--secondary">{{ 'Activity and Stats' | translate }}
                        </a>
                    </div>
                </div>
                <div class="ol-control legend-control">
                    <h6>{{ 'Legend' | translate }}</h6>
                    <div>
                        <svg height="15" width="15">
                            <rect width="15" height="15" stroke="rgba(84, 84, 84, 0.7)" stroke-width="1"
                                  fill="rgba(223, 223, 223, 0.1)"/>
                        </svg>
                        {{ 'Ready' | translate }}
                    </div>
                    <div>
                        <svg height="15" width="15">
                            <rect width="15" height="15" stroke="rgba(84, 84, 84, 0.7)" stroke-width="1"
                                  fill="rgba(255, 198, 12, 0.4)"/>
                        </svg>
                        {{ 'Mapped' | translate }}
                    </div>
                    <div>
                        <svg height="15" width="15">
                            <rect width="15" height="15" stroke="rgba(84, 84, 84, 0.7)" stroke-width="1"
                                  fill="rgba(0, 0, 0, 0.4)"/>
                        </svg>
                        {{ 'Bad imagery' | translate }}
                    </div>
                    <div>
                        <svg height="15" width="15">
                            <rect width="15" height="15" stroke="rgba(84, 84, 84, 0.7)" stroke-width="1"
                                  fill="rgba(0, 128, 0, 0.4)"/>
                        </svg>
                        {{ 'Validated' | translate }}
                    </div>
                    <div>
                        <svg height="15" width="15">
                            <rect width="15" height="15" stroke="rgba(84, 84, 84, 0.7)" stroke-width="1"
                                  fill="rgba(233, 11, 67, 0.4)"/>
                        </svg>
                        {{ 'Invalidated' | translate }}
                    </div>
                    <div>
                        <svg height="15" width="15">
                            <rect width="20" height="20" stroke="rgba(84, 84, 84, 0.7)" stroke-width="1"
                                  fill="rgba(18, 89, 240, 0.4)"/>
                        </svg>
                        {{ 'Locked' | translate }}
                    </div>
                    <div>
                        <svg height="15" width="15">
                            <rect width="15" height="15" stroke="rgba(18, 89, 240, 1)" stroke-width="5"
                                  fill="rgba(18, 89, 240, 0.4)"/>
                        </svg>
                        {{ 'Locked by you' | translate }}
                    </div>
                </div>
                <div ng-show="projectCtrl.hasPriorityArea" class="ol-control legend-control priority-areas">
                    <div>
                        <svg height="15" width="15">
                            <rect width="15" height="15" stroke="rgba(255, 0, 0, 1)" stroke-width="3"
                                  fill="rgba(255, 0, 0, 0.3)"/>
                        </svg>
                        {{ 'Priority area' | translate }}
                    </div>
                </div>
            </div>
        </div>
    </section>
</div>

-<!-- accept license modal -->
<section class="modal modal-tm" ng-show="projectCtrl.showLicenseModal">
    <div class="modal__inner">
        <header class="modal__header">
            <div class="modal__headline">
                <h1 class="modal__title">{{ 'Accept imagery license' | translate }}</h1>
            </div>
        </header>
        <div class="modal__body">
            <p>{{ 'You need to accept the license before continuing.' | translate }}</p>
            <hr>
            <h4>{{ projectCtrl.license.name }}</h4>
            <p>{{ projectCtrl.license.description }}</p>
            <p>{{ projectCtrl.license.plainText }}</p>
        </div>
        <footer class="modal__footer">
            <div ng-hide="projectCtrl.validateTasksSuccess">
                <button class="button button--achromic" type="button"
                        ng-click="projectCtrl.setShowLicenseModal(false)">
                    {{ 'Cancel' | translate }}
                </button>
                <button class="button button--base" type="button"
                        ng-click="projectCtrl.acceptLicense()">
                    {{ 'Accept and continue' | translate }}
                </button>
            </div>
        </footer>
    </div>
    <button class="modal__button-dismiss" title="{{ 'Close' | translate }}"
            ng-click="projectCtrl.setShowLicenseModal(false)">
        {{ 'Dismiss' | translate }}
    </button>
</section>
<!-- accept license modal --><|MERGE_RESOLUTION|>--- conflicted
+++ resolved
@@ -467,7 +467,6 @@
                                         </div>
                                     </div>
                                     <div class="form__group form__group--section">
-<<<<<<< HEAD
                                         <div>
                                             <h6 style="width:84%">Task too big to complete quickly? Or is the satellite imagery not good? Choose split task or mark as bad imagery.</h6>
                                         </div>
@@ -515,11 +514,9 @@
                                                       ng-model="projectCtrl.comment"></textarea>
                                             <p>{{ projectCtrl.maxlengthComment - projectCtrl.comment.length }}
                                                 {{ 'characters remaining' | translate }}</p>
-                                        </div>
-=======
+                                        </div
                                         <h6>Done editing? Leave a comment and select one of the options below that matches your editing status</h6>
                                         <div ng-include="'/app/project/comment-box.html'"></div>
->>>>>>> 52afdc24
                                         <ul class="list-type--none buttons--sidebyside">
                                             <li>
                                                 <button class="button button--secondary"
