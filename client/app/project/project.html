--- conflicted
+++ resolved
@@ -59,11 +59,7 @@
                             <h2>Instructions</h2>
                             <div ng-init="showEntitiesHelp = false">
                                 <strong>Entities to Map <i ng-click="showEntitiesHelp = !showEntitiesHelp"
-<<<<<<< HEAD
                                                        class="hot-ds-icon-circle-question pointer"></i></strong>
-=======
-                                                           class="oam-ds-icon-circle-question pointer"></i></strong>
->>>>>>> bace48e3
                                 <div ng-show="showEntitiesHelp">
                                     <small><em>The list of elements we ask you to map</em></small>
                                 </div>
@@ -71,14 +67,8 @@
                             </div>
                             <hr/>
                             <div ng-init="showChangesetCommentHelp = false">
-<<<<<<< HEAD
                                 <strong>Changeset Comment <i ng-click="showChangesetCommentHelp = !showChangesetCommentHelp"
                                                          class="hot-ds-icon-circle-question pointer"></i></strong>
-=======
-                                <strong>Changeset Comment <i
-                                        ng-click="showChangesetCommentHelp = !showChangesetCommentHelp"
-                                        class="oam-ds-icon-circle-question pointer"></i></strong>
->>>>>>> bace48e3
                                 <div ng-show="showChangesetCommentHelp">
                                     <small><em>The default comment entered when uploaded data to the OSM database. When
                                         saving your work,
