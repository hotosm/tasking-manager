(function () {

    'use strict';

    /**
     * Dashboard controller which manages the dashboard page
     */
    angular
        .module('taskingManager')
        .controller('projectDashboardController', ['$routeParams', 'mapService', 'projectMapService', 'projectService', 'statsService', projectDashboardController]);

    function projectDashboardController($routeParams, mapService, projectMapService, projectService, statsService) {
        var vm = this;
        vm.projectId = 0;
        
        // TODO: get projects + mapper level stats from the API.
        vm.project = {
            id: 521,
            name: 'Hardcoded project name',
            portfolio: 'Name of portfolio',
            percentMapped: '45',
            percentValidated: '33',
            createdBy: 'LindaA1',
            aoiCentroid: {
                coordinates: [34.3433748084466, 31.003454415691]
            }
        };

<<<<<<< HEAD
        vm.projectActivityPagination = [];
        vm.projectActivity = [];
        vm.projectContributions = [];
=======
        vm.projectActivity = [
            {
                username: 'LindaA1',
                taskId: '45',
                status: 'MAPPED',
                timeStamp: '2017-02-14T18:10:16Z'
            },
            {
                username: 'user 2',
                taskId: '45',
                status: 'INVALIDATED',
                timeStamp: '2017-03-14T18:10:16Z'
            },
            {
                username: 'user 67',
                taskId: '485',
                status: 'MAPPED',
                timeStamp: '2015-05-14T18:10:16Z'
            },
            {
                username: 'user 90',
                taskId: '458',
                status: 'INVALIDATED',
                timeStamp: '2015-05-14T18:10:16Z'
            }
        ];

        vm.projectContributions = [
            {
                username: 'LindaA1',
                level: 'BEGINNER',
                mapped: 12
            },
            {
                username: 'popeln',
                level: 'ADVANCED',
                mapped: 22
            }
        ];
>>>>>>> e9193ee7

        // Comments
        vm.projectComments = [];

        activate();

        function activate(){
<<<<<<< HEAD
            vm.projectId = $routeParams.id;
            mapService.createOSMMap('map');
            vm.map = mapService.getOSMMap();
            //TODO: get projects from API
            getProjectStats(vm.projectId);
            getComments(vm.projectId);
            getProjectContributions(vm.projectId);
            getProjectActivity(vm.projectId);
            projectMapService.initialise(vm.map);
        }

        /**
         * Get last activity with page number
         * @param page
         */
        vm.getLastActivity = function(page){
            getProjectActivity(vm.projectId, page)
        };

        /**
         * Get project stats
         * @param projectId
         */
        function getProjectStats(projectId){
            var resultsPromise = statsService.getProjectStats(projectId);
            resultsPromise.then(function (data) {
                vm.project = data;
                projectMapService.showProjectOnMap(vm.project);
            }, function(data){
               // TODO
            });
=======
            var projectId = $routeParams.id;
            mapService.createOSMMap('map');
            vm.map = mapService.getOSMMap();
            //TODO: get projects from API
            getComments(projectId);
            getProjectContributions(projectId);
            projectMapService.initialise(vm.map);
            projectMapService.showProjectOnMap(vm.project);
>>>>>>> e9193ee7
        }

        /**
         * Get the project's comments
         * @param projectId
         */
        function getComments(projectId){
            var resultsPromise = projectService.getCommentsForProject(projectId);
            resultsPromise.then(function (data) {
                vm.projectComments = data.comments;
            }, function(data){
               // TODO
            });
        }

        /**
         * Get the project contributions
         */
        function getProjectContributions(projectId){
             var resultsPromise = statsService.getProjectContributions(projectId);
            resultsPromise.then(function (data) {
                // Return the projects successfully
                vm.projectContributions = data.userContributions;
            }, function(){
                // an error occurred
                vm.projectContributions = [];
            });
        }
<<<<<<< HEAD

        /**
         * Get project activyt
         * @param projectId
         * @param page - optional
         */
        function getProjectActivity(projectId, page){
            console.log("GET PROJECT ACTIVITY");
            var resultsPromise = statsService.getProjectActivity(projectId, page);
            resultsPromise.then(function (data) {
               // Return the projects successfully
                console.log(data.pagination);
                vm.projectActivityPagination = data.pagination;
                vm.projectActivity = data.activity;
                console.log(vm.projectActivity);
            }, function(){
                // an error occurred
                vm.projectActivityPagination = data.pagination;
                vm.projectActivity = [];
            });
        }
=======
>>>>>>> e9193ee7
    }
})();<|MERGE_RESOLUTION|>--- conflicted
+++ resolved
@@ -12,77 +12,19 @@
     function projectDashboardController($routeParams, mapService, projectMapService, projectService, statsService) {
         var vm = this;
         vm.projectId = 0;
-        
-        // TODO: get projects + mapper level stats from the API.
-        vm.project = {
-            id: 521,
-            name: 'Hardcoded project name',
-            portfolio: 'Name of portfolio',
-            percentMapped: '45',
-            percentValidated: '33',
-            createdBy: 'LindaA1',
-            aoiCentroid: {
-                coordinates: [34.3433748084466, 31.003454415691]
-            }
-        };
 
-<<<<<<< HEAD
+        vm.project = {};
         vm.projectActivityPagination = [];
         vm.projectActivity = [];
         vm.projectContributions = [];
-=======
-        vm.projectActivity = [
-            {
-                username: 'LindaA1',
-                taskId: '45',
-                status: 'MAPPED',
-                timeStamp: '2017-02-14T18:10:16Z'
-            },
-            {
-                username: 'user 2',
-                taskId: '45',
-                status: 'INVALIDATED',
-                timeStamp: '2017-03-14T18:10:16Z'
-            },
-            {
-                username: 'user 67',
-                taskId: '485',
-                status: 'MAPPED',
-                timeStamp: '2015-05-14T18:10:16Z'
-            },
-            {
-                username: 'user 90',
-                taskId: '458',
-                status: 'INVALIDATED',
-                timeStamp: '2015-05-14T18:10:16Z'
-            }
-        ];
-
-        vm.projectContributions = [
-            {
-                username: 'LindaA1',
-                level: 'BEGINNER',
-                mapped: 12
-            },
-            {
-                username: 'popeln',
-                level: 'ADVANCED',
-                mapped: 22
-            }
-        ];
->>>>>>> e9193ee7
-
-        // Comments
         vm.projectComments = [];
 
         activate();
 
         function activate(){
-<<<<<<< HEAD
             vm.projectId = $routeParams.id;
             mapService.createOSMMap('map');
             vm.map = mapService.getOSMMap();
-            //TODO: get projects from API
             getProjectStats(vm.projectId);
             getComments(vm.projectId);
             getProjectContributions(vm.projectId);
@@ -110,16 +52,6 @@
             }, function(data){
                // TODO
             });
-=======
-            var projectId = $routeParams.id;
-            mapService.createOSMMap('map');
-            vm.map = mapService.getOSMMap();
-            //TODO: get projects from API
-            getComments(projectId);
-            getProjectContributions(projectId);
-            projectMapService.initialise(vm.map);
-            projectMapService.showProjectOnMap(vm.project);
->>>>>>> e9193ee7
         }
 
         /**
@@ -148,29 +80,24 @@
                 vm.projectContributions = [];
             });
         }
-<<<<<<< HEAD
 
         /**
-         * Get project activyt
+         * Get project activity
          * @param projectId
          * @param page - optional
          */
         function getProjectActivity(projectId, page){
-            console.log("GET PROJECT ACTIVITY");
             var resultsPromise = statsService.getProjectActivity(projectId, page);
             resultsPromise.then(function (data) {
                // Return the projects successfully
                 console.log(data.pagination);
                 vm.projectActivityPagination = data.pagination;
                 vm.projectActivity = data.activity;
-                console.log(vm.projectActivity);
             }, function(){
                 // an error occurred
                 vm.projectActivityPagination = data.pagination;
                 vm.projectActivity = [];
             });
         }
-=======
->>>>>>> e9193ee7
     }
 })();