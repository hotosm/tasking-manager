--- conflicted
+++ resolved
@@ -462,8 +462,6 @@
                 loadAnnotations(id);
                 // Add OpenLayers interactions
                 addInteractions();
-<<<<<<< HEAD
-=======
 
 
                 // set up the preferred editor from user preferences
@@ -481,7 +479,6 @@
                     vm.selectedValidationEditor = vm.validationEditors[0].value;
                 }
 
->>>>>>> 4b90fdfb
                 //add a layer for users locked tasks
                 if (!vm.lockedByCurrentUserVectorLayer) {
                     var source = new ol.source.Vector();
