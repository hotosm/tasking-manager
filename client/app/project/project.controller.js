(function () {

    'use strict';

    /**
     * Project controller which manages activating a project the UI for user task selection and contribution workflow
     */
    angular
        .module('taskingManager')
<<<<<<< HEAD
        .controller('projectController', ['$scope', '$routeParams', '$window', 'mapService', 'projectService', 'styleService', 'taskService', 'geospatialService', 'editorService', projectController]);
=======
        .controller('projectController', ['$scope', '$routeParams', '$window', 'mapService', 'projectService', 'styleService', 'taskService', 'geospatialService', 'editorService', 'authService', 'accountService', projectController]);
>>>>>>> 18a063b1

    function projectController($scope, $routeParams, $window, mapService, projectService, styleService, taskService, geospatialService, editorService, authService, accountService) {
        var vm = this;
        vm.projectData = null;
        vm.taskVectorLayer = null;
        vm.map = null;
        vm.user = {};

        // tab and view control
        vm.currentTab = '';
        vm.mappingStep = '';
        vm.validatingStep = '';
        vm.taskError = '';
        vm.taskErrorValidation = '';
        vm.taskLockError = false;
        vm.isAuthorized = false;
        vm.selectedEditor = '';

        //selected task
        vm.selectedTaskData = null;
        vm.isSelectTaskMappable = false;
        vm.isSelectTaskValidatable = false;

        //locked task
        vm.lockedTaskData = null;

        //project display text
        vm.description = '';
        vm.shortDescription = '';
        vm.instructions = '';

        //editor
        vm.editorStartError = '';

        //interaction
        var select = new ol.interaction.Select({
            style: styleService.getSelectedStyleFunction
        });

        //bound from the html
        vm.comment = '';

        activate();

        function activate() {

            // Check the user's role
            var session = authService.getSession();
            if (session) {
                var resultsPromise = accountService.getUser(session.username);
                resultsPromise.then(function (user) {
                    vm.user = user;
                });
            }

            vm.currentTab = 'description';
            vm.mappingStep = 'selecting';
            vm.validatingStep = 'selecting';
            vm.selectedEditor = 'ideditor'; // default to iD editor
            mapService.createOSMMap('map');
            mapService.addOverviewMap();
            vm.map = mapService.getOSMMap();

            vm.map.addInteraction(select);
            select.on('select', function (event) {
                $scope.$apply(function () {
                    var feature = event.selected[0];
                    onTaskSelection(feature);
                });
            });

            var id = $routeParams.id;
            initialiseProject(id);
        }

        /**
         * calculates padding number to makes sure there is plenty of clear space around feature on map to keep visual
         * context of feature location
         * @returns {number} - padding number
         */
        function getPaddingSize() {
            // padding to makes sure there is plenty of clear space around feature on map to keep visual
            // context of feature location
            return vm.map.getSize()[1] * 0.3;
        }


        /**
         * Make the passed in feature the selected feature and ensure view and map updates for selected feature
         * @param feature - ol.Feature the feature to be selected
         */
        function selectFeature(feature) {
            select.getFeatures().clear();
            select.getFeatures().push(feature);
            onTaskSelection(feature);
        }

        /**
         * Sets up a randomly selected task as the currently selected task
         */
        vm.selectRandomTask = function () {
            var feature = null;
            if (vm.currentTab === 'mapping') {
                feature = taskService.getRandomMappableTaskFeature(vm.taskVectorLayer.getSource().getFeatures());
            }
            else if (vm.currentTab === 'validation') {
                feature = taskService.getRandomTaskFeatureForValidation(vm.taskVectorLayer.getSource().getFeatures());
            }

            if (feature) {
                selectFeature(feature);
                var padding = getPaddingSize();
                vm.map.getView().fit(feature.getGeometry().getExtent(), {padding: [padding, padding, padding, padding]});
            }
            else {
                vm.selectedTaskData = null;
                vm.isSelectTaskMappable = false;
                vm.isSelectTaskValidatable = false;
                vm.taskError = 'none-available';
                vm.taskErrorValidation = 'none-available';
                vm.taskLockError = false;
                vm.mappingStep = vm.currentTab === 'mapping' ? 'viewing' : 'selecting';
                vm.validatingStep = vm.currentTab === 'validation' ? 'viewing' : 'selecting';
            }
        };


        /**
         * clears the currently selected task.  Clears down/resets the vm properties and clears the feature param in the select interaction object.
         */
        vm.clearCurrentSelection = function () {
            vm.selectedTaskData = null;
            vm.isSelectTaskMappable = false;
            vm.mappingStep = 'selecting';
            vm.validatingStep = 'selecting';
            vm.taskError = '';
            vm.taskErrorValidation = '';
            select.getFeatures().clear();
        };

        /**
         * Initilaise a project using it's id
         * @param id - id of the project to initialise
         */
        function initialiseProject(id) {
            var resultsPromise = projectService.getProject(id);
            resultsPromise.then(function (data) {
                //project returned successfully
                vm.projectData = data;
                $scope.description = data.projectInfo.description;
                $scope.shortDescription = data.projectInfo.shortDescription;
                $scope.instructions = data.projectInfo.instructions;
                addAoiToMap(vm.projectData.areaOfInterest);
                addProjectTasksToMap(vm.projectData.tasks, true);
            }, function () {
                // project not returned successfully
                // TODO - may want to handle error
            });
        }

        /**
         * Gets project data from server and updates the map
         * @param id - id of project to be refreshed
         */
        function refreshProject(id) {
            var resultsPromise = projectService.getProject(id);
            resultsPromise.then(function (data) {
                //project returned successfully
                vm.projectData = data;
                addProjectTasksToMap(vm.projectData.tasks, false);
                if (vm.selectedTaskData) {
                    var selectedFeature = taskService.getTaskFeatureById(vm.taskVectorLayer.getSource().getFeatures(), vm.selectedTaskData.taskId);
                    //this just forces the selected styling to apply
                    select.getFeatures().clear();
                    select.getFeatures().push(selectedFeature);
                }

            }, function () {
                // project not returned successfully
                // TODO - may want to handle error
            });

        }

        /**
         * Adds project tasks to map as features from geojson
         * @param tasks
         * @param fitToProject - boolean to control whether to refit map view to project extent
         */
        function addProjectTasksToMap(tasks, fitToProject) {
            //TODO: may want to refactor this into a service at some point so that it can be reused
            var source;
            if (!vm.taskVectorLayer) {
                source = new ol.source.Vector();
                vm.taskVectorLayer = new ol.layer.Vector({
                    source: source,
                    name: 'tasks',
                    style: styleService.getTaskStyleFunction
                });
                vm.map.addLayer(vm.taskVectorLayer);
            } else {
                source = vm.taskVectorLayer.getSource();
                source.clear();
            }

            var taskFeatures = geospatialService.getFeaturesFromGeoJSON(tasks);
            source.addFeatures(taskFeatures);
            if (fitToProject) {
                vm.map.getView().fit(source.getExtent());
            }
        }

        /**
         * Adds the aoi feature to the map
         * @param aoi
         */
        function addAoiToMap(aoi) {
            //TODO: may want to refactor this into a service at some point so that it can be resused
            var source = new ol.source.Vector();
            var vector = new ol.layer.Vector({
                source: source,
                name: 'aoi'
            });
            vm.map.addLayer(vector);

            // read tasks JSON into features
            var aoiFeature = geospatialService.getFeatureFromGeoJSON(aoi)
            source.addFeature(aoiFeature);
        }

        /**
         * Gets a task from the server and sets up the task returned as the currently selected task
         * @param feature
         */
        function onTaskSelection(feature) {
            //get id from feature
            var taskId = feature.get('taskId');
            var projectId = vm.projectData.projectId;

            //reset task errors
            vm.taskError = '';
            vm.taskErrorValidation = '';
            vm.taskLockError = false;

            // get full task from task service call
            var taskPromise = taskService.getTask(projectId, taskId);
            taskPromise.then(function (data) {
                //task returned successfully
                refreshCurrentSelection(data);
                // TODO: This is a bit icky.  Need to find something better.  Maybe when roles are in place.
                // Need to make a decision on what tab to go to if user has clicked map but is not on mapping or validating
                // tab
                if (vm.currentTab === 'description' || vm.currentTab === 'instructions') {
                    //prioritise validation
                    vm.currentTab = vm.isSelectTaskValidatable ? 'validation' : 'mapping';
                }

            }, function () {
                // task not returned successfully
                vm.selectedTaskData = null;
                vm.isSelectTaskMappable = false;
                vm.isSelectTaskValidatable = false;
                vm.taskError = 'task-get-error';
                vm.taskErrorValidation = 'task-get-error';
                vm.mappingStep = 'viewing';
                vm.validatingStep = 'viewing';
                if (vm.currentTab === 'description' || vm.currentTab !== 'instructions') {
                    //prioritise mapping
                    vm.currentTab = 'mapping';
                }
            });
        }

        /**
         * Sets up the view model for the task options and actions for passed in task data object.
         * @param data - task JSON data object
         */
        function refreshCurrentSelection(data) {

            vm.taskError = '';
            vm.taskErrorValidation = '';
            vm.taskLockError = false;
            var isLocked = data.taskLocked;
            var isLockedByMe = data.taskLocked && data.lockHolder === vm.user.username;
            var isMappableStatus = (data.taskStatus === 'READY' || data.taskStatus === 'INVALIDATED' || data.taskStatus === 'BADIMAGERY');
            var isValidatableStatus = data.taskStatus === 'DONE' || data.taskStatus === 'VALIDATED';
            vm.isSelectTaskMappable = (!isLocked || isLockedByMe) && isMappableStatus;// user should be able to map their own locked task
            vm.isSelectTaskValidatable = (!isLocked || isLockedByMe) && isValidatableStatus;
            vm.taskError = vm.isSelectTaskMappable ? '' : 'task-not-mappable';
            vm.taskErrorValidation = vm.isSelectTaskValidatable ? '' : 'task-not-validatable';
            vm.selectedTaskData = data;

            //jump to locked step if mappable and locked by me
            if (vm.isSelectTaskMappable && isLockedByMe) {
                vm.mappingStep = 'locked';
                vm.lockedTaskData = data;
                vm.currentTab = 'mapping';
            }
            else {
                vm.mappingStep = 'viewing';
            }

            //jump to validatable step if validatable and locked by me
            if (vm.isSelectTaskValidatable && isLockedByMe) {
                vm.validatingStep = 'locked';
                vm.lockedTaskData = data;
                vm.currentTab = 'validation';
            }
            else {
                vm.validatingStep = 'viewing';
            }
        }

        /**
         * Call api to unlock currently locked task after mapping.  Will pass the comment and new status to api.  Will update view and map after unlock.
         * @param comment
         * @param status
         */
        vm.unLockTaskMapping = function (comment, status) {
            var projectId = vm.projectData.projectId;
            var taskId = vm.lockedTaskData.taskId;
            var unLockPromise = taskService.unLockTaskMapping(projectId, taskId, comment, status);
            vm.comment = '';
            unLockPromise.then(function (data) {
                refreshProject(projectId);
                if (status == 'DONE') {
                    vm.lockedTaskData = null;
                    vm.taskLockError = false;
                    vm.clearCurrentSelection();
                }
                else {
                    vm.lockedTaskData = null;
                    vm.taskLockError = false;
                    refreshCurrentSelection(data);
                }
            }, function (error) {
                onLockUnLockError(projectId, taskId, error);
            });
        };

        /**
         * Call api to unlock currently locked task after validation.  Will pass the comment and new status to api.  Will update view and map after unlock.
         * @param comment
         * @param status
         */
        vm.unLockTaskValidation = function (comment, status) {
            var projectId = vm.projectData.projectId;
            var taskId = vm.lockedTaskData.taskId;
            var tasks = [{
                comment: comment,
                status: status,
                taskId: taskId
            }];
            var unLockPromise = taskService.unLockTaskValidation(projectId, tasks);
            vm.comment = '';
            unLockPromise.then(function (data) {
                refreshProject(projectId);
                vm.lockedTaskData = null;
                vm.taskLockError = false;
                vm.clearCurrentSelection();
            }, function (error) {
                onLockUnLockError(projectId, taskId, error);
            });
        };


        /**
         * Call api to lock currently selected task for mapping.  Will update view and map after unlock.
         */
        vm.lockSelectedTaskMapping = function () {
            var projectId = vm.projectData.projectId;
            var taskId = vm.selectedTaskData.taskId;
            // - try to lock the task, call returns a promise
            var lockPromise = taskService.lockTaskMapping(projectId, taskId);
            lockPromise.then(function (data) {
                // refresh the project, to ensure we catch up with any status changes that have happened meantime
                // on the server
                refreshProject(projectId);
                vm.currentTab = 'mapping';
                vm.mappingStep = 'locked';
                vm.selectedTaskData = data;
                vm.isSelectTaskMappable = true;
                vm.taskError = '';
                vm.taskErrorValidation = '';
                vm.taskLockError = false;
                vm.lockedTaskData = data;
            }, function (error) {
                onLockUnLockError(projectId, taskId, error);
            });
        };

        /**
         * Call api to lock currently selected task for mapping.  Will update view and map after unlock.
         */
        vm.lockSelectedTaskValidation = function () {
            var projectId = vm.projectData.projectId;
            var taskId = vm.selectedTaskData.taskId;
            var taskIds = [taskId];
            // - try to lock the task, call returns a promise
            var lockPromise = taskService.lockTaskValidation(projectId, taskIds);
            lockPromise.then(function (tasks) {
                // refresh the project, to ensure we catch up with any status changes that have happened meantime
                // on the server
                refreshProject(projectId);
                vm.currentTab = 'validation';
                vm.validatingStep = 'locked';
                vm.selectedTaskData = tasks[0];
                vm.isSelectTaskValidatable = true;
                vm.taskError = '';
                vm.taskLockError = false;
                vm.lockedTaskData = tasks[0];
            }, function (error) {
                onLockUnLockError(projectId, taskId, error);
            });
        };

        /**
         * View OSM changesets by getting the bounding box, transforming the coordinates to WGS84 and passing it to OSM
         */
        vm.viewOSMChangesets = function () {
            var taskId = vm.selectedTaskData.taskId;
            var features = vm.taskVectorLayer.getSource().getFeatures();
            var selectedFeature = taskService.getTaskFeatureById(features, taskId);
            var bbox = selectedFeature.getGeometry().getExtent();
            var bboxTransformed = geospatialService.transformExtentToLatLonString(bbox);
            $window.open('http://www.openstreetmap.org/history?bbox=' + bboxTransformed);
        };

        /**
         * View changes in Overpass Turbo
         */
        vm.viewOverpassTurbo = function () {
            var queryPrefix = '<osm-script output="json" timeout="25"><union>';
            var querySuffix = '</union><print mode="body"/><recurse type="down"/><print mode="skeleton" order="quadtile"/></osm-script>';
            var queryMiddle = '';
            // Get the bbox of the task
            var taskId = vm.selectedTaskData.taskId;
            var features = vm.taskVectorLayer.getSource().getFeatures();
            var selectedFeature = taskService.getTaskFeatureById(features, taskId);
            var extent = selectedFeature.getGeometry().getExtent();
            var bboxTransformed = geospatialService.transformExtentToLatLon(extent);
            var bboxArray = bboxTransformed.split(',');
            var bbox = 'w="' + bboxArray[0] + '" s="' + bboxArray[1] + '" e="' + bboxArray[2] + '" n="' + bboxArray[3] + '"';
            // Loop through the history and get a unique list of users to pass to Overpass Turbo
            var userList = [];
            var history = vm.selectedTaskData.taskHistory;
            if (history) {
                for (var i = 0; i < history.length; i++) {
                    var user = history[i].actionBy;
                    var indexInArray = userList.indexOf(user);
                    if (user && indexInArray == -1) {
                        // user existing and not found in user list yet
                        var userQuery =
                            '<query type="node"><user name="' + user + '"/><bbox-query ' + bbox + '/></query>' +
                            '<query type="way"><user name="' + user + '"/><bbox-query ' + bbox + '/></query>' +
                            '<query type="relation"><user name="' + user + '"/><bbox-query ' + bbox + '/></query>';
                        queryMiddle = queryMiddle + userQuery;
                        userList.push(user);
                    }
                }
            }
            var query = queryPrefix + queryMiddle + querySuffix;
            $window.open('http://overpass-turbo.eu/map.html?Q=' + encodeURIComponent(query));
        };

        /**
         * Start the editor by getting the editor options and the URL to call
         * TODO: complete for all editors
         * See: https://github.com/hotosm/osm-tasking-manager2/blob/d3a3b70d09256ba16bdff1b35909ad4f3b9f66e2/osmtm/static/js/project.js
         * @param editor
         */
        vm.startEditor = function (editor) {
<<<<<<< HEAD
            vm.editorStartError = '';
=======
>>>>>>> 18a063b1
            var taskId = vm.selectedTaskData.taskId;
            var features = vm.taskVectorLayer.getSource().getFeatures();
            var selectedFeature = taskService.getTaskFeatureById(features, taskId);
            var extent = selectedFeature.getGeometry().getExtent();
            var extentTransformed = geospatialService.transformExtentToLatLonArray(extent);
            var imageryUrl = 'tms[22]:https://api.mapbox.com/v4/digitalglobe.2lnp1jee/{z}/{x}/{y}.png?' +
                'access_token=pk.eyJ1IjoiZGlnaXRhbGdsb2JlIiwiYSI6ImNpd3A2OTAwODAwNGUyenFuN' +
                'TkyZjRkeWsifQ.Y44JcpYP9gXsZD3p5KBZbA'; // TODO: get imagery URL from project
            var changesetComment = '#TODO #CHANGSET_COMMENT'; // TODO: get changeset comment from project
            // get center in the right projection
            var center = ol.proj.transform(geospatialService.getCenterOfExtent(extent), 'EPSG:3857', 'EPSG:4326');
            var url = '';
            if (editor === 'ideditor') {
                // TODO licence agreement
                url = editorService.getUrlForEditor({
                    base: 'http://www.openstreetmap.org/edit?editor=id&',
                    bounds: extentTransformed,
                    centroid: center,
                    protocol: 'id',
                    changesetComment: '', // TODO: use changeset comment from above
                    imageryUrl: '' // TODO: use imagery URL from above
                });
                // TODO: GPX file
                window.open(url);
            }
<<<<<<< HEAD
            else if (editor === 'jsom') {
                // TODO licence agreement
                var changesetSource = "Bing";
                var hasImagery = false;
                if (typeof imageryUrl != "undefined" && imageryUrl !== '') {
                    changesetSource = imageryUrl;
                    hasImagery = true;
                }
                var loadAndZoomParams = {
                    left: extentTransformed[0],
                    bottom: extentTransformed[1],
                    right: extentTransformed[2],
                    top: extentTransformed[3],
                    changeset_comment: encodeURIComponent(changesetComment),
                    changeset_source: encodeURIComponent(changesetSource)
                };
                var isLoadAndZoomSuccess = editorService.sendJOSMCmd('http://127.0.0.1:8111/load_and_zoom', loadAndZoomParams);
                if (isLoadAndZoomSuccess) {
                    if (hasImagery) {
                        var imageryParams = {
                            title: encodeURIComponent('Tasking Manager - #' + vm.projectData.projectId),
                            type: imageryUrl.toLowerCase().substring(0, 3),
                            url: encodeURIComponent(imageryUrl)
                        }
                        editorService.sendJOSMCmd('http://127.0.0.1:8111/imagery', imageryParams);
                    }

                    else {
                        //TODO warn that JSOM couldn't be started
                        vm.editorStartError = 'josm-error';
                    }
                }
            }
// TODO: other editors
=======
            // TODO: other editors
        };

        /**
         * Refresh the map and selected task on error
         * @param projectId
         * @param taskId
         * @param error
         */
        function onLockUnLockError(projectId, taskId, error) {
            // Could not unlock/lock task
            // Refresh the map and selected task.
            refreshProject(projectId);
            onTaskSelection(taskService.getTaskFeatureById(vm.taskVectorLayer.getSource().getFeatures(), taskId));
            vm.taskLockError = true;
            // Check if it is an unauthorized error. If so, display appropriate message
            if (error.status == 401) {
                vm.isAuthorized = false;
            }
            else {
                // Another error occurred.
                vm.isAuthorized = true;
            }
>>>>>>> 18a063b1
        }
    }
})
();<|MERGE_RESOLUTION|>--- conflicted
+++ resolved
@@ -7,11 +7,9 @@
      */
     angular
         .module('taskingManager')
-<<<<<<< HEAD
-        .controller('projectController', ['$scope', '$routeParams', '$window', 'mapService', 'projectService', 'styleService', 'taskService', 'geospatialService', 'editorService', projectController]);
-=======
+
         .controller('projectController', ['$scope', '$routeParams', '$window', 'mapService', 'projectService', 'styleService', 'taskService', 'geospatialService', 'editorService', 'authService', 'accountService', projectController]);
->>>>>>> 18a063b1
+
 
     function projectController($scope, $routeParams, $window, mapService, projectService, styleService, taskService, geospatialService, editorService, authService, accountService) {
         var vm = this;
@@ -484,10 +482,9 @@
          * @param editor
          */
         vm.startEditor = function (editor) {
-<<<<<<< HEAD
+
             vm.editorStartError = '';
-=======
->>>>>>> 18a063b1
+
             var taskId = vm.selectedTaskData.taskId;
             var features = vm.taskVectorLayer.getSource().getFeatures();
             var selectedFeature = taskService.getTaskFeatureById(features, taskId);
@@ -513,7 +510,6 @@
                 // TODO: GPX file
                 window.open(url);
             }
-<<<<<<< HEAD
             else if (editor === 'jsom') {
                 // TODO licence agreement
                 var changesetSource = "Bing";
@@ -540,15 +536,13 @@
                         }
                         editorService.sendJOSMCmd('http://127.0.0.1:8111/imagery', imageryParams);
                     }
-
-                    else {
-                        //TODO warn that JSOM couldn't be started
-                        vm.editorStartError = 'josm-error';
-                    }
-                }
-            }
-// TODO: other editors
-=======
+                }
+                else {
+                    //TODO warn that JSOM couldn't be started
+                    vm.editorStartError = 'josm-error';
+                }
+            }
+
             // TODO: other editors
         };
 
@@ -572,7 +566,7 @@
                 // Another error occurred.
                 vm.isAuthorized = true;
             }
->>>>>>> 18a063b1
+
         }
     }
 })
