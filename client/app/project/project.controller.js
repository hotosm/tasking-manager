(function () {

    'use strict';

    /**
     * Project controller which manages activating a project the UI for user task selection and contribution workflow
     */
    angular
        .module('taskingManager')
<<<<<<< HEAD
        .controller('projectController', ['$scope', '$routeParams', '$window', 'mapService', 'projectService', 'styleService', 'taskService', 'geospatialService', 'editorService', projectController]);
=======
        .controller('projectController', ['$scope', '$routeParams', '$window', 'mapService', 'projectService', 'styleService', 'taskService', 'geospatialService', 'editorService', 'authService', 'accountService', projectController]);
>>>>>>> 9bae4733

    function projectController($scope, $routeParams, $window, mapService, projectService, styleService, taskService, geospatialService, editorService, authService, accountService) {
        var vm = this;
        vm.projectData = null;
        vm.taskVectorLayer = null;
        vm.map = null;
        vm.user = {};

        // tab and view control
        vm.currentTab = '';
        vm.mappingStep = '';
        vm.validatingStep = '';
        vm.taskError = '';
        vm.taskErrorValidation = '';
        vm.taskLockError = false;
        vm.isAuthorized = false;
        vm.selectedEditor = '';

        //selected task
        vm.selectedTaskData = null;
        vm.isSelectTaskMappable = false;
        vm.isSelectTaskValidatable = false;

        //locked task
        vm.lockedTaskData = null;

        //project display text
        vm.description = '';
        vm.shortDescription = '';
        vm.instructions = '';

        //editor
        vm.editorStartError = '';

        //interaction
        var select = new ol.interaction.Select({
            style: styleService.getSelectedStyleFunction
        });

        vm.tasksForValidation = {
            doneTasks: [
                {
                    user: 'feenster',
                    level: 'beginner',
                    tasks: [
                        {
                            taskId: 1,
                            timeStamp: '2017-03-10T14:43:27.02348'
                        },
                        {
                            taskId: 2,
                            timeStamp: '2017-03-15T14:43:27.02348'
                        },
                        {
                            taskId: 3,
                            timeStamp: '2017-03-20T14:43:27.02348'
                        }
                    ]
                },
                {
                    user: 'hunter',
                    level: 'intermediate',
                    tasks: [
                        {
                            taskId: 4,
                            timeStamp: '2017-03-30T15:10:27.02348'
                        },
                        {
                            taskId: 5,
                            timeStamp: '2017-03-30T15:11:27.02348'
                        },
                        {
                            taskId: 6,
                            timeStamp: '2017-03-30T15:12:27.02348'
                        },
                        {
                            taskId: 7,
                            timeStamp: '2017-03-30T15:13:27.02348'
                        }
                    ]
                },
                {
                    user: 'alblas',
                    level: 'advance',
                    tasks: [
                        {
                            taskId: 8,
                            timeStamp: '2017-03-30T10:43:27.02348'
                        },
                        {
                            taskId: 9,
                            timeStamp: '2017-03-30T12:43:27.02348'
                        },
                        {
                            taskId: 10,
                            timeStamp: '2017-03-30T14:43:27.02348'
                        },
                        {
                            taskId: 11,
                            timeStamp: '2017-03-30T18:43:27.02348'
                        }
                    ]
                }
            ]
        }

        //bound from the html
        vm.comment = '';

        activate();

        function activate() {

            // Check the user's role
            var session = authService.getSession();
            if (session) {
                var resultsPromise = accountService.getUser(session.username);
                resultsPromise.then(function (user) {
                    vm.user = user;
                });
            }

            vm.currentTab = 'description';
            vm.mappingStep = 'selecting';
            vm.validatingStep = 'selecting';
            vm.selectedEditor = 'ideditor'; // default to iD editor
            mapService.createOSMMap('map');
            mapService.addOverviewMap();
            vm.map = mapService.getOSMMap();

            vm.map.addInteraction(select);
            select.on('select', function (event) {
                $scope.$apply(function () {
                    var feature = event.selected[0];
                    onTaskSelection(feature);
                });
            });

            var id = $routeParams.id;
            initialiseProject(id);
        }

        /**
         * calculates padding number to makes sure there is plenty of clear space around feature on map to keep visual
         * context of feature location
         * @returns {number} - padding number
         */
        function getPaddingSize() {
            // padding to makes sure there is plenty of clear space around feature on map to keep visual
            // context of feature location
            return vm.map.getSize()[1] * 0.3;
        }


        /**
         * Make the passed in feature the selected feature and ensure view and map updates for selected feature
         * @param feature - ol.Feature the feature to be selected
         */
        function selectFeature(feature) {
            select.getFeatures().clear();
            select.getFeatures().push(feature);
            onTaskSelection(feature);
        }

        /**
         * Sets up a randomly selected task as the currently selected task
         */
        vm.selectRandomTask = function () {
            var feature = null;
            if (vm.currentTab === 'mapping') {
                feature = taskService.getRandomMappableTaskFeature(vm.taskVectorLayer.getSource().getFeatures());
            }
            else if (vm.currentTab === 'validation') {
                feature = taskService.getRandomTaskFeatureForValidation(vm.taskVectorLayer.getSource().getFeatures());
            }

            if (feature) {
                selectFeature(feature);
                var padding = getPaddingSize();
                vm.map.getView().fit(feature.getGeometry().getExtent(), {padding: [padding, padding, padding, padding]});
            }
            else {
                vm.selectedTaskData = null;
                vm.isSelectTaskMappable = false;
                vm.isSelectTaskValidatable = false;
                vm.taskError = 'none-available';
                vm.taskErrorValidation = 'none-available';
                vm.taskLockError = false;
                vm.mappingStep = vm.currentTab === 'mapping' ? 'viewing' : 'selecting';
                vm.validatingStep = vm.currentTab === 'validation' ? 'viewing' : 'selecting';
            }
        };


        /**
         * clears the currently selected task.  Clears down/resets the vm properties and clears the feature param in the select interaction object.
         */
        vm.clearCurrentSelection = function () {
            vm.selectedTaskData = null;
            vm.isSelectTaskMappable = false;
            vm.mappingStep = 'selecting';
            vm.validatingStep = 'selecting';
            vm.taskError = '';
            vm.taskErrorValidation = '';
            select.getFeatures().clear();
        };

        /**
         * Initilaise a project using it's id
         * @param id - id of the project to initialise
         */
        function initialiseProject(id) {
            var resultsPromise = projectService.getProject(id);
            resultsPromise.then(function (data) {
                //project returned successfully
                vm.projectData = data;
                $scope.description = data.projectInfo.description;
                $scope.shortDescription = data.projectInfo.shortDescription;
                $scope.instructions = data.projectInfo.instructions;
                addAoiToMap(vm.projectData.areaOfInterest);
                addProjectTasksToMap(vm.projectData.tasks, true);
            }, function () {
                // project not returned successfully
                // TODO - may want to handle error
            });
        }

        /**
         * Gets project data from server and updates the map
         * @param id - id of project to be refreshed
         */
        function refreshProject(id) {
            var resultsPromise = projectService.getProject(id);
            resultsPromise.then(function (data) {
                //project returned successfully
                vm.projectData = data;
                addProjectTasksToMap(vm.projectData.tasks, false);
                if (vm.selectedTaskData) {
                    var selectedFeature = taskService.getTaskFeatureById(vm.taskVectorLayer.getSource().getFeatures(), vm.selectedTaskData.taskId);
                    //this just forces the selected styling to apply
                    select.getFeatures().clear();
                    select.getFeatures().push(selectedFeature);
                }

            }, function () {
                // project not returned successfully
                // TODO - may want to handle error
            });

        }

        /**
         * Adds project tasks to map as features from geojson
         * @param tasks
         * @param fitToProject - boolean to control whether to refit map view to project extent
         */
        function addProjectTasksToMap(tasks, fitToProject) {
            //TODO: may want to refactor this into a service at some point so that it can be reused
            var source;
            if (!vm.taskVectorLayer) {
                source = new ol.source.Vector();
                vm.taskVectorLayer = new ol.layer.Vector({
                    source: source,
                    name: 'tasks',
                    style: styleService.getTaskStyleFunction
                });
                vm.map.addLayer(vm.taskVectorLayer);
            } else {
                source = vm.taskVectorLayer.getSource();
                source.clear();
            }

            var taskFeatures = geospatialService.getFeaturesFromGeoJSON(tasks);
            source.addFeatures(taskFeatures);
            if (fitToProject) {
                vm.map.getView().fit(source.getExtent());
            }
        }

        /**
         * Adds the aoi feature to the map
         * @param aoi
         */
        function addAoiToMap(aoi) {
            //TODO: may want to refactor this into a service at some point so that it can be resused
            var source = new ol.source.Vector();
            var vector = new ol.layer.Vector({
                source: source,
                name: 'aoi'
            });
            vm.map.addLayer(vector);

            // read tasks JSON into features
            var aoiFeature = geospatialService.getFeatureFromGeoJSON(aoi)
            source.addFeature(aoiFeature);
        }

        /**
         * Gets a task from the server and sets up the task returned as the currently selected task
         * @param feature
         */
        function onTaskSelection(feature) {
            //get id from feature
            var taskId = feature.get('taskId');
            var projectId = vm.projectData.projectId;

            //reset task errors
            vm.taskError = '';
            vm.taskErrorValidation = '';
            vm.taskLockError = false;

            // get full task from task service call
            var taskPromise = taskService.getTask(projectId, taskId);
            taskPromise.then(function (data) {
                //task returned successfully
                refreshCurrentSelection(data);
                // TODO: This is a bit icky.  Need to find something better.  Maybe when roles are in place.
                // Need to make a decision on what tab to go to if user has clicked map but is not on mapping or validating
                // tab
                if (vm.currentTab === 'description' || vm.currentTab === 'instructions') {
                    //prioritise validation
                    vm.currentTab = vm.isSelectTaskValidatable ? 'validation' : 'mapping';
                }

            }, function () {
                // task not returned successfully
                vm.selectedTaskData = null;
                vm.isSelectTaskMappable = false;
                vm.isSelectTaskValidatable = false;
                vm.taskError = 'task-get-error';
                vm.taskErrorValidation = 'task-get-error';
                vm.mappingStep = 'viewing';
                vm.validatingStep = 'viewing';
                if (vm.currentTab === 'description' || vm.currentTab !== 'instructions') {
                    //prioritise mapping
                    vm.currentTab = 'mapping';
                }
            });
        }

        /**
         * Sets up the view model for the task options and actions for passed in task data object.
         * @param data - task JSON data object
         */
        function refreshCurrentSelection(data) {

            var isLocked = data.taskLocked;
            var isLockedByMe = data.taskLocked && data.lockHolder === vm.user.username;
            var isMappableStatus = (data.taskStatus === 'READY' || data.taskStatus === 'INVALIDATED' || data.taskStatus === 'BADIMAGERY');
            var isValidatableStatus = data.taskStatus === 'DONE' || data.taskStatus === 'VALIDATED';
            vm.isSelectTaskMappable = (!isLocked || isLockedByMe) && isMappableStatus;// user should be able to map their own locked task
            vm.isSelectTaskValidatable = (!isLocked || isLockedByMe) && isValidatableStatus;
            vm.taskError = vm.isSelectTaskMappable ? '' : 'task-not-mappable';
            vm.taskErrorValidation = vm.isSelectTaskValidatable ? '' : 'task-not-validatable';
            vm.selectedTaskData = data;

            //jump to locked step if mappable and locked by me
            if (vm.isSelectTaskMappable && isLockedByMe) {
                vm.mappingStep = 'locked';
                vm.lockedTaskData = data;
                vm.currentTab = 'mapping';
            }
            else {
                vm.mappingStep = 'viewing';
            }

            //jump to validatable step if validatable and locked by me
            if (vm.isSelectTaskValidatable && isLockedByMe) {
                vm.validatingStep = 'locked';
                vm.lockedTaskData = data;
                vm.currentTab = 'validation';
            }
            else {
                vm.validatingStep = 'viewing';
            }
        }

        /**
         * Call api to unlock currently locked task after mapping.  Will pass the comment and new status to api.  Will update view and map after unlock.
         * @param comment
         * @param status
         */
        vm.unLockTaskMapping = function (comment, status) {
            var projectId = vm.projectData.projectId;
            var taskId = vm.lockedTaskData.taskId;
            var unLockPromise = taskService.unLockTaskMapping(projectId, taskId, comment, status);
            vm.comment = '';
            unLockPromise.then(function (data) {
                refreshProject(projectId);
                if (status == 'DONE') {
                    vm.lockedTaskData = null;
                    vm.taskLockError = false;
                    vm.clearCurrentSelection();
                }
                else {
                    vm.lockedTaskData = null;
                    vm.taskLockError = false;
                    refreshCurrentSelection(data);
                }
            }, function (error) {
                onLockUnLockError(projectId, taskId, error);
            });
        };

        /**
         * Call api to unlock currently locked task after validation.  Will pass the comment and new status to api.  Will update view and map after unlock.
         * @param comment
         * @param status
         */
        vm.unLockTaskValidation = function (comment, status) {
            var projectId = vm.projectData.projectId;
            var taskId = vm.lockedTaskData.taskId;
            var tasks = [{
                comment: comment,
                status: status,
                taskId: taskId
            }];
            var unLockPromise = taskService.unLockTaskValidation(projectId, tasks);
            vm.comment = '';
            unLockPromise.then(function (data) {
                refreshProject(projectId);
                vm.lockedTaskData = null;
                vm.taskLockError = false;
                vm.clearCurrentSelection();
            }, function (error) {
                onLockUnLockError(projectId, taskId, error);
            });
        };


        /**
         * Call api to lock currently selected task for mapping.  Will update view and map after unlock.
         */
        vm.lockSelectedTaskMapping = function () {
            var projectId = vm.projectData.projectId;
            var taskId = vm.selectedTaskData.taskId;
            // - try to lock the task, call returns a promise
            var lockPromise = taskService.lockTaskMapping(projectId, taskId);
            lockPromise.then(function (data) {
                // refresh the project, to ensure we catch up with any status changes that have happened meantime
                // on the server
                refreshProject(projectId);
                vm.currentTab = 'mapping';
                vm.mappingStep = 'locked';
                vm.selectedTaskData = data;
                vm.isSelectTaskMappable = true;
                vm.taskError = '';
                vm.taskErrorValidation = '';
                vm.taskLockError = false;
                vm.lockedTaskData = data;
            }, function (error) {
                onLockUnLockError(projectId, taskId, error);
            });
        };

        /**
         * Call api to lock currently selected task for mapping.  Will update view and map after unlock.
         */
        vm.lockSelectedTaskValidation = function () {
            var projectId = vm.projectData.projectId;
            var taskId = vm.selectedTaskData.taskId;
            var taskIds = [taskId];
            // - try to lock the task, call returns a promise
            var lockPromise = taskService.lockTaskValidation(projectId, taskIds);
            lockPromise.then(function (tasks) {
                // refresh the project, to ensure we catch up with any status changes that have happened meantime
                // on the server
                refreshProject(projectId);
                vm.currentTab = 'validation';
                vm.validatingStep = 'locked';
                vm.selectedTaskData = tasks[0];
                vm.isSelectTaskValidatable = true;
                vm.taskError = '';
                vm.taskLockError = false;
                vm.lockedTaskData = tasks[0];
            }, function (error) {
                onLockUnLockError(projectId, taskId, error);
            });
        };

        /**
         * View OSM changesets by getting the bounding box, transforming the coordinates to WGS84 and passing it to OSM
         */
        vm.viewOSMChangesets = function () {
            var taskId = vm.selectedTaskData.taskId;
            var features = vm.taskVectorLayer.getSource().getFeatures();
            var selectedFeature = taskService.getTaskFeatureById(features, taskId);
            var bbox = selectedFeature.getGeometry().getExtent();
            var bboxTransformed = geospatialService.transformExtentToLatLonString(bbox);
            $window.open('http://www.openstreetmap.org/history?bbox=' + bboxTransformed);
        };

        /**
         * View changes in Overpass Turbo
         */
        vm.viewOverpassTurbo = function () {
            var queryPrefix = '<osm-script output="json" timeout="25"><union>';
            var querySuffix = '</union><print mode="body"/><recurse type="down"/><print mode="skeleton" order="quadtile"/></osm-script>';
            var queryMiddle = '';
            // Get the bbox of the task
            var taskId = vm.selectedTaskData.taskId;
            var features = vm.taskVectorLayer.getSource().getFeatures();
            var selectedFeature = taskService.getTaskFeatureById(features, taskId);
            var extent = selectedFeature.getGeometry().getExtent();
            var bboxTransformed = geospatialService.transformExtentToLatLon(extent);
            var bboxArray = bboxTransformed.split(',');
            var bbox = 'w="' + bboxArray[0] + '" s="' + bboxArray[1] + '" e="' + bboxArray[2] + '" n="' + bboxArray[3] + '"';
            // Loop through the history and get a unique list of users to pass to Overpass Turbo
            var userList = [];
            var history = vm.selectedTaskData.taskHistory;
            if (history) {
                for (var i = 0; i < history.length; i++) {
                    var user = history[i].actionBy;
                    var indexInArray = userList.indexOf(user);
                    if (user && indexInArray == -1) {
                        // user existing and not found in user list yet
                        var userQuery =
                            '<query type="node"><user name="' + user + '"/><bbox-query ' + bbox + '/></query>' +
                            '<query type="way"><user name="' + user + '"/><bbox-query ' + bbox + '/></query>' +
                            '<query type="relation"><user name="' + user + '"/><bbox-query ' + bbox + '/></query>';
                        queryMiddle = queryMiddle + userQuery;
                        userList.push(user);
                    }
                }
            }
            var query = queryPrefix + queryMiddle + querySuffix;
            $window.open('http://overpass-turbo.eu/map.html?Q=' + encodeURIComponent(query));
        };

        /**
         * Start the editor by getting the editor options and the URL to call
         * TODO: complete for all editors
         * See: https://github.com/hotosm/osm-tasking-manager2/blob/d3a3b70d09256ba16bdff1b35909ad4f3b9f66e2/osmtm/static/js/project.js
         * @param editor
         */
        vm.startEditor = function (editor) {
<<<<<<< HEAD
=======

            vm.editorStartError = '';

>>>>>>> 9bae4733
            var taskId = vm.selectedTaskData.taskId;
            var features = vm.taskVectorLayer.getSource().getFeatures();
            var selectedFeature = taskService.getTaskFeatureById(features, taskId);
            var extent = selectedFeature.getGeometry().getExtent();
            var extentTransformed = geospatialService.transformExtentToLatLonArray(extent);
            var imageryUrl = 'tms[22]:https://api.mapbox.com/v4/digitalglobe.2lnp1jee/{z}/{x}/{y}.png?' +
                'access_token=pk.eyJ1IjoiZGlnaXRhbGdsb2JlIiwiYSI6ImNpd3A2OTAwODAwNGUyenFuN' +
                'TkyZjRkeWsifQ.Y44JcpYP9gXsZD3p5KBZbA'; // TODO: get imagery URL from project
            var changesetComment = '#TODO #CHANGSET_COMMENT'; // TODO: get changeset comment from project
            // get center in the right projection
            var center = ol.proj.transform(geospatialService.getCenterOfExtent(extent), 'EPSG:3857', 'EPSG:4326');
            var url = '';
            if (editor === 'ideditor') {
                // TODO licence agreement
                url = editorService.getUrlForEditor({
                    base: 'http://www.openstreetmap.org/edit?editor=id&',
                    bounds: extentTransformed,
                    centroid: center,
                    protocol: 'id',
                    changesetComment: '', // TODO: use changeset comment from above
                    imageryUrl: '' // TODO: use imagery URL from above
                });
                // TODO: GPX file
                window.open(url);
            }
            else if (editor === 'jsom') {
                // TODO licence agreement
                var changesetSource = "Bing";
                var hasImagery = false;
                if (typeof imageryUrl != "undefined" && imageryUrl !== '') {
                    changesetSource = imageryUrl;
                    hasImagery = true;
                }
                var loadAndZoomParams = {
                    left: extentTransformed[0],
                    bottom: extentTransformed[1],
                    right: extentTransformed[2],
                    top: extentTransformed[3],
                    changeset_comment: encodeURIComponent(changesetComment),
                    changeset_source: encodeURIComponent(changesetSource)
                };
                var isLoadAndZoomSuccess = editorService.sendJOSMCmd('http://127.0.0.1:8111/load_and_zoom', loadAndZoomParams);
                if (isLoadAndZoomSuccess) {
                    if (hasImagery) {
                        var imageryParams = {
                            title: encodeURIComponent('Tasking Manager - #' + vm.projectData.projectId),
                            type: imageryUrl.toLowerCase().substring(0, 3),
                            url: encodeURIComponent(imageryUrl)
                        }
                        editorService.sendJOSMCmd('http://127.0.0.1:8111/imagery', imageryParams);
                    }
                }
                else {
                    //TODO warn that JSOM couldn't be started
                    vm.editorStartError = 'josm-error';
                }
            }

            // TODO: other editors
        };

        /**
         * Refresh the map and selected task on error
         * @param projectId
         * @param taskId
         * @param error
         */
        function onLockUnLockError(projectId, taskId, error) {
            // Could not unlock/lock task
            // Refresh the map and selected task.
            refreshProject(projectId);
            onTaskSelection(taskService.getTaskFeatureById(vm.taskVectorLayer.getSource().getFeatures(), taskId));
            vm.taskLockError = true;
            // Check if it is an unauthorized error. If so, display appropriate message
            if (error.status == 401) {
                vm.isAuthorized = false;
            }
            else {
                // Another error occurred.
                vm.isAuthorized = true;
            }

        }
    }
})
();<|MERGE_RESOLUTION|>--- conflicted
+++ resolved
@@ -7,11 +7,9 @@
      */
     angular
         .module('taskingManager')
-<<<<<<< HEAD
-        .controller('projectController', ['$scope', '$routeParams', '$window', 'mapService', 'projectService', 'styleService', 'taskService', 'geospatialService', 'editorService', projectController]);
-=======
+
         .controller('projectController', ['$scope', '$routeParams', '$window', 'mapService', 'projectService', 'styleService', 'taskService', 'geospatialService', 'editorService', 'authService', 'accountService', projectController]);
->>>>>>> 9bae4733
+
 
     function projectController($scope, $routeParams, $window, mapService, projectService, styleService, taskService, geospatialService, editorService, authService, accountService) {
         var vm = this;
@@ -548,12 +546,9 @@
          * @param editor
          */
         vm.startEditor = function (editor) {
-<<<<<<< HEAD
-=======
 
             vm.editorStartError = '';
 
->>>>>>> 9bae4733
             var taskId = vm.selectedTaskData.taskId;
             var features = vm.taskVectorLayer.getSource().getFeatures();
             var selectedFeature = taskService.getTaskFeatureById(features, taskId);
