<a href id="popup-closer" class="ol-popup-closer" ng-click="mapPopupCtrl.close()"></a>
<div id="popup-content">
    <div>
        <h4 ng-show="mapPopupCtrl.projectDetails.projectId">
            # {{ mapPopupCtrl.projectDetails.projectId }} -
            <a href="/project/{{ mapPopupCtrl.projectDetails.projectId }}"> {{ mapPopupCtrl.projectDetails.projectName }}</a>
        </h4>
        <ul>
            <li ng-show="mapPopupCtrl.projectDetails.mapperLevel">
                <strong>{{ 'Mapper level' | translate }}: </strong>
                <span ng-show="mapPopupCtrl.projectDetails.mapperLevel === 'BEGINNER'">{{ 'Beginner' | translate }}</span>
                <span ng-show="mapPopupCtrl.projectDetails.mapperLevel === 'INTERMEDIATE'">{{ 'Intermediate' | translate }}</span>
                <span ng-show="mapPopupCtrl.projectDetails.mapperLevel === 'ADVANCED'">{{ 'Advanced' | translate }}</span>
            </li>
            <li ng-show="mapPopupCtrl.projectDetails.organisationTag">
                <strong>{{ 'Organisation' | translate }}: </strong>{{ mapPopupCtrl.projectDetails.organisationTag }}
            </li>
            <li ng-show="mapPopupCtrl.projectDetails.percentMapped">
                <strong>{{ 'Mapped' | translate }}: </strong>{{ mapPopupCtrl.projectDetails.percentMapped }}%
            </li>
            <li ng-show="mapPopupCtrl.projectDetails.percentValidated">
                <strong>{{ 'Validated' | translate }}: </strong>{{ mapPopupCtrl.projectDetails.percentValidated }}%
            </li>
            <li ng-show="mapPopupCtrl.projectDetails.projectStatus">
<<<<<<< HEAD
                <strong>{{ 'Status' | translate}}: </strong>
                <span ng-show="mapPopupCtrl.projectDetails.projectStatus === 'ARCHIVED'">
                    {{ 'Archived' | translate }}
                </span>
                <span ng-show="mapPopupCtrl.projectDetails.projectStatus === 'DRAFT'">
                    {{ 'Draft' | translate }}
                </span>
                <span ng-show="mapPopupCtrl.projectDetails.projectStatus === 'PUBLISHED'">
                    {{ 'Published' | translate }}
                </span>
            </li>
        </ul>
        <p markdown-to-html="(mapPopupCtrl.projectDetails.shortDescription | limitTo: mapPopupCtrl.characterLimitShortDescription) +
            (mapPopupCtrl.projectDetails.shortDescription.length > mapPopupCtrl.characterLimitShortDescription ? '...' : '')">
        </p>
=======
                <strong>{{ 'Status' | translate }}: </strong>
                <span ng-show="mapPopupCtrl.projectDetails.projectStatus === 'ARCHIVED'">
                {{ 'Archived' | translate }}
            </span>
                <span ng-show="mapPopupCtrl.projectDetails.projectStatus === 'DRAFT'">
                {{ 'Draft' | translate }}
            </span>
                <span ng-show="mapPopupCtrl.projectDetails.projectStatus === 'PUBLISHED'">
                {{ 'Published' | translate }}
            </span>
            </li>
        </ul>

        <div ng-show="mapPopupCtrl.projectDetails.shortDescription">
            <div><strong>{{ 'Short Description' | translate }}:</strong></div>
            <div class="popup-short-desc">
                <p markdown-to-html="mapPopupCtrl.projectDetails.shortDescription"></p>
            </div>
        </div>

>>>>>>> b8fe9e41
    </div>
</div><|MERGE_RESOLUTION|>--- conflicted
+++ resolved
@@ -22,23 +22,6 @@
                 <strong>{{ 'Validated' | translate }}: </strong>{{ mapPopupCtrl.projectDetails.percentValidated }}%
             </li>
             <li ng-show="mapPopupCtrl.projectDetails.projectStatus">
-<<<<<<< HEAD
-                <strong>{{ 'Status' | translate}}: </strong>
-                <span ng-show="mapPopupCtrl.projectDetails.projectStatus === 'ARCHIVED'">
-                    {{ 'Archived' | translate }}
-                </span>
-                <span ng-show="mapPopupCtrl.projectDetails.projectStatus === 'DRAFT'">
-                    {{ 'Draft' | translate }}
-                </span>
-                <span ng-show="mapPopupCtrl.projectDetails.projectStatus === 'PUBLISHED'">
-                    {{ 'Published' | translate }}
-                </span>
-            </li>
-        </ul>
-        <p markdown-to-html="(mapPopupCtrl.projectDetails.shortDescription | limitTo: mapPopupCtrl.characterLimitShortDescription) +
-            (mapPopupCtrl.projectDetails.shortDescription.length > mapPopupCtrl.characterLimitShortDescription ? '...' : '')">
-        </p>
-=======
                 <strong>{{ 'Status' | translate }}: </strong>
                 <span ng-show="mapPopupCtrl.projectDetails.projectStatus === 'ARCHIVED'">
                 {{ 'Archived' | translate }}
@@ -59,6 +42,5 @@
             </div>
         </div>
 
->>>>>>> b8fe9e41
     </div>
 </div>