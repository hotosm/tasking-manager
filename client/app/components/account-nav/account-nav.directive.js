(function () {

    'use strict';

    /**
     * @fileoverview This file provides a account navigation directive.
     */

    angular
        .module('taskingManager')
        .controller('accountNavController', ['$scope','$location', '$interval', 'accountService','authService', 'messageService', accountNavController])
        .directive('accountNav', accountNavDirective);

    /**
     * Creates account-nav directive
     * Example:
     *
     * <account-nav></account-nav>
     */
    function accountNavDirective() {

        var directive = {
            restrict: 'EA',
            templateUrl: 'app/components/account-nav/account-nav.html',
            controller: 'accountNavController',
            controllerAs: 'accountNavCtrl',
            bindToController: true // because the scope is isolated
        };

        return directive;
    }

    function accountNavController($scope, $location, $interval, accountService, authService, messageService) {
        
        var vm = this;
        vm.account = {};
        vm.showDropdown = false;
        vm.userMessages = null;

        // Watch the accountService for changes and update when needed
        $scope.$watch(function(){ return accountService.getAccount();}, function(account){
            vm.account = account;
        }, true);

        activate();

        function activate() {
            //start up a timer for autorefreshing the user messages.
            $interval(function () {
                checkIfUserHasMessages();
            }, 30000);
        }

        /**
         * Login by going to OpenStreetMap
         */
        vm.login = function(){
            authService.login();
        };
        
        /**
         * Log the user out by resetting the local storage ('cookies')
         */
        vm.logout = function(){
            authService.logout();
            $location.path('/');
            vm.showDropdown = false;
        };

        /**
         * Navigate to the user's profile
         */
        vm.goToProfile = function(){
            $location.path('user/' + vm.account.username);
            vm.showDropdown = false;
        };

        /**
         * Navigate to the create project page
         */
        vm.goToCreateNewProject = function(){
            $location.path('admin/create-project');
            vm.showDropdown = false;
        };

        /**
         * Navigate to the licence management page
         */
        vm.goToManageLicenses = function(){
            $location.path('admin/licenses');
            vm.showDropdown = false;
        };

        /**
         * Navigate to the project dashboard page
         */
        vm.goToProjectDashboard = function(){
            $location.path('admin/dashboard');
            vm.showDropdown = false;
        };

        /**
         * Navigate to the user list page
         */
        vm.goToUserList = function(){
            $location.path('admin/users');
            vm.showDropdown = false;
        };

        /**
<<<<<<< HEAD
         * Check if the user has new messages
         */
        function checkIfUserHasMessages(){
            var resultsPromise = messageService.hasNewMessages();
            resultsPromise.then(function (data) {
                // Return the projects successfully
                vm.userMessages = data;
                console.log(vm.userMessages);
            }, function(){
                // an error occurred
            });
=======
         * Go to the messages page
         */
        vm.goToMessages = function(){
            $location.path('inbox');
            vm.showDropdown = false;
>>>>>>> 06ffcaa5
        }
    }
})();<|MERGE_RESOLUTION|>--- conflicted
+++ resolved
@@ -31,14 +31,16 @@
     }
 
     function accountNavController($scope, $location, $interval, accountService, authService, messageService) {
-        
+
         var vm = this;
         vm.account = {};
         vm.showDropdown = false;
         vm.userMessages = null;
 
         // Watch the accountService for changes and update when needed
-        $scope.$watch(function(){ return accountService.getAccount();}, function(account){
+        $scope.$watch(function () {
+            return accountService.getAccount();
+        }, function (account) {
             vm.account = account;
         }, true);
 
@@ -54,14 +56,14 @@
         /**
          * Login by going to OpenStreetMap
          */
-        vm.login = function(){
+        vm.login = function () {
             authService.login();
         };
-        
+
         /**
          * Log the user out by resetting the local storage ('cookies')
          */
-        vm.logout = function(){
+        vm.logout = function () {
             authService.logout();
             $location.path('/');
             vm.showDropdown = false;
@@ -70,7 +72,7 @@
         /**
          * Navigate to the user's profile
          */
-        vm.goToProfile = function(){
+        vm.goToProfile = function () {
             $location.path('user/' + vm.account.username);
             vm.showDropdown = false;
         };
@@ -78,7 +80,7 @@
         /**
          * Navigate to the create project page
          */
-        vm.goToCreateNewProject = function(){
+        vm.goToCreateNewProject = function () {
             $location.path('admin/create-project');
             vm.showDropdown = false;
         };
@@ -86,7 +88,7 @@
         /**
          * Navigate to the licence management page
          */
-        vm.goToManageLicenses = function(){
+        vm.goToManageLicenses = function () {
             $location.path('admin/licenses');
             vm.showDropdown = false;
         };
@@ -94,7 +96,7 @@
         /**
          * Navigate to the project dashboard page
          */
-        vm.goToProjectDashboard = function(){
+        vm.goToProjectDashboard = function () {
             $location.path('admin/dashboard');
             vm.showDropdown = false;
         };
@@ -102,31 +104,30 @@
         /**
          * Navigate to the user list page
          */
-        vm.goToUserList = function(){
+        vm.goToUserList = function () {
             $location.path('admin/users');
+            vm.showDropdown = false;
+        };
+        
+        /**
+         * Go to the messages page
+         */
+        vm.goToMessages = function () {
+            $location.path('inbox');
             vm.showDropdown = false;
         };
 
         /**
-<<<<<<< HEAD
          * Check if the user has new messages
          */
-        function checkIfUserHasMessages(){
+        function checkIfUserHasMessages() {
             var resultsPromise = messageService.hasNewMessages();
             resultsPromise.then(function (data) {
                 // Return the projects successfully
                 vm.userMessages = data;
-                console.log(vm.userMessages);
-            }, function(){
+            }, function () {
                 // an error occurred
             });
-=======
-         * Go to the messages page
-         */
-        vm.goToMessages = function(){
-            $location.path('inbox');
-            vm.showDropdown = false;
->>>>>>> 06ffcaa5
         }
     }
 })();